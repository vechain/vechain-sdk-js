--- conflicted
+++ resolved
@@ -6,23 +6,20 @@
             "outputs": ["dist/**"]
         },
         "test": {
-            "dependsOn": ["^build"],
-            "outputs": ["coverage/**"]
+            "outputs": ["coverage/**"],
+            "dependsOn": ["^build"]
         },
         "test:unit": {
-            "dependsOn": ["^build"],
-            "outputs": ["coverage/**"]
+            "outputs": ["coverage/**"],
+            "dependsOn": ["^build"]
         },
-<<<<<<< HEAD
+        "test:integration":{
+            "outputs": ["coverage/**"],
+            "dependsOn": ["^build"]
+        },
         "lint": {
             "dependsOn": ["^build"]
         },
-=======
-        "test:integration":{
-            "outputs": ["coverage/**"]
-        },
-        "lint": {},
->>>>>>> 499347df
         "format": {},
         "test:docs": {
             "dependsOn": ["^build"]
