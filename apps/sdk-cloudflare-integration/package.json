--- conflicted
+++ resolved
@@ -1,11 +1,6 @@
 {
   "name": "sdk-cloudflare-integration",
-<<<<<<< HEAD
-  "version": "1.0.0-beta.26",
-=======
-  "version": "1.0.0-beta.27",
-  "main": "index.js",
->>>>>>> e41ba67d
+  "version": "1.0.0-beta.29",
   "author": "vechain Foundation",
   "keywords": [],
   "license": "MIT",
@@ -20,10 +15,6 @@
     "wrangler": "^3.67.1"
   },
   "dependencies": {
-<<<<<<< HEAD
     "@vechain/sdk-core": "1.0.0-beta.29"
-=======
-    "@vechain/sdk-core": "1.0.0-beta.27"
->>>>>>> e41ba67d
   }
 }