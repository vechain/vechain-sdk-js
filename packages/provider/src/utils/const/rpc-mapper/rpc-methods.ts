/**
 * List of all valid ethereum RPC methods
 *
 * @note following links for more details:
 * * https://eth.wiki/json-rpc/API
 * * https://ethereum.github.io/execution-apis/api-documentation/
 */
enum RPC_METHODS {
    /**
     * ----- TEMPORARY COMMENT -----
     * STATUS:
     * * Implemented in web3-providers-connex: True
     * * Required for hardhat: True -> @see https://github.com/vechain/vechain-sdk/issues/462
     * * Possible to implement: True (Already implemented in web3-providers-connex)
     *
     * @PRIORITY: HIGH
     * -----------------------------
     */
    eth_blockNumber = 'eth_blockNumber',
    eth_chainId = 'eth_chainId',
    eth_getBalance = 'eth_getBalance',
    eth_getCode = 'eth_getCode',
    eth_getStorageAt = 'eth_getStorageAt',
    eth_estimateGas = 'eth_estimateGas',
    eth_call = 'eth_call',
    eth_sendRawTransaction = 'eth_sendRawTransaction',
    eth_getLogs = 'eth_getLogs',
    eth_getBlockByHash = 'eth_getBlockByHash',
    eth_getBlockByNumber = 'eth_getBlockByNumber',
    eth_accounts = 'eth_accounts',
    eth_requestAccounts = 'eth_requestAccounts',

    /**
     * ----- TEMPORARY COMMENT -----
     * STATUS:
     * * Implemented in web3-providers-connex: True
     * * Required for hardhat: False (BUT WE MUST INVESTIGATE BETTER) -> @see https://github.com/vechain/vechain-sdk/issues/462
     * * Possible to implement: True (Already implemented in web3-providers-connex)
     *
     * @PRIORITY: HIGH
     * -----------------------------
     */
    eth_gasPrice = 'eth_gasPrice',
    eth_getTransactionByHash = 'eth_getTransactionByHash',
    eth_getTransactionCount = 'eth_getTransactionCount',
    eth_getTransactionReceipt = 'eth_getTransactionReceipt',
    eth_sendTransaction = 'eth_sendTransaction', // TEMPORARY COMMENT - TO IMPLEMENT
    eth_syncing = 'eth_syncing',
    net_version = 'net_version',
    web3_clientVersion = 'web3_clientVersion',
<<<<<<< HEAD
    eth_subscribe = 'eth_subscribe', // TEMPORARY COMMENT - TO IMPLEMENT
    eth_unsubscribe = 'eth_unsubscribe', // TEMPORARY COMMENT - TO IMPLEMENT
    debug_traceTransaction = 'debug_traceTransaction',
    debug_traceCall = 'debug_traceCall',
=======
    eth_subscribe = 'eth_subscribe',
    eth_unsubscribe = 'eth_unsubscribe',
    debug_traceTransaction = 'debug_traceTransaction', // TEMPORARY COMMENT - TO IMPLEMENT
    debug_traceCall = 'debug_traceCall', // TEMPORARY COMMENT - TO IMPLEMENT
>>>>>>> f5bf73c4
    evm_mine = 'evm_mine',

    /**
     * ----- TEMPORARY COMMENT -----
     * STATUS:
     * * Implemented in web3-providers-connex: False (ONLY LISTED `EthJsonRpcMethods`array in `src/common.ts` file)
     * * Required for hardhat: False -> @see https://github.com/vechain/vechain-sdk/issues/462
     * * Possible to implement: TO UNDERSTAND
     *
     * @PRIORITY: MEDIUM (SEE AFTER FIRST TWO BLOCKS OF FUNCTIONS)
     * -----------------------------
     */
    eth_coinbase = 'eth_coinbase',
    eth_feeHistory = 'eth_feeHistory',
    eth_getBlockTransactionCountByHash = 'eth_getBlockTransactionCountByHash',
    eth_getBlockTransactionCountByNumber = 'eth_getBlockTransactionCountByNumber',
    eth_getTransactionByBlockHashAndIndex = 'eth_getTransactionByBlockHashAndIndex',
    eth_getTransactionByBlockNumberAndIndex = 'eth_getTransactionByBlockNumberAndIndex',
    eth_getUncleByBlockHashAndIndex = 'eth_getUncleByBlockHashAndIndex',
    eth_getUncleByBlockNumberAndIndex = 'eth_getUncleByBlockNumberAndIndex',
    eth_getUncleCountByBlockHash = 'eth_getUncleCountByBlockHash',
    eth_getUncleCountByBlockNumber = 'eth_getUncleCountByBlockNumber',
    eth_getWork = 'eth_getWork',
    eth_mining = 'eth_mining',
    eth_hashrate = 'eth_hashrate',
    eth_protocolVersion = 'eth_protocolVersion',
    eth_sign = 'eth_sign',
    eth_submitWork = 'eth_submitWork',
    net_listening = 'net_listening',
    net_peerCount = 'net_peerCount',
    parity_nextNonce = 'parity_nextNonce',
    eth_newFilter = 'eth_newFilter',
    eth_newBlockFilter = 'eth_newBlockFilter',
    eth_newPendingTransactionFilter = 'eth_newPendingTransactionFilter',
    eth_getFilterLogs = 'eth_getFilterLogs',
    eth_getFilterChanges = 'eth_getFilterChanges',
    eth_uninstallFilter = 'eth_uninstallFilter',

    /**
     * ----- TEMPORARY COMMENT -----
     * STATUS:
     * * Implemented in web3-provviders-connex: False (AND NOT LISTED in `EthJsonRpcMethods`array in `src/common.ts` file. Probably NEW methods)
     * * Required for hardhat: False (BUT WE MUST INVESTIGATE IT BETTER) -> @see https://github.com/vechain/vechain-sdk/issues/462
     * * Possible to implement: TO UNDERSTAND
     *
     * @note: These methods are taken from https://ethereum.github.io/execution-apis/api-documentation/
     *
     * @PRIORITY: LOW (Probably not needed)
     * -----------------------------
     */
    debug_getBadBlocks = 'debug_getBadBlocks',
    debug_getRawBlock = 'debug_getRawBlock',
    debug_getRawHeader = 'debug_getRawHeader',
    debug_getRawReceipts = 'debug_getRawReceipts',
    debug_getRawTransaction = 'debug_getRawTransaction',
    engine_exchangeCapabilities = 'engine_exchangeCapabilities',
    engine_exchangeTransitionConfigurationV1 = 'engine_exchangeTransitionConfigurationV1',
    engine_forkchoiceUpdatedV1 = 'engine_forkchoiceUpdatedV1',
    engine_forkchoiceUpdatedV2 = 'engine_forkchoiceUpdatedV2',
    engine_forkchoiceUpdatedV3 = 'engine_forkchoiceUpdatedV3',
    engine_getPayloadBodiesByHashV1 = 'engine_getPayloadBodiesByHashV1',
    engine_getPayloadBodiesByRangeV1 = 'engine_getPayloadBodiesByRangeV1',
    engine_getPayloadV1 = 'engine_getPayloadV1',
    engine_getPayloadV2 = 'engine_getPayloadV2',
    engine_getPayloadV3 = 'engine_getPayloadV3',
    engine_newPayloadV1 = 'engine_newPayloadV1',
    engine_newPayloadV2 = 'engine_newPayloadV2',
    engine_newPayloadV3 = 'engine_newPayloadV3',
    eth_createAccessList = 'eth_createAccessList',
    eth_getBlockReceipts = 'eth_getBlockReceipts',
    eth_getProof = 'eth_getProof',
    eth_maxPriorityFeePerGas = 'eth_maxPriorityFeePerGas',
    eth_signTransaction = 'eth_signTransaction'
}

export { RPC_METHODS };<|MERGE_RESOLUTION|>--- conflicted
+++ resolved
@@ -48,17 +48,10 @@
     eth_syncing = 'eth_syncing',
     net_version = 'net_version',
     web3_clientVersion = 'web3_clientVersion',
-<<<<<<< HEAD
-    eth_subscribe = 'eth_subscribe', // TEMPORARY COMMENT - TO IMPLEMENT
-    eth_unsubscribe = 'eth_unsubscribe', // TEMPORARY COMMENT - TO IMPLEMENT
+    eth_subscribe = 'eth_subscribe',
+    eth_unsubscribe = 'eth_unsubscribe',
     debug_traceTransaction = 'debug_traceTransaction',
     debug_traceCall = 'debug_traceCall',
-=======
-    eth_subscribe = 'eth_subscribe',
-    eth_unsubscribe = 'eth_unsubscribe',
-    debug_traceTransaction = 'debug_traceTransaction', // TEMPORARY COMMENT - TO IMPLEMENT
-    debug_traceCall = 'debug_traceCall', // TEMPORARY COMMENT - TO IMPLEMENT
->>>>>>> f5bf73c4
     evm_mine = 'evm_mine',
 
     /**
