--- conflicted
+++ resolved
@@ -21,15 +21,9 @@
     eth_getBalance = 'eth_getBalance',
     eth_getCode = 'eth_getCode',
     eth_getStorageAt = 'eth_getStorageAt',
-<<<<<<< HEAD
     eth_estimateGas = 'eth_estimateGas',
     eth_call = 'eth_call',
-    eth_sendRawTransaction = 'eth_sendRawTransaction', // TEMPORARY COMMENT - TO IMPLEMENT
-=======
-    eth_estimateGas = 'eth_estimateGas', // TEMPORARY COMMENT - TO IMPLEMENT
-    eth_call = 'eth_call', // TEMPORARY COMMENT - TO IMPLEMENT
     eth_sendRawTransaction = 'eth_sendRawTransaction',
->>>>>>> 9fef562e
     eth_getLogs = 'eth_getLogs', // TEMPORARY COMMENT - TO IMPLEMENT
     eth_getBlockByHash = 'eth_getBlockByHash',
     eth_getBlockByNumber = 'eth_getBlockByNumber',
