--- conflicted
+++ resolved
@@ -7,16 +7,12 @@
 import { VechainProvider } from '../vechain-provider';
 import { type Wallet } from '@vechain/vechain-sdk-wallet';
 import type { EIP1193RequestArguments } from '../../eip1193';
-<<<<<<< HEAD
-import { buildHardhatError } from '@vechain/vechain-sdk-errors';
-=======
 import {
     buildError,
     getJSONRPCErrorCode,
     JSONRPC
 } from '@vechain/vechain-sdk-errors';
 import { VechainSDKLogger } from '@vechain/vechain-sdk-logging';
->>>>>>> abe5d765
 
 /**
  * This class is a wrapper for the VechainProvider that Hardhat uses.
@@ -149,9 +145,14 @@
             }
 
             // Throw the error
-            throw buildHardhatError(
+            throw buildError(
+                JSONRPC.INVALID_REQUEST,
                 `Invalid request to endpoint ${args.method}`,
-                e as Error
+                {
+                    code: getJSONRPCErrorCode(JSONRPC.INVALID_REQUEST),
+                    message: `Invalid request to endpoint ${args.method}`
+                },
+                e
             );
         }
     }
