--- conflicted
+++ resolved
@@ -30,12 +30,9 @@
         provider = new VechainProvider(thorClient);
     });
 
-<<<<<<< HEAD
-=======
     /**
      * Destroy thor client and provider after each test
      */
->>>>>>> f5ee48da
     afterEach(() => {
         provider.destroy();
     });
