--- conflicted
+++ resolved
@@ -34,18 +34,12 @@
 
             const rpcCallEvmMine = (await RPCMethodsMap(thorClient)[
                 RPC_METHODS.evm_mine
-<<<<<<< HEAD
             ]([])) as BlocksRPC | null;
-            if (bestBlock != null && newBlock != null) {
-                expect(Number(newBlock.number)).toBe(bestBlock.number + 1);
-=======
-            ]([])) as BlockDetail | null;
 
             if (bestBlock != null && rpcCallEvmMine != null) {
                 expect(Number(rpcCallEvmMine.number)).toBeGreaterThanOrEqual(
                     bestBlock.number + 1
                 );
->>>>>>> a4336504
             }
         }, 15000);
     });
