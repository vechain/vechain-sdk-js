--- conflicted
+++ resolved
@@ -1,10 +1,5 @@
-<<<<<<< HEAD
-import { beforeEach, describe, expect, test } from '@jest/globals';
+import { afterEach, beforeEach, describe, expect, test } from '@jest/globals';
 import { NotImplementedError } from '@vechain/vechain-sdk-errors';
-=======
-import { afterEach, beforeEach, describe, expect, test } from '@jest/globals';
-import { NotImplementedError } from '@vechainfoundation/vechain-sdk-errors';
->>>>>>> 3c0af9cc
 import { RPC_METHODS, RPCMethodsMap } from '../../../src';
 import { ThorClient } from '@vechain/vechain-sdk-network';
 import { testNetwork } from '../../fixture';
