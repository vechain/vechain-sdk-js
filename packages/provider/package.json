{
    "name": "@vechain/vechain-sdk-provider",
    "version": "1.0.0",
    "description": "This module is dedicated to managing the compatibility with ethers and EVM world",
    "author": "vechain Foundation",
    "license": "MIT",
    "keywords": [
        "vechain",
        "provider",
        "RPC"
    ],
    "private": false,
    "main": "dist/index.js",
    "types": "dist/index.d.ts",
    "scripts": {
        "start-thor-solo": "echo 'Starting thor solo node ...' && docker compose up -d --wait && echo '\nThor solo node started ...'",
        "stop-thor-solo": "echo 'Stopping thor solo node ...' && docker compose down && echo 'Thor solo node stopped ...'",

        "build": "rm -rf ./dist && tsup src/index.ts --format cjs,esm --dts",

        "lint": "eslint --ext .ts src --ext .ts tests",
        "format": "prettier --write src/**/*.ts tests/**/*.ts",

        "test:unit": "rm -rf ./coverageUnit && jest --coverage --coverageDirectory=coverageUnit --group=unit",

        "test:integration": "rm -rf ./coverageIntegration && jest --coverage --coverageDirectory=coverageIntegration --group=integration",
        "test:integration:solo": "(yarn start-thor-solo && yarn test:integration && yarn stop-thor-solo) || yarn stop-thor-solo",

        "test": "rm -rf ./coverage && jest --coverage --coverageDirectory=coverage --group=integration --group=unit",
        "test:solo": "(yarn start-thor-solo && yarn test && yarn stop-thor-solo) || yarn stop-thor-solo"
    },
    "dependencies": {
        "@vechain/vechain-sdk-network": "*",
        "@vechain/vechain-sdk-wallet": "*",
<<<<<<< HEAD
        "@vechain/vechain-sdk-core": "*"
=======
        "@vechain/vechain-sdk-core": "*",
        "@vechain/vechain-sdk-logging": "*"
    },
    "devDependencies": {
        "hardhat": "^2.20.1"
>>>>>>> abe5d765
    }
}<|MERGE_RESOLUTION|>--- conflicted
+++ resolved
@@ -32,14 +32,7 @@
     "dependencies": {
         "@vechain/vechain-sdk-network": "*",
         "@vechain/vechain-sdk-wallet": "*",
-<<<<<<< HEAD
-        "@vechain/vechain-sdk-core": "*"
-=======
         "@vechain/vechain-sdk-core": "*",
         "@vechain/vechain-sdk-logging": "*"
-    },
-    "devDependencies": {
-        "hardhat": "^2.20.1"
->>>>>>> abe5d765
     }
 }