{
  "name": "@vechain/sdk-signer",
  "version": "1.0.0-beta.3",
  "description": "This module provides signing functionality to for vechain-sdk",
  "author": "vechain Foundation",
  "license": "MIT",
  "keywords": [
    "vechain",
    "signer"
  ],
  "private": false,
  "main": "dist/index.js",
  "types": "src/index.ts",
  "files": [
    "dist",
    "src",
    "package.json",
    "README.md",
    "LICENSE"
  ],
  "scripts": {
    "build": "rm -rf ./dist && tsup src/index.ts --format cjs,esm --dts",
    "lint": "eslint --ext .ts src --ext .ts tests",
    "format": "prettier --write src/**/*.ts tests/**/*.ts",
    "test:unit": "rm -rf ./coverageUnit && jest --coverage --coverageDirectory=coverageUnit --group=unit",
    "test:integration": "rm -rf ./coverageIntegration && jest --coverage --coverageDirectory=coverageIntegration --group=integration",
    "test": "rm -rf ./coverage && jest --coverage --coverageDirectory=coverage --group=integration --group=unit"
  },
  "dependencies": {
<<<<<<< HEAD
    "@vechain/sdk-core": "1.0.0-beta.2",
    "@vechain/sdk-provider": "1.0.0-beta.2"
=======
    "@vechain/sdk-network": "1.0.0-beta.3"
>>>>>>> 3f766804
  }
}<|MERGE_RESOLUTION|>--- conflicted
+++ resolved
@@ -27,11 +27,7 @@
     "test": "rm -rf ./coverage && jest --coverage --coverageDirectory=coverage --group=integration --group=unit"
   },
   "dependencies": {
-<<<<<<< HEAD
-    "@vechain/sdk-core": "1.0.0-beta.2",
-    "@vechain/sdk-provider": "1.0.0-beta.2"
-=======
-    "@vechain/sdk-network": "1.0.0-beta.3"
->>>>>>> 3f766804
+    "@vechain/sdk-core": "1.0.0-beta.3",
+    "@vechain/sdk-provider": "1.0.0-beta.3"
   }
 }