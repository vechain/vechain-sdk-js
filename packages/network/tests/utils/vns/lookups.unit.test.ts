--- conflicted
+++ resolved
@@ -1,11 +1,3 @@
-<<<<<<< HEAD
-/**
- *VeChain provider tests
- *
- * @group integration/providers/vechain-provider
- */
-=======
->>>>>>> a3ffeeaf
 import {
     afterEach,
     beforeEach,
