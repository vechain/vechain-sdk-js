import { afterEach, beforeEach, describe, expect, test } from '@jest/globals';
import {
    type Clause,
    type CompressedBlockDetail,
    type EventFragment,
    type EventLogs,
    signerUtils,
    subscriptions,
    ThorClient,
    type TransferLogs,
<<<<<<< HEAD
    type VeChainBaseSigner,
    VeChainProvider
=======
    type VechainPrivateKeySigner,
    VechainProvider
>>>>>>> a3ffeeaf
} from '../../../src';
import {
    soloUrl,
    TEST_ACCOUNTS,
    TESTING_CONTRACT_ABI,
    TESTING_CONTRACT_ADDRESS,
    THOR_SOLO_ACCOUNTS_BASE_WALLET
} from '../../fixture';
import WebSocket from 'ws';
import {
    addressUtils,
    clauseBuilder,
    coder,
    type FunctionFragment,
    TransactionHandler,
    unitsUtils
} from '@vechain/sdk-core';

const TIMEOUT = 15000; // 15-second timeout

/**
 * Test suite for the Subscriptions utility methods for listening to events obtained through a websocket connection.
 *
 * @group integration/utils/subscriptions
 */
describe('Subscriptions Solo network tests', () => {
    /**
     * ThorClient and provider instances
     */
    let thorClient: ThorClient;
    let provider: VeChainProvider;

    /**
     * Init thor client and provider before each test
     */
    beforeEach(() => {
        thorClient = ThorClient.fromUrl(soloUrl);
        provider = new VeChainProvider(
            thorClient,
            THOR_SOLO_ACCOUNTS_BASE_WALLET,
            false
        );
    });

    /**
     * Destroy thor client and provider after each test
     */
    afterEach(() => {
        provider.destroy();
    });

    test(
        'Should receive new blocks from the block subscription',
        async () => {
            const wsURL = subscriptions.getBlockSubscriptionUrl(soloUrl);

            const ws = new WebSocket(wsURL);

            await new Promise((resolve, reject) => {
                const timeout = setTimeout(() => {
                    ws.close();
                    reject(new Error('Timeout: No block received'));
                }, TIMEOUT); // 15-second timeout

                ws.on('message', (data) => {
                    clearTimeout(timeout); // Clear the timeout on receiving a message
                    ws.close(); // Close the WebSocket connection

                    expect(data).toBeDefined(); // Basic assertion to ensure data is received
                    expect(data).not.toBeNull(); // Basic assertion to ensure data is received

                    const block = JSON.parse(
                        data.toLocaleString()
                    ) as CompressedBlockDetail;

                    expect(block.number).toBeGreaterThan(0); // Basic assertion to ensure the block number is valid

                    resolve(true);
                });

                ws.on('error', (error) => {
                    clearTimeout(timeout); // Clear the timeout in case of an error
                    reject(error); // Reject the promise with the error
                });
            });
        },
        TIMEOUT
    );

    /**
     * Test the getEventSubscriptionUrl function
     */
    test(
        'Should receive smart contract event logs from the event subscription',
        async () => {
            // Create an interface for the smart contract ABI
            const testingContractInterface =
                coder.createInterface(TESTING_CONTRACT_ABI);

            // Get the event fragment for the StateChanged event
            const eventFragment =
                testingContractInterface.getEvent('StateChanged');

            // Get the URL for the event subscription
            const wsURL = subscriptions.getEventSubscriptionUrl(
                soloUrl,
                eventFragment as EventFragment,
                // Receive only events emitted that involve the EVENT_SUBSCRIPTION account address as the third indexed parameter of `event StateChanged(uint indexed newValue, uint indexed oldValue, address indexed sender, uint timestamp);`
                [
                    null,
                    null,
                    TEST_ACCOUNTS.SUBSCRIPTION.EVENT_SUBSCRIPTION.address
                ]
            );

            // Create a WebSocket connection
            const ws = new WebSocket(wsURL);

            // Set up a promise to handle WebSocket messages
            const waitForMessage = new Promise((resolve, reject) => {
                ws.on('message', (data) => {
                    try {
                        const log = JSON.parse(
                            data.toLocaleString()
                        ) as EventLogs;
                        expect(log).toBeDefined(); // Your assertion here

                        const decodedLog =
                            testingContractInterface.decodeEventLog(
                                'StateChanged',
                                log.data,
                                log.topics
                            );

                        expect(decodedLog.length).toBe(4);
                        expect(decodedLog[2]).toBe(
                            addressUtils.toERC55Checksum(
                                TEST_ACCOUNTS.SUBSCRIPTION.EVENT_SUBSCRIPTION
                                    .address
                            )
                        );

                        resolve(true); // Resolve the promise when a message is received
                    } catch (error) {
                        reject(error); // Reject the promise on error
                    } finally {
                        ws.close(); // Ensure WebSocket is closed
                    }
                });

                ws.on('error', (error) => {
                    reject(error); // Reject the promise on WebSocket error
                });
            });

            // Trigger the smart contract function that emits the event
            const clause = clauseBuilder.functionInteraction(
                TESTING_CONTRACT_ADDRESS,
                coder
                    .createInterface(TESTING_CONTRACT_ABI)
                    .getFunction('setStateVariable') as FunctionFragment,
                [1]
            );
            const thorSoloClient = ThorClient.fromUrl(soloUrl);
            const gasResult = await thorSoloClient.gas.estimateGas(
                [clause],
                TEST_ACCOUNTS.SUBSCRIPTION.EVENT_SUBSCRIPTION.address
            );
            const txBody =
                await thorSoloClient.transactions.buildTransactionBody(
                    [clause],
                    gasResult.totalGas
                );

            // Create a signer to sign the transaction
            const signer = (await provider.getSigner(
                TEST_ACCOUNTS.SUBSCRIPTION.EVENT_SUBSCRIPTION.address
<<<<<<< HEAD
            )) as VeChainBaseSigner;
=======
            )) as VechainPrivateKeySigner;
>>>>>>> a3ffeeaf

            // Get the raw transaction
            const raw = await signer.signTransaction(
                signerUtils.transactionBodyToTransactionRequestInput(
                    txBody,
                    TEST_ACCOUNTS.SUBSCRIPTION.EVENT_SUBSCRIPTION.address
                )
            );

            // Send the signed transaction to the blockchain
            await thorSoloClient.transactions.sendTransaction(
                TransactionHandler.decode(
                    Buffer.from(raw.slice(2), 'hex'),
                    true
                )
            );

            // Wait for the WebSocket message or a timeout
            await expect(waitForMessage).resolves.toBe(true);
        },
        TIMEOUT
    );

    /**
     * Test the getVETtransfersSubscriptionUrl function
     */
    test('Should receive VET transfers from the VET transfers subscription', async () => {
        const wsURL = subscriptions.getVETtransfersSubscriptionUrl(soloUrl, {
            sender: TEST_ACCOUNTS.SUBSCRIPTION.VET_TRANSFERS_SUBSCRIPTION
                .address
        });

        const ws = new WebSocket(wsURL);

        const waitForMessage = new Promise((resolve, reject) => {
            ws.on('message', (data) => {
                try {
                    const log = JSON.parse(
                        data.toLocaleString()
                    ) as TransferLogs;

                    expect(log).toBeDefined(); // Your assertion here

                    expect(log.sender).toBe(
                        TEST_ACCOUNTS.SUBSCRIPTION.VET_TRANSFERS_SUBSCRIPTION
                            .address
                    );

                    resolve(true); // Resolve the promise when a message is received
                } catch (error) {
                    reject(error); // Reject the promise on error
                } finally {
                    ws.close(); // Ensure WebSocket is closed
                }
            });

            ws.on('error', (error) => {
                reject(error); // Reject the promise on WebSocket error
            });
        });

        // Trigger the smart contract function that emits the event
        const clause: Clause = {
            to: TEST_ACCOUNTS.TRANSACTION.TRANSACTION_RECEIVER.address,
            value: unitsUtils.parseVET('1').toString(),
            data: '0x'
        };
        const thorSoloClient = ThorClient.fromUrl(soloUrl);
        const gasResult = await thorSoloClient.gas.estimateGas(
            [clause],
            TEST_ACCOUNTS.SUBSCRIPTION.VET_TRANSFERS_SUBSCRIPTION.address
        );
        const txBody = await thorSoloClient.transactions.buildTransactionBody(
            [clause],
            gasResult.totalGas
        );

        // Create a signer to sign the transaction
        const signer = (await provider.getSigner(
            TEST_ACCOUNTS.SUBSCRIPTION.VET_TRANSFERS_SUBSCRIPTION.address
<<<<<<< HEAD
        )) as VeChainBaseSigner;
=======
        )) as VechainPrivateKeySigner;
>>>>>>> a3ffeeaf

        // Get the raw transaction
        const raw = await signer.signTransaction(
            signerUtils.transactionBodyToTransactionRequestInput(
                txBody,
                TEST_ACCOUNTS.SUBSCRIPTION.VET_TRANSFERS_SUBSCRIPTION.address
            )
        );

        // Send the signed transaction to the blockchain
        await thorSoloClient.transactions.sendTransaction(
            TransactionHandler.decode(Buffer.from(raw.slice(2), 'hex'), true)
        );

        // Wait for the WebSocket message or a timeout
        await expect(waitForMessage).resolves.toBe(true);
    });
});<|MERGE_RESOLUTION|>--- conflicted
+++ resolved
@@ -8,13 +8,8 @@
     subscriptions,
     ThorClient,
     type TransferLogs,
-<<<<<<< HEAD
-    type VeChainBaseSigner,
+    type VeChainPrivateKeySigner,
     VeChainProvider
-=======
-    type VechainPrivateKeySigner,
-    VechainProvider
->>>>>>> a3ffeeaf
 } from '../../../src';
 import {
     soloUrl,
@@ -192,11 +187,7 @@
             // Create a signer to sign the transaction
             const signer = (await provider.getSigner(
                 TEST_ACCOUNTS.SUBSCRIPTION.EVENT_SUBSCRIPTION.address
-<<<<<<< HEAD
-            )) as VeChainBaseSigner;
-=======
-            )) as VechainPrivateKeySigner;
->>>>>>> a3ffeeaf
+            )) as VeChainPrivateKeySigner;
 
             // Get the raw transaction
             const raw = await signer.signTransaction(
@@ -277,11 +268,7 @@
         // Create a signer to sign the transaction
         const signer = (await provider.getSigner(
             TEST_ACCOUNTS.SUBSCRIPTION.VET_TRANSFERS_SUBSCRIPTION.address
-<<<<<<< HEAD
-        )) as VeChainBaseSigner;
-=======
-        )) as VechainPrivateKeySigner;
->>>>>>> a3ffeeaf
+        )) as VeChainPrivateKeySigner;
 
         // Get the raw transaction
         const raw = await signer.signTransaction(
