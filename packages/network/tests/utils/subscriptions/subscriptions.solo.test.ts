--- conflicted
+++ resolved
@@ -18,18 +18,11 @@
 import WebSocket from 'ws';
 import {
     addressUtils,
-<<<<<<< HEAD
+    clauseBuilder,
     coder,
     type FunctionFragment,
     unitsUtils
 } from '@vechain/vechain-sdk-core';
-import { contract } from '@vechain/vechain-sdk-core/src';
-=======
-    clauseBuilder,
-    coder,
-    unitsUtils
-} from '@vechain/vechain-sdk-core';
->>>>>>> 9ad77150
 
 const TIMEOUT = 15000; // 15-second timeout
 
@@ -146,7 +139,7 @@
             // Trigger the smart contract function that emits the event
             const clause = clauseBuilder.functionInteraction(
                 TESTING_CONTRACT_ADDRESS,
-                contract.coder
+                coder
                     .createInterface(TESTING_CONTRACT_ABI)
                     .getFunction('setStateVariable') as FunctionFragment,
                 [1]
