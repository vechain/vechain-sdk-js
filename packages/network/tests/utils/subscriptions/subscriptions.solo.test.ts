import { describe, expect, test } from '@jest/globals';
import {
    type BlockDetail,
    subscriptions,
    type EventLogs,
    type EventFragment,
    type TransferLogs,
    ThorClient,
    type Clause
} from '../../../src';
import {
    TESTING_CONTRACT_ABI,
    TEST_ACCOUNTS,
    TEST_CONTRACT_ADDRESS,
    soloNetwork,
    soloUrl
} from '../../fixture';
import WebSocket from 'ws';
<<<<<<< HEAD
import { addressUtils, coder } from '@vechain/vechain-sdk-core';
import { triggerContractFunction, triggerVETtransfer } from './fixture';
=======
import {
    addressUtils,
    coder,
    unitsUtils
} from '@vechainfoundation/vechain-sdk-core';
import { contract } from '@vechainfoundation/vechain-sdk-core/src';
>>>>>>> 3c0af9cc

const TIMEOUT = 15000; // 15-second timeout

/**
 * Test suite for the Subscriptions utility methods for listening to events obtained through a websocket connection.
 *
 * @group integration/utils/subscriptions
 */
describe('Subscriptions Solo', () => {
    test(
        'Should receive new blocks from the block subscription',
        async () => {
            const wsURL = subscriptions.getBlockSubscriptionUrl(soloUrl);

            const ws = new WebSocket(wsURL);

            await new Promise((resolve, reject) => {
                const timeout = setTimeout(() => {
                    ws.close();
                    reject(new Error('Timeout: No block received'));
                }, TIMEOUT); // 15-second timeout

                ws.on('message', (data) => {
                    clearTimeout(timeout); // Clear the timeout on receiving a message
                    ws.close(); // Close the WebSocket connection

                    expect(data).toBeDefined(); // Basic assertion to ensure data is received
                    expect(data).not.toBeNull(); // Basic assertion to ensure data is received

                    const block = JSON.parse(
                        data.toLocaleString()
                    ) as BlockDetail;

                    expect(block.number).toBeGreaterThan(0); // Basic assertion to ensure the block number is valid

                    resolve(true);
                });

                ws.on('error', (error) => {
                    clearTimeout(timeout); // Clear the timeout in case of an error
                    reject(error); // Reject the promise with the error
                });
            });
        },
        TIMEOUT
    );

    /**
     * Test the getEventSubscriptionUrl function
     */
    test(
        'Should receive smart contract event logs from the event subscription',
        async () => {
            // Create an interface for the smart contract ABI
            const testingContractInterface =
                coder.createInterface(TESTING_CONTRACT_ABI);

            // Get the event fragment for the StateChanged event
            const eventFragment =
                testingContractInterface.getEvent('StateChanged');

            // Get the URL for the event subscription
            const wsURL = subscriptions.getEventSubscriptionUrl(
                soloUrl,
                eventFragment as EventFragment,
                // Receive only events emitted that involve the EVENT_SUBSCRIPTION account address as the third indexed parameter of `event StateChanged(uint indexed newValue, uint indexed oldValue, address indexed sender, uint timestamp);`
                [
                    null,
                    null,
                    TEST_ACCOUNTS.SUBSCRIPTION.EVENT_SUBSCRIPTION.address
                ]
            );

            // Create a WebSocket connection
            const ws = new WebSocket(wsURL);

            // Set up a promise to handle WebSocket messages
            const waitForMessage = new Promise((resolve, reject) => {
                ws.on('message', (data) => {
                    try {
                        const log = JSON.parse(
                            data.toLocaleString()
                        ) as EventLogs;
                        expect(log).toBeDefined(); // Your assertion here

                        const decodedLog =
                            testingContractInterface.decodeEventLog(
                                'StateChanged',
                                log.data,
                                log.topics
                            );

                        expect(decodedLog.length).toBe(4);
                        expect(decodedLog[2]).toBe(
                            addressUtils.toChecksumed(
                                TEST_ACCOUNTS.SUBSCRIPTION.EVENT_SUBSCRIPTION
                                    .address
                            )
                        );

                        resolve(true); // Resolve the promise when a message is received
                    } catch (error) {
                        reject(error); // Reject the promise on error
                    } finally {
                        ws.close(); // Ensure WebSocket is closed
                    }
                });

                ws.on('error', (error) => {
                    reject(error); // Reject the promise on WebSocket error
                });
            });

            // Trigger the smart contract function that emits the event
            const clause = contract.clauseBuilder.functionInteraction(
                TEST_CONTRACT_ADDRESS,
                TESTING_CONTRACT_ABI,
                'setStateVariable',
                [1]
            );
            const thorSoloClient = new ThorClient(soloNetwork);
            const gasResult = await thorSoloClient.gas.estimateGas(
                [clause],
                TEST_ACCOUNTS.SUBSCRIPTION.EVENT_SUBSCRIPTION.address
            );
            const txBody =
                await thorSoloClient.transactions.buildTransactionBody(
                    [clause],
                    gasResult.totalGas
                );
            const tx = await thorSoloClient.transactions.signTransaction(
                txBody,
                TEST_ACCOUNTS.SUBSCRIPTION.EVENT_SUBSCRIPTION.privateKey
            );
            // Send the signed transaction to the blockchain
            await thorSoloClient.transactions.sendTransaction(tx);

            thorSoloClient.destroy();

            // Wait for the WebSocket message or a timeout
            await expect(waitForMessage).resolves.toBe(true);
        },
        TIMEOUT
    );

    /**
     * Test the getVETtransfersSubscriptionUrl function
     */
    test('Should receive VET transfers from the VET transfers subscription', async () => {
        const wsURL = subscriptions.getVETtransfersSubscriptionUrl(soloUrl, {
            sender: TEST_ACCOUNTS.SUBSCRIPTION.VET_TRANSFERS_SUBSCRIPTION
                .address
        });

        const ws = new WebSocket(wsURL);

        const waitForMessage = new Promise((resolve, reject) => {
            ws.on('message', (data) => {
                try {
                    const log = JSON.parse(
                        data.toLocaleString()
                    ) as TransferLogs;

                    expect(log).toBeDefined(); // Your assertion here

                    expect(log.sender).toBe(
                        TEST_ACCOUNTS.SUBSCRIPTION.VET_TRANSFERS_SUBSCRIPTION
                            .address
                    );

                    resolve(true); // Resolve the promise when a message is received
                } catch (error) {
                    reject(error); // Reject the promise on error
                } finally {
                    ws.close(); // Ensure WebSocket is closed
                }
            });

            ws.on('error', (error) => {
                reject(error); // Reject the promise on WebSocket error
            });
        });

        // Trigger the smart contract function that emits the event
        const clause: Clause = {
            to: TEST_ACCOUNTS.TRANSACTION.TRANSACTION_RECEIVER.address,
            value: unitsUtils.parseVET('1').toString(),
            data: '0x'
        };
        const thorSoloClient = new ThorClient(soloNetwork);
        const gasResult = await thorSoloClient.gas.estimateGas(
            [clause],
            TEST_ACCOUNTS.SUBSCRIPTION.VET_TRANSFERS_SUBSCRIPTION.address
        );
        const txBody = await thorSoloClient.transactions.buildTransactionBody(
            [clause],
            gasResult.totalGas
        );
        const tx = await thorSoloClient.transactions.signTransaction(
            txBody,
            TEST_ACCOUNTS.SUBSCRIPTION.VET_TRANSFERS_SUBSCRIPTION.privateKey
        );
        // Send the signed transaction to the blockchain
        await thorSoloClient.transactions.sendTransaction(tx);
        thorSoloClient.destroy();

        // Wait for the WebSocket message or a timeout
        await expect(waitForMessage).resolves.toBe(true);
    });
});<|MERGE_RESOLUTION|>--- conflicted
+++ resolved
@@ -16,17 +16,8 @@
     soloUrl
 } from '../../fixture';
 import WebSocket from 'ws';
-<<<<<<< HEAD
-import { addressUtils, coder } from '@vechain/vechain-sdk-core';
-import { triggerContractFunction, triggerVETtransfer } from './fixture';
-=======
-import {
-    addressUtils,
-    coder,
-    unitsUtils
-} from '@vechainfoundation/vechain-sdk-core';
-import { contract } from '@vechainfoundation/vechain-sdk-core/src';
->>>>>>> 3c0af9cc
+import { addressUtils, coder, unitsUtils } from '@vechain/vechain-sdk-core';
+import { contract } from '@vechain/vechain-sdk-core/src';
 
 const TIMEOUT = 15000; // 15-second timeout
 
