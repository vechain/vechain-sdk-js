--- conflicted
+++ resolved
@@ -1,19 +1,6 @@
 import { generateRandomValidAddress } from '../../../../core/tests/fixture';
-<<<<<<< HEAD
-import {
-    unitsUtils,
-    vechain_sdk_core_ethers
-} from '@vechainfoundation/vechain-sdk-core';
-import {
-    TESTING_CONTRACT_ABI,
-    TEST_ACCOUNTS,
-    thorSoloClient,
-    TESTING_CONTRACT_ADDRESS
-} from '../../fixture';
-=======
 import { vechain_sdk_core_ethers } from '@vechainfoundation/vechain-sdk-core';
-import { TEST_CONTRACT_ADDRESS } from '../../fixture';
->>>>>>> 3c0af9cc
+import { TESTING_CONTRACT_ADDRESS } from '../../fixture';
 import WebSocket from 'ws';
 
 /**
@@ -296,61 +283,6 @@
     });
 }
 
-<<<<<<< HEAD
-/**
- * Trigger the `TestingContract` 'setStateVariable' function to generate the 'StateChanged' event
- */
-async function triggerContractFunction(): Promise<void> {
-    const clause = contract.clauseBuilder.functionInteraction(
-        TESTING_CONTRACT_ADDRESS,
-        TESTING_CONTRACT_ABI,
-        'setStateVariable',
-        [1]
-    );
-
-    const gasResult = await thorSoloClient.gas.estimateGas(
-        [clause],
-        TEST_ACCOUNTS.SUBSCRIPTION.EVENT_SUBSCRIPTION.address
-    );
-    const txBody = await thorSoloClient.transactions.buildTransactionBody(
-        [clause],
-        gasResult.totalGas
-    );
-    const tx = await thorSoloClient.transactions.signTransaction(
-        txBody,
-        TEST_ACCOUNTS.SUBSCRIPTION.EVENT_SUBSCRIPTION.privateKey
-    );
-
-    // Send the signed transaction to the blockchain
-    await thorSoloClient.transactions.sendTransaction(tx);
-}
-
-async function triggerVETtransfer(): Promise<void> {
-    const clause: Clause = {
-        to: TEST_ACCOUNTS.TRANSACTION.TRANSACTION_RECEIVER.address,
-        value: unitsUtils.parseVET('1').toString(),
-        data: '0x'
-    };
-
-    const gasResult = await thorSoloClient.gas.estimateGas(
-        [clause],
-        TEST_ACCOUNTS.SUBSCRIPTION.VET_TRANSFERS_SUBSCRIPTION.address
-    );
-    const txBody = await thorSoloClient.transactions.buildTransactionBody(
-        [clause],
-        gasResult.totalGas
-    );
-    const tx = await thorSoloClient.transactions.signTransaction(
-        txBody,
-        TEST_ACCOUNTS.SUBSCRIPTION.VET_TRANSFERS_SUBSCRIPTION.privateKey
-    );
-
-    // Send the signed transaction to the blockchain
-    await thorSoloClient.transactions.sendTransaction(tx);
-}
-
-=======
->>>>>>> 3c0af9cc
 export {
     getEventSubscriptionUrlTestCases,
     getBlockSubscriptionUrlTestCases,
