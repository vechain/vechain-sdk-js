import { describe, expect, test } from '@jest/globals';
import { validBlockRevisions, invalidBlockRevisions } from './fixture';
import { thorestClient } from '../../../fixture';
import { ThorClient } from '../../../../src';

/**
 * ThorestClient - BlockClient class tests
 *
 * @group integration/clients/thorest-client/blocks
 */
describe('ThorestClient - Blocks', () => {
    const thorClient = new ThorClient(thorestClient);
    /**
     * getBlock tests
     */
    describe('getBlock', () => {
        /**
         * getBlock tests with revision block number or block id
         */
        validBlockRevisions.forEach(({ revision, expanded, expected }) => {
            test(revision, async () => {
                const blockDetails = await thorClient.blocks.getBlock(
                    revision,
                    {
                        expanded
                    }
                );
                expect(blockDetails).toEqual(expected);
            });
        });

        /**
         * getBlock tests with invalid revision block number or block id
         */
        invalidBlockRevisions.forEach(
            ({ description, revision, expectedError }) => {
                test(description, async () => {
                    await expect(
                        thorClient.blocks.getBlock(revision)
                    ).rejects.toThrowError(expectedError);
                });
            }
        );

        /**
         * getBestBlock test
         */
        test('getBestBlock', async () => {
<<<<<<< HEAD
            const blockDetails = await thorClient.blocks.getBestBlock();
=======
            const blockDetails = await thorestClient.blocks.getBestBlock();
            expect(blockDetails).not.toBeNull();
>>>>>>> 0c98c397
            expect(blockDetails).toBeDefined();
        });

        /**
         * getBestBlockRef test
         */
        test('getBestBlockRef', async () => {
            const bestBlockRef = await thorestClient.blocks.getBestBlockRef();
            expect(bestBlockRef).not.toBeNull();
            expect(bestBlockRef).toBeDefined();
        });

        /**
         * getFinalBlock test
         */
        test('getFinalBlock', async () => {
<<<<<<< HEAD
            const blockDetails = await thorClient.blocks.getFinalBlock();
=======
            const blockDetails = await thorestClient.blocks.getFinalBlock();
            expect(blockDetails).not.toBeNull();
>>>>>>> 0c98c397
            expect(blockDetails).toBeDefined();
        });
    });
});<|MERGE_RESOLUTION|>--- conflicted
+++ resolved
@@ -46,12 +46,8 @@
          * getBestBlock test
          */
         test('getBestBlock', async () => {
-<<<<<<< HEAD
             const blockDetails = await thorClient.blocks.getBestBlock();
-=======
-            const blockDetails = await thorestClient.blocks.getBestBlock();
             expect(blockDetails).not.toBeNull();
->>>>>>> 0c98c397
             expect(blockDetails).toBeDefined();
         });
 
@@ -59,7 +55,7 @@
          * getBestBlockRef test
          */
         test('getBestBlockRef', async () => {
-            const bestBlockRef = await thorestClient.blocks.getBestBlockRef();
+            const bestBlockRef = await thorClient.blocks.getBestBlockRef();
             expect(bestBlockRef).not.toBeNull();
             expect(bestBlockRef).toBeDefined();
         });
@@ -68,12 +64,8 @@
          * getFinalBlock test
          */
         test('getFinalBlock', async () => {
-<<<<<<< HEAD
             const blockDetails = await thorClient.blocks.getFinalBlock();
-=======
-            const blockDetails = await thorestClient.blocks.getFinalBlock();
             expect(blockDetails).not.toBeNull();
->>>>>>> 0c98c397
             expect(blockDetails).toBeDefined();
         });
     });
