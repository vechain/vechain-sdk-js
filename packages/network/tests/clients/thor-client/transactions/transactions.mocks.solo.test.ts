--- conflicted
+++ resolved
@@ -39,16 +39,11 @@
             null
         );
 
-<<<<<<< HEAD
-=======
-        const thorSoloClient = new ThorClient(thorestSoloClient);
-
         const gas = await thorSoloClient.gas.estimateGas(
             [transferTransactionBody.clauses[0]],
             TEST_ACCOUNTS.TRANSACTION.TRANSACTION_SENDER.address
         );
 
->>>>>>> 0c98c397
         await expect(
             thorSoloClient.transactions.buildTransactionBody(
                 [transferTransactionBody.clauses[0]],
