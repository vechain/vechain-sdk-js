import { jest, describe, test, expect } from '@jest/globals';
import { ThorClient, ThorestClient } from '../../../../src';
import { transferTransactionBody } from './fixture';
import { soloNetwork, TEST_ACCOUNTS } from '../../../fixture';
import { TransactionBodyError } from '@vechainfoundation/vechain-sdk-errors';

/**
 * Transactions module tests with mocks.
 *
 * @group integration/clients/thor-client/transactions
 */
describe('buildTransactionBody with mocks', () => {
    test('Should throw error when genesis block is not found', async () => {
        const thorestSoloClient = new ThorestClient(soloNetwork);

        // Mock the getBlock method to return null
        jest.spyOn(thorestSoloClient.blocks, 'getBlock').mockResolvedValue(
            null
        );

        const thorSoloClient = new ThorClient(thorestSoloClient);

        await expect(
            thorSoloClient.transactions.buildTransactionBody(
                [transferTransactionBody.clauses[0]],
<<<<<<< HEAD
                TEST_ACCOUNTS.TRANSACTION.TRANSACTION_SENDER.address
=======
                0
>>>>>>> d6617dfa
            )
        ).rejects.toThrowError(TransactionBodyError);
    });

    test('Should throw error when gest block is not found', async () => {
        const thorestSoloClient = new ThorestClient(soloNetwork);

        // Mock the getBestBlock method to return null
        jest.spyOn(thorestSoloClient.blocks, 'getBestBlock').mockResolvedValue(
            null
        );

        const thorSoloClient = new ThorClient(thorestSoloClient);

        await expect(
            thorSoloClient.transactions.buildTransactionBody(
                [transferTransactionBody.clauses[0]],
<<<<<<< HEAD
                TEST_ACCOUNTS.TRANSACTION.TRANSACTION_SENDER.address
=======
                0
>>>>>>> d6617dfa
            )
        ).rejects.toThrowError(TransactionBodyError);
    });
});<|MERGE_RESOLUTION|>--- conflicted
+++ resolved
@@ -20,14 +20,15 @@
 
         const thorSoloClient = new ThorClient(thorestSoloClient);
 
+        const gas = await thorSoloClient.gas.estimateGas(
+            [transferTransactionBody.clauses[0]],
+            TEST_ACCOUNTS.TRANSACTION.TRANSACTION_SENDER.address
+        );
+
         await expect(
             thorSoloClient.transactions.buildTransactionBody(
                 [transferTransactionBody.clauses[0]],
-<<<<<<< HEAD
-                TEST_ACCOUNTS.TRANSACTION.TRANSACTION_SENDER.address
-=======
-                0
->>>>>>> d6617dfa
+                gas.totalGas
             )
         ).rejects.toThrowError(TransactionBodyError);
     });
@@ -42,14 +43,15 @@
 
         const thorSoloClient = new ThorClient(thorestSoloClient);
 
+        const gas = await thorSoloClient.gas.estimateGas(
+            [transferTransactionBody.clauses[0]],
+            TEST_ACCOUNTS.TRANSACTION.TRANSACTION_SENDER.address
+        );
+
         await expect(
             thorSoloClient.transactions.buildTransactionBody(
                 [transferTransactionBody.clauses[0]],
-<<<<<<< HEAD
-                TEST_ACCOUNTS.TRANSACTION.TRANSACTION_SENDER.address
-=======
-                0
->>>>>>> d6617dfa
+                gas.totalGas
             )
         ).rejects.toThrowError(TransactionBodyError);
     });
