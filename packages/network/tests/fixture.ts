import { HexUInt, Secp256k1 } from '@vechain/sdk-core';
import {
    MAINNET_URL,
    ProviderInternalBaseWallet,
    type SignTransactionOptions
} from '../src';
import { SimpleHttpClient } from '../src/http';
import {
    AccountDispatcher,
    getConfigData,
    type ThorSoloAccount,
    type ConfigData
} from '@vechain/sdk-solo-setup';

/**
 * Main network instance fixture
 */
const mainNetwork = new SimpleHttpClient(MAINNET_URL);

/**
 * Zero address fixture
 */
const ZERO_ADDRESS = '0x0000000000000000000000000000000000000000';

export const configData: ConfigData = getConfigData();

const accountDispatcher = new AccountDispatcher();

const getUnusedAccount = (): ThorSoloAccount => {
    return accountDispatcher.getNextAccount();
};

const getAllUsedAccounts = (): ThorSoloAccount[] => {
    return accountDispatcher.getAllUsedAccounts();
};

const getUnusedBaseWallet = (): ProviderInternalBaseWallet => {
    const account = getUnusedAccount();
    return new ProviderInternalBaseWallet([
        {
            privateKey: HexUInt.of(account.privateKey).bytes,
            publicKey: Secp256k1.derivePublicKey(
                HexUInt.of(account.privateKey).bytes
            ),
            address: account.address
        }
    ]);
};

const getUnusedBaseWalletWithGasPayer = (
    gasPayer: SignTransactionOptions
): ProviderInternalBaseWallet => {
    const account = getUnusedAccount();
    return new ProviderInternalBaseWallet(
        [
            {
                privateKey: HexUInt.of(account.privateKey).bytes,
                publicKey: Secp256k1.derivePublicKey(
                    HexUInt.of(account.privateKey).bytes
                ),
                address: account.address
            }
        ],
        {
            gasPayer
        }
    );
};

/**
 * Delegate url fixture to test signing transactions with delegation by URL
 */
const TESTNET_DELEGATE_URL = 'https://sponsor-testnet.vechain.energy/by/883';

/**
 * Test accounts fixture
 */
const TEST_ACCOUNTS: {
    ACCOUNT: {
        SIMPLE_ACCOUNT: ThorSoloAccount;
        NOT_MUTATED_BALANCE_ACCOUNT: ThorSoloAccount;
        DEBUG_TRACE_CALL_ACCOUNT: ThorSoloAccount;
        DEBUG_TRACE_TRANSACTION_ACCOUNT: ThorSoloAccount;
    };
    TRANSACTION: {
        TRANSACTION_SENDER: ThorSoloAccount;
        TRANSACTION_RECEIVER: ThorSoloAccount;
        GAS_PAYER: ThorSoloAccount;
        CONTRACT_MANAGER: ThorSoloAccount;
    };
    SUBSCRIPTION: {
        EVENT_SUBSCRIPTION: ThorSoloAccount;
        VET_TRANSFERS_SUBSCRIPTION: ThorSoloAccount;
    };
} = {
    /**
     * Accounts dedicated for testing account related operations.
     */
    ACCOUNT: {
        SIMPLE_ACCOUNT: getUnusedAccount(),
        NOT_MUTATED_BALANCE_ACCOUNT: getUnusedAccount(),
        DEBUG_TRACE_CALL_ACCOUNT: getUnusedAccount(),
        DEBUG_TRACE_TRANSACTION_ACCOUNT: getUnusedAccount()
    },

    /**
     * Accounts dedicated for testing transaction related operations.
     */
    TRANSACTION: {
        TRANSACTION_SENDER: getUnusedAccount(),
        TRANSACTION_RECEIVER: getUnusedAccount(),
        GAS_PAYER: getUnusedAccount(),
        CONTRACT_MANAGER: getUnusedAccount()
    },

    /**
     * Accounts dedicated for testing subscription related operations.
     */
    SUBSCRIPTION: {
        EVENT_SUBSCRIPTION: getUnusedAccount(),
        VET_TRANSFERS_SUBSCRIPTION: getUnusedAccount()
    }
};

const seededAccount = getUnusedAccount();

const SOLO_GENESIS_ACCOUNTS: {
    TRANSACTION: {
        TRANSACTION_SENDER: ThorSoloAccount;
        TRANSACTION_RECEIVER: ThorSoloAccount;
        GAS_PAYER: ThorSoloAccount;
    };
} = {
    TRANSACTION: {
        TRANSACTION_SENDER: seededAccount,
        TRANSACTION_RECEIVER: seededAccount,
        GAS_PAYER: seededAccount
    }
};

/**
 * `TestingContract.sol` deployed contract address on thor-solo snapshot.
 */
const TESTING_CONTRACT_ADDRESS: string = configData.TESTING_CONTRACT_ADDRESS;

/**
 * `TestingContract.sol` contract bytecode on Solo Network
 */
const TESTING_CONTRACT_BYTECODE = configData.TESTING_CONTRACT_BYTECODE;

/**
 * ABI of the `TestingContract` smart contract.
 */
const TESTING_CONTRACT_ABI = configData.TESTING_CONTRACT_ABI;

export {
    mainNetwork,
<<<<<<< HEAD
    TEST_ACCOUNTS,
    TESTING_CONTRACT_ABI,
    TESTING_CONTRACT_ADDRESS,
    TESTING_CONTRACT_BYTECODE,
    TESTNET_DELEGATE_URL,
    THOR_SOLO_ACCOUNTS_BASE_WALLET,
    THOR_SOLO_ACCOUNTS_BASE_WALLET_WITH_GAS_PAYER,
=======
    testAccount,
    TESTNET_DELEGATE_URL,
    testNetwork,
>>>>>>> 52eb99a0
    ZERO_ADDRESS,
    getUnusedAccount,
    getAllUsedAccounts,
    getUnusedBaseWallet,
    getUnusedBaseWalletWithGasPayer,
    TEST_ACCOUNTS,
    SOLO_GENESIS_ACCOUNTS,
    TESTING_CONTRACT_ADDRESS,
    TESTING_CONTRACT_BYTECODE,
    TESTING_CONTRACT_ABI
};<|MERGE_RESOLUTION|>--- conflicted
+++ resolved
@@ -2,7 +2,8 @@
 import {
     MAINNET_URL,
     ProviderInternalBaseWallet,
-    type SignTransactionOptions
+    type SignTransactionOptions,
+    TESTNET_URL
 } from '../src';
 import { SimpleHttpClient } from '../src/http';
 import {
@@ -16,6 +17,16 @@
  * Main network instance fixture
  */
 const mainNetwork = new SimpleHttpClient(MAINNET_URL);
+
+/**
+ * Network instance fixture
+ */
+const testNetwork = new SimpleHttpClient(TESTNET_URL);
+
+/**
+ * Simple test account fixture
+ */
+const testAccount = '0xf077b491b355E64048cE21E3A6Fc4751eEeA77fa';
 
 /**
  * Zero address fixture
@@ -155,19 +166,9 @@
 
 export {
     mainNetwork,
-<<<<<<< HEAD
-    TEST_ACCOUNTS,
-    TESTING_CONTRACT_ABI,
-    TESTING_CONTRACT_ADDRESS,
-    TESTING_CONTRACT_BYTECODE,
-    TESTNET_DELEGATE_URL,
-    THOR_SOLO_ACCOUNTS_BASE_WALLET,
-    THOR_SOLO_ACCOUNTS_BASE_WALLET_WITH_GAS_PAYER,
-=======
     testAccount,
     TESTNET_DELEGATE_URL,
     testNetwork,
->>>>>>> 52eb99a0
     ZERO_ADDRESS,
     getUnusedAccount,
     getAllUsedAccounts,
