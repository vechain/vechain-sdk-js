import { describe, expect, test } from '@jest/globals';
<<<<<<< HEAD
import { createThorClient } from './fixture';
import { HTTPClientError } from '@vechain/vechain-sdk-errors';
import { thorClient } from '../../fixture';
=======
import { HTTPClientError } from '@vechainfoundation/vechain-sdk-errors';
import { testNetwork } from '../../fixture';
import { HttpClient, ThorClient } from '../../../src';
>>>>>>> 3c0af9cc
/**
 * Node integration tests
 * @group integration/clients/thor-client/nodes
 */
describe('ThorClient - Nodes Module', () => {
    /**
     * Should return an array of nodes or an empty array
     */
    test('Should get nodes', async () => {
        /**
         *  client required to access a node
         *  @internal
         */
        const thorClient = new ThorClient(testNetwork);
        const peerNodes = await thorClient.nodes.getNodes();
        thorClient.destroy();
        expect(peerNodes).toBeDefined();
        expect(Array.isArray(peerNodes)).toBe(true);
    }, 3000);

    test('valid URL but inaccessible vechain node', async () => {
        /**
         *  client required to access a node
         *  @internal
         */
        const testNetwork = new HttpClient('http://www.google.ie');
        const thorClient = new ThorClient(testNetwork);
        await expect(thorClient.nodes.isHealthy()).rejects.toThrowError(
            HTTPClientError
        );

        thorClient.destroy();
    }, 3000);

    test('invalid URL', async () => {
        /**
         *  client required to access a node
         *  @internal
         */
        const testNetwork = new HttpClient('INVALID_URL');
        const thorClient = new ThorClient(testNetwork);
        await expect(thorClient.nodes.isHealthy()).rejects.toThrowError(
            HTTPClientError
        );

        thorClient.destroy();
    });

    test('valid and available synchronized node', async () => {
        const testNetwork = new HttpClient('https://testnet.vechain.org/');
        const thorClient = new ThorClient(testNetwork);
        const healthyNode = await thorClient.nodes.isHealthy();
        expect(healthyNode).toBe(true);

        thorClient.destroy();
    }, 10000);

    test('null or empty URL or blank URL', async () => {
        let testNetwork = new HttpClient('');
        let thorClient = new ThorClient(testNetwork);
        await expect(thorClient.nodes.isHealthy()).rejects.toThrowError(
            HTTPClientError
        );

        testNetwork = new HttpClient('   ');
        thorClient = new ThorClient(testNetwork);
        await expect(thorClient.nodes.isHealthy()).rejects.toThrowError(
            HTTPClientError
        );

        thorClient.destroy();
    });
});<|MERGE_RESOLUTION|>--- conflicted
+++ resolved
@@ -1,13 +1,7 @@
 import { describe, expect, test } from '@jest/globals';
-<<<<<<< HEAD
-import { createThorClient } from './fixture';
 import { HTTPClientError } from '@vechain/vechain-sdk-errors';
-import { thorClient } from '../../fixture';
-=======
-import { HTTPClientError } from '@vechainfoundation/vechain-sdk-errors';
 import { testNetwork } from '../../fixture';
 import { HttpClient, ThorClient } from '../../../src';
->>>>>>> 3c0af9cc
 /**
  * Node integration tests
  * @group integration/clients/thor-client/nodes
