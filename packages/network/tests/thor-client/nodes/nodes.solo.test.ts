import {
    describe,
    expect,
    test,
    jest,
    beforeEach,
    afterEach
} from '@jest/globals';
import {
    blockWithMissingTimeStamp,
    blockWithOldTimeStamp,
    blockWithInvalidTimeStampFormat
} from './fixture';
<<<<<<< HEAD
import { InvalidDataTypeError } from '@vechain/vechain-sdk-errors';
=======
import { InvalidDataTypeError } from '@vechainfoundation/vechain-sdk-errors';
import { HttpClient, ThorClient } from '../../../src';
>>>>>>> 3c0af9cc

/**
 * Node integration tests
 * @group integration/clients/thor-client/nodes
 *
 */
describe('ThorClient - Nodes Module', () => {
    // ThorClient instance
    let thorClient: ThorClient;

    /**
     *  @internal
     *  a well-formed URL to ensure we get to the axios call in the node health check
     */
    const URL = 'http://example.com';

    beforeEach(() => {
        const soloNetwork = new HttpClient(URL);
        thorClient = new ThorClient(soloNetwork);
    });

    afterEach(() => {
        thorClient.destroy();
    });

    test('valid URL/node but Error is thrown by network provider', async () => {
        // Mock an error on the HTTPClient
        jest.spyOn(HttpClient.prototype, 'http').mockImplementation(() => {
            throw new Error();
        });

        /**
         *  client required to access a node
         *  @internal
         */

        await expect(thorClient.nodes.isHealthy()).rejects.toThrowError();
    });

    test('valid/available node but invalid block format', async () => {
        // Mock the response to force the JSON response to be null
        jest.spyOn(HttpClient.prototype, 'http').mockResolvedValueOnce({});

        await expect(thorClient.nodes.isHealthy()).rejects.toThrowError(
            InvalidDataTypeError
        );

        // Mock the response to force the JSON response to not be an object
        jest.spyOn(HttpClient.prototype, 'http').mockResolvedValueOnce({
            invalidKey: 1
        });
        await expect(thorClient.nodes.isHealthy()).rejects.toThrowError(
            InvalidDataTypeError
        );

        // Mock the response to force the JSON response to have a timestamp non-existent
        jest.spyOn(HttpClient.prototype, 'http').mockResolvedValueOnce(
            blockWithMissingTimeStamp
        );
        await expect(thorClient.nodes.isHealthy()).rejects.toThrowError(
            InvalidDataTypeError
        );

        // Mock the response to force the JSON response to have a timestamp not a number
        jest.spyOn(HttpClient.prototype, 'http').mockResolvedValueOnce(
            blockWithInvalidTimeStampFormat
        );
        await expect(thorClient.nodes.isHealthy()).rejects.toThrowError(
            InvalidDataTypeError
        );
    });

    test('valid & available node but node is out of sync', async () => {
        // Mock the response to force the JSON response to be out of sync (i.e. > 30 seconds)
        jest.spyOn(HttpClient.prototype, 'http').mockResolvedValueOnce(
            blockWithOldTimeStamp
        );

        await expect(thorClient.nodes.isHealthy()).resolves.toBe(false);
    });
});<|MERGE_RESOLUTION|>--- conflicted
+++ resolved
@@ -11,12 +11,8 @@
     blockWithOldTimeStamp,
     blockWithInvalidTimeStampFormat
 } from './fixture';
-<<<<<<< HEAD
 import { InvalidDataTypeError } from '@vechain/vechain-sdk-errors';
-=======
-import { InvalidDataTypeError } from '@vechainfoundation/vechain-sdk-errors';
 import { HttpClient, ThorClient } from '../../../src';
->>>>>>> 3c0af9cc
 
 /**
  * Node integration tests
