// Global variable to hold contract address
import { erc721ContractBytecode, erc721ContractTestCases } from './fixture';
import { beforeAll, describe, expect, test } from '@jest/globals';
import {
    ThorClient,
    type TransactionReceipt,
<<<<<<< HEAD
    VeChainBaseSigner,
    VeChainProvider,
    type VeChainSigner
=======
    VechainPrivateKeySigner,
    VechainProvider,
    type VechainSigner
>>>>>>> a3ffeeaf
} from '../../../src';
import { soloUrl, TEST_ACCOUNTS } from '../../fixture';
import {
    coder,
    ERC721_ABI,
    type FunctionFragment,
    type Log
} from '@vechain/sdk-core';

/**
 * Tests for the ERC721 Contract, specifically focusing on NFT contract-related functionality.
 *
 * @NOTE: This test suite runs on the solo network because it requires sending transactions.
 *
 * @group integration/client/thor-client/contracts/erc721
 */
describe('ThorClient - ERC721 Contracts', () => {
    // ThorClient instance
    let thorSoloClient: ThorClient;

    // Signer instance
    let signer: VeChainSigner;

    let contractAddress: string;

    /**
     * Test the deployment of an ERC721 contract using the thorSoloClient.
     *
     * This test simulates the deployment of an ERC721 smart contract to a blockchain network
     * using the thorSoloClient's deployContract method. It follows these steps:
     * 1. Deploys the ERC721 contract with the given bytecode using the private key of
     *    the contract manager from TEST_ACCOUNTS.
     * 2. Waits for the transaction to complete using the thorSoloClient's waitForTransaction
     *    method, and then retrieves the transaction receipt.
     * 3. Extracts the contract address from the transaction receipt's outputs.
     *
     * The test asserts that the contract address is defined, ensuring that the contract
     * deployment is successful and the address is correctly retrieved.
     *
     * @remarks
     * The test has a timeout of 10000 milliseconds to account for the potential delay in
     * blockchain transaction processing.
     */
    beforeAll(async () => {
        thorSoloClient = ThorClient.fromUrl(soloUrl);
<<<<<<< HEAD
        signer = new VeChainBaseSigner(
=======
        signer = new VechainPrivateKeySigner(
>>>>>>> a3ffeeaf
            Buffer.from(
                TEST_ACCOUNTS.TRANSACTION.CONTRACT_MANAGER.privateKey,
                'hex'
            ),
            new VeChainProvider(thorSoloClient)
        );

        // Create the ERC721 contract factory

        const factory = thorSoloClient.contracts.createContractFactory(
            ERC721_ABI,
            erc721ContractBytecode,
            signer
        );

        await factory.startDeployment();

        const contract = await factory.waitForDeployment();

        const transactionReceiptDeployContract =
            contract.deployTransactionReceipt;

        expect(transactionReceiptDeployContract).toBeDefined();
        expect(
            transactionReceiptDeployContract?.outputs[0].contractAddress
        ).toBeDefined();

        contractAddress = transactionReceiptDeployContract?.outputs[0]
            .contractAddress as string;

        expect(contractAddress).toBeDefined();
    }, 10000);

    erc721ContractTestCases.forEach(
        ({ description, functionName, params, expected, isReadOnly }) => {
            test(
                description,
                async () => {
                    let response;
                    if (isReadOnly) {
                        response = await thorSoloClient.contracts.executeCall(
                            contractAddress,
                            coder
                                .createInterface(ERC721_ABI)
                                .getFunction(functionName) as FunctionFragment,
                            params
                        );
                        expect(response).toBeDefined();
                        expect(response).toEqual(expected);
                    } else {
                        response =
                            await thorSoloClient.contracts.executeTransaction(
                                signer,
                                contractAddress,
                                coder
                                    .createInterface(ERC721_ABI)
                                    .getFunction(
                                        functionName
                                    ) as FunctionFragment,
                                params
                            );

                        const result =
                            await thorSoloClient.transactions.waitForTransaction(
                                response.id
                            );

                        expect(result).toBeDefined();
                        expect(result?.outputs).toBeDefined();

                        const logDescriptions = decodeResultOutput(
                            result as TransactionReceipt
                        );

                        expect(logDescriptions[0][0]?.args).toEqual(expected);
                    }
                },
                10000
            );
        }
    );

    function decodeResultOutput(
        result: TransactionReceipt
    ): Array<Array<Log | null>> {
        return result?.outputs.map((output) => {
            return output.events.map((event) => {
                return coder.parseLog(ERC721_ABI, event.data, event.topics);
            });
        });
    }
});<|MERGE_RESOLUTION|>--- conflicted
+++ resolved
@@ -4,15 +4,9 @@
 import {
     ThorClient,
     type TransactionReceipt,
-<<<<<<< HEAD
-    VeChainBaseSigner,
+    VeChainPrivateKeySigner,
     VeChainProvider,
     type VeChainSigner
-=======
-    VechainPrivateKeySigner,
-    VechainProvider,
-    type VechainSigner
->>>>>>> a3ffeeaf
 } from '../../../src';
 import { soloUrl, TEST_ACCOUNTS } from '../../fixture';
 import {
@@ -58,11 +52,7 @@
      */
     beforeAll(async () => {
         thorSoloClient = ThorClient.fromUrl(soloUrl);
-<<<<<<< HEAD
-        signer = new VeChainBaseSigner(
-=======
-        signer = new VechainPrivateKeySigner(
->>>>>>> a3ffeeaf
+        signer = new VeChainPrivateKeySigner(
             Buffer.from(
                 TEST_ACCOUNTS.TRANSACTION.CONTRACT_MANAGER.privateKey,
                 'hex'
