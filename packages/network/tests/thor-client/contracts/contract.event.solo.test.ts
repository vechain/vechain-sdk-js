import { beforeEach, describe, expect, test } from '@jest/globals';
import {
    type Contract,
    ThorClient,
<<<<<<< HEAD
    VeChainBaseSigner,
    VeChainProvider,
    type VeChainSigner
=======
    VechainPrivateKeySigner,
    VechainProvider,
    type VechainSigner
>>>>>>> a3ffeeaf
} from '../../../src';
import { soloUrl, TEST_ACCOUNTS } from '../../fixture';
import {
    deployedERC20Abi,
    erc20ContractBytecode,
    eventExampleAbi,
    eventExampleBytecode
} from './fixture';
import {
    InvalidAbiEventError,
    InvalidAbiFunctionError
} from '@vechain/sdk-errors';

/**
 * Tests for the ThorClient class, specifically focusing on ERC20 contract-related functionality.
 *
 * @NOTE: This test suite runs on the solo network because it requires sending transactions.
 *
 * @group integration/client/thor-client/contracts/erc20
 */

describe('ThorClient - ERC20 Contracts', () => {
    // ThorClient instance
    let thorSoloClient: ThorClient;

    // Signer instance
    let signer: VeChainSigner;

    beforeEach(() => {
        thorSoloClient = ThorClient.fromUrl(soloUrl);
<<<<<<< HEAD
        signer = new VeChainBaseSigner(
=======
        signer = new VechainPrivateKeySigner(
>>>>>>> a3ffeeaf
            Buffer.from(
                TEST_ACCOUNTS.TRANSACTION.CONTRACT_MANAGER.privateKey,
                'hex'
            ),
            new VeChainProvider(thorSoloClient)
        );
    });

    /**
     * Tests the listening to ERC20 contract operations using a blockchain client.
     */
    test('listen to ERC20 contract operations', async () => {
        // Deploy the ERC20 contract
        let factory = thorSoloClient.contracts.createContractFactory(
            deployedERC20Abi,
            erc20ContractBytecode,
            signer
        );

        factory = await factory.startDeployment();

        const contract: Contract = await factory.waitForDeployment();

        // Execute a 'transfer' transaction on the deployed contract,
        // transferring a specified amount of tokens
        await (
            await contract.transact.transfer(
                TEST_ACCOUNTS.TRANSACTION.TRANSACTION_RECEIVER.address,
                1000
            )
        ).wait();

        await (
            await contract.transact.transfer(
                TEST_ACCOUNTS.TRANSACTION.TRANSACTION_RECEIVER.address,
                5000
            )
        ).wait();

        const events = await contract.filters
            .Transfer(
                undefined,
                TEST_ACCOUNTS.TRANSACTION.TRANSACTION_RECEIVER.address
            )
            .get();

        expect(events.map((x) => x.decodedData)).toEqual([
            [
                '0xF02f557c753edf5fcdCbfE4c1c3a448B3cC84D54',
                '0x9E7911de289c3c856ce7f421034F66b6Cde49C39',
                1000n
            ],
            [
                '0xF02f557c753edf5fcdCbfE4c1c3a448B3cC84D54',
                '0x9E7911de289c3c856ce7f421034F66b6Cde49C39',
                5000n
            ]
        ]);
    }, 10000); // Set a timeout of 10000ms for this test

    /**
     * Tests the listening to ERC20 contract operations using a blockchain client.
     */
    test('listen to ERC20 contract operations building the criterias', async () => {
        // Deploy the ERC20 contract
        let factory = thorSoloClient.contracts.createContractFactory(
            deployedERC20Abi,
            erc20ContractBytecode,
            signer
        );

        factory = await factory.startDeployment();

        const contract: Contract = await factory.waitForDeployment();

        // Execute a 'transfer' transaction on the deployed contract,
        // transferring a specified amount of tokens
        await (
            await contract.transact.transfer(
                TEST_ACCOUNTS.TRANSACTION.TRANSACTION_RECEIVER.address,
                1000
            )
        ).wait();

        await (
            await contract.transact.transfer(
                TEST_ACCOUNTS.TRANSACTION.TRANSACTION_RECEIVER.address,
                5000
            )
        ).wait();

        const transferCriteria = contract.criteria.Transfer(
            undefined,
            TEST_ACCOUNTS.TRANSACTION.TRANSACTION_RECEIVER.address
        );

        const events = await thorSoloClient.logs.filterEventLogs({
            criteriaSet: [transferCriteria]
        });

        expect(
            events.map((event) => {
                return event.data;
            })
        ).toEqual([
            '0x00000000000000000000000000000000000000000000000000000000000003e8',
            '0x0000000000000000000000000000000000000000000000000000000000001388'
        ]);

        expect(
            events.map((event) => {
                return event.topics;
            })
        ).toEqual([
            [
                '0xddf252ad1be2c89b69c2b068fc378daa952ba7f163c4a11628f55a4df523b3ef',
                '0x000000000000000000000000f02f557c753edf5fcdcbfe4c1c3a448b3cc84d54',
                '0x0000000000000000000000009e7911de289c3c856ce7f421034f66b6cde49c39'
            ],
            [
                '0xddf252ad1be2c89b69c2b068fc378daa952ba7f163c4a11628f55a4df523b3ef',
                '0x000000000000000000000000f02f557c753edf5fcdcbfe4c1c3a448b3cc84d54',
                '0x0000000000000000000000009e7911de289c3c856ce7f421034f66b6cde49c39'
            ]
        ]);
    }, 10000); // Set a timeout of 10000ms for this test

    /**
     * Tests the listening to ERC20 contract operations using a blockchain client.
     */
    test('listen to ERC20 contract operations building the criterias and decoding the event logs', async () => {
        // Deploy the ERC20 contract
        let factory = thorSoloClient.contracts.createContractFactory(
            deployedERC20Abi,
            erc20ContractBytecode,
            signer
        );

        factory = await factory.startDeployment();

        const contract: Contract = await factory.waitForDeployment();

        // Execute a 'transfer' transaction on the deployed contract,
        // transferring a specified amount of tokens
        await (
            await contract.transact.transfer(
                TEST_ACCOUNTS.TRANSACTION.TRANSACTION_RECEIVER.address,
                1000
            )
        ).wait();

        await (
            await contract.transact.transfer(
                TEST_ACCOUNTS.TRANSACTION.TRANSACTION_RECEIVER.address,
                5000
            )
        ).wait();

        const transferCriteria = contract.criteria.Transfer(
            undefined,
            TEST_ACCOUNTS.TRANSACTION.TRANSACTION_RECEIVER.address
        );

        const events = await thorSoloClient.logs.filterEventLogs({
            criteriaSet: [transferCriteria]
        });

        expect(events.map((x) => x.decodedData)).toEqual([
            [
                '0xF02f557c753edf5fcdCbfE4c1c3a448B3cC84D54',
                '0x9E7911de289c3c856ce7f421034F66b6Cde49C39',
                1000n
            ],
            [
                '0xF02f557c753edf5fcdCbfE4c1c3a448B3cC84D54',
                '0x9E7911de289c3c856ce7f421034F66b6Cde49C39',
                5000n
            ]
        ]);
    }, 10000); // Set a timeout of 10000ms for this test

    /**
     * Tests the listening to ERC20 contract operations using a blockchain client.
     */
    test('listen to ERC20 contract operations building the criterias and failing to decode the event logs due to wrong event fragment', async () => {
        // Deploy the ERC20 contract
        let factory = thorSoloClient.contracts.createContractFactory(
            deployedERC20Abi,
            erc20ContractBytecode,
            signer
        );

        factory = await factory.startDeployment();

        const contract: Contract = await factory.waitForDeployment();

        // Execute a 'transfer' transaction on the deployed contract,
        // transferring a specified amount of tokens
        await (
            await contract.transact.transfer(
                TEST_ACCOUNTS.TRANSACTION.TRANSACTION_RECEIVER.address,
                1000
            )
        ).wait();

        await (
            await contract.transact.transfer(
                TEST_ACCOUNTS.TRANSACTION.TRANSACTION_RECEIVER.address,
                5000
            )
        ).wait();

        const transferCriteria = contract.criteria.Transfer(
            undefined,
            TEST_ACCOUNTS.TRANSACTION.TRANSACTION_RECEIVER.address
        );

        const approvalCriteria = contract.criteria.Approval();

        await expect(
            async () =>
                await thorSoloClient.logs.filterEventLogs({
                    criteriaSet: [
                        {
                            criteria: transferCriteria.criteria,
                            eventFragment: approvalCriteria.eventFragment
                        }
                    ]
                })
        ).rejects.toThrowError(InvalidAbiEventError);
    }, 30000); // Set a timeout of 10000ms for this test

    /**
     * Tests the listening to ERC20 contract operations using a blockchain client.
     */
    test('listen to ERC20 raw contract operations with multiple criterias', async () => {
        // Deploy the ERC20 contract
        let factory = thorSoloClient.contracts.createContractFactory(
            deployedERC20Abi,
            erc20ContractBytecode,
            signer
        );

        factory = await factory.startDeployment();

        const contract: Contract = await factory.waitForDeployment();

        // Execute a 'transfer' transaction on the deployed contract,
        // transferring a specified amount of tokens
        await (
            await contract.transact.transfer(
                TEST_ACCOUNTS.TRANSACTION.TRANSACTION_RECEIVER.address,
                1000
            )
        ).wait();

        await (
            await contract.transact.transfer(
                TEST_ACCOUNTS.TRANSACTION.TRANSACTION_RECEIVER.address,
                5000
            )
        ).wait();

        await (
            await contract.transact.transfer(
                TEST_ACCOUNTS.TRANSACTION.DELEGATOR.address,
                5000
            )
        ).wait();

        const transferCriteria = contract.criteria.Transfer(
            undefined,
            TEST_ACCOUNTS.TRANSACTION.TRANSACTION_RECEIVER.address
        );

        const transferCriteriaDelegator = contract.criteria.Transfer(
            undefined,
            TEST_ACCOUNTS.TRANSACTION.DELEGATOR.address
        );

        const events = await thorSoloClient.logs.filterEventLogs({
            criteriaSet: [transferCriteria, transferCriteriaDelegator]
        });

        expect(
            events.map((event) => {
                return event.data;
            })
        ).toEqual([
            '0x00000000000000000000000000000000000000000000000000000000000003e8',
            '0x0000000000000000000000000000000000000000000000000000000000001388',
            '0x0000000000000000000000000000000000000000000000000000000000001388'
        ]);

        expect(
            events.map((event) => {
                return event.topics;
            })
        ).toEqual([
            [
                '0xddf252ad1be2c89b69c2b068fc378daa952ba7f163c4a11628f55a4df523b3ef',
                '0x000000000000000000000000f02f557c753edf5fcdcbfe4c1c3a448b3cc84d54',
                '0x0000000000000000000000009e7911de289c3c856ce7f421034f66b6cde49c39'
            ],
            [
                '0xddf252ad1be2c89b69c2b068fc378daa952ba7f163c4a11628f55a4df523b3ef',
                '0x000000000000000000000000f02f557c753edf5fcdcbfe4c1c3a448b3cc84d54',
                '0x0000000000000000000000009e7911de289c3c856ce7f421034f66b6cde49c39'
            ],
            [
                '0xddf252ad1be2c89b69c2b068fc378daa952ba7f163c4a11628f55a4df523b3ef',
                '0x000000000000000000000000f02f557c753edf5fcdcbfe4c1c3a448b3cc84d54',
                '0x00000000000000000000000088b2551c3ed42ca663796c10ce68c88a65f73fe2'
            ]
        ]);
    }, 20000); // Set a timeout of 10000ms for this test

    /**
     * Tests the listening to ERC20 contract operations with multiple criteria decoding the result.
     */
    test('listen to ERC20 decoded contract operations with multiple criterias', async () => {
        // Deploy the ERC20 contract
        let factory = thorSoloClient.contracts.createContractFactory(
            deployedERC20Abi,
            erc20ContractBytecode,
            signer
        );

        factory = await factory.startDeployment();

        const contract: Contract = await factory.waitForDeployment();

        // Execute a 'transfer' transaction on the deployed contract,
        // transferring a specified amount of tokens
        await (
            await contract.transact.transfer(
                TEST_ACCOUNTS.TRANSACTION.TRANSACTION_RECEIVER.address,
                1000
            )
        ).wait();

        await (
            await contract.transact.transfer(
                TEST_ACCOUNTS.TRANSACTION.TRANSACTION_RECEIVER.address,
                5000
            )
        ).wait();

        await (
            await contract.transact.transfer(
                TEST_ACCOUNTS.TRANSACTION.DELEGATOR.address,
                5000
            )
        ).wait();

        const transferCriteria = contract.criteria.Transfer(
            undefined,
            TEST_ACCOUNTS.TRANSACTION.TRANSACTION_RECEIVER.address
        );

        const transferCriteriaDelegator = contract.criteria.Transfer(
            undefined,
            TEST_ACCOUNTS.TRANSACTION.DELEGATOR.address
        );

        const events = await thorSoloClient.logs.filterEventLogs({
            criteriaSet: [transferCriteria, transferCriteriaDelegator]
        });

        expect(events.map((x) => x.decodedData)).toEqual([
            [
                '0xF02f557c753edf5fcdCbfE4c1c3a448B3cC84D54',
                '0x9E7911de289c3c856ce7f421034F66b6Cde49C39',
                1000n
            ],
            [
                '0xF02f557c753edf5fcdCbfE4c1c3a448B3cC84D54',
                '0x9E7911de289c3c856ce7f421034F66b6Cde49C39',
                5000n
            ],
            [
                '0xF02f557c753edf5fcdCbfE4c1c3a448B3cC84D54',
                '0x88B2551c3Ed42cA663796c10Ce68C88A65f73FE2',
                5000n
            ]
        ]);
    }, 20000); // Set a timeout of 10000ms for this test

    /**
     * Tests the listening to ERC20 contract operations with multiple criteria decoding the result.
     */
    test('listen to multiple contract operations with multiple criteria', async () => {
        // Deploy the ERC20 contract
        let erc20Factory = thorSoloClient.contracts.createContractFactory(
            deployedERC20Abi,
            erc20ContractBytecode,
            signer
        );

        erc20Factory = await erc20Factory.startDeployment();

        const contractERC20: Contract = await erc20Factory.waitForDeployment();

        // Deploy the EventExample contract
        let factoryEventExample =
            thorSoloClient.contracts.createContractFactory(
                eventExampleAbi,
                eventExampleBytecode,
                signer
            );

        factoryEventExample = await factoryEventExample.startDeployment();

        const contractEventExample: Contract =
            await factoryEventExample.waitForDeployment();

        await (
            await contractERC20.transact.transfer(
                TEST_ACCOUNTS.TRANSACTION.TRANSACTION_RECEIVER.address,
                5000
            )
        ).wait();

        await (await contractEventExample.transact.setValue(3000)).wait();

        const transferCriteria = contractERC20.criteria.Transfer(
            undefined,
            TEST_ACCOUNTS.TRANSACTION.TRANSACTION_RECEIVER.address
        );

        const valueCriteria = contractEventExample.criteria.ValueSet();

        const events = await thorSoloClient.logs.filterEventLogs({
            criteriaSet: [transferCriteria, valueCriteria]
        });

        expect(events.map((x) => x.decodedData)).toEqual([
            [
                '0xF02f557c753edf5fcdCbfE4c1c3a448B3cC84D54',
                '0x9E7911de289c3c856ce7f421034F66b6Cde49C39',
                5000n
            ],
            ['0xF02f557c753edf5fcdCbfE4c1c3a448B3cC84D54', 3000n]
        ]);
    }, 20000); // Set a timeout of 10000ms for this test

    test('listen to a non existing ERC20 event', async () => {
        // Deploy the ERC20 contract
        let factory = thorSoloClient.contracts.createContractFactory(
            deployedERC20Abi,
            erc20ContractBytecode,
            signer
        );

        factory = await factory.startDeployment();

        const contract: Contract = await factory.waitForDeployment();

        await expect(
            async () => await contract.filters.EventNotFound().get()
        ).rejects.toThrowError(InvalidAbiFunctionError);
    }, 10000);

    /**
     * Test listening to a non-existing ERC20 event.
     */
    test('listen to a non existing ERC20 event', async () => {
        // Deploy the ERC20 contract
        let factory = thorSoloClient.contracts.createContractFactory(
            deployedERC20Abi,
            erc20ContractBytecode,
            signer
        );

        factory = await factory.startDeployment();

        const contract: Contract = await factory.waitForDeployment();

        await expect(
            async () => await contract.filters.EventNotFound().get()
        ).rejects.toThrowError(InvalidAbiFunctionError);
    }, 10000);
});<|MERGE_RESOLUTION|>--- conflicted
+++ resolved
@@ -2,15 +2,9 @@
 import {
     type Contract,
     ThorClient,
-<<<<<<< HEAD
-    VeChainBaseSigner,
+    VeChainPrivateKeySigner,
     VeChainProvider,
     type VeChainSigner
-=======
-    VechainPrivateKeySigner,
-    VechainProvider,
-    type VechainSigner
->>>>>>> a3ffeeaf
 } from '../../../src';
 import { soloUrl, TEST_ACCOUNTS } from '../../fixture';
 import {
@@ -41,11 +35,7 @@
 
     beforeEach(() => {
         thorSoloClient = ThorClient.fromUrl(soloUrl);
-<<<<<<< HEAD
-        signer = new VeChainBaseSigner(
-=======
-        signer = new VechainPrivateKeySigner(
->>>>>>> a3ffeeaf
+        signer = new VeChainPrivateKeySigner(
             Buffer.from(
                 TEST_ACCOUNTS.TRANSACTION.CONTRACT_MANAGER.privateKey,
                 'hex'
