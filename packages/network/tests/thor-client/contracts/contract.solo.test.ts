--- conflicted
+++ resolved
@@ -21,7 +21,7 @@
  *
  * @NOTE: This test suite runs on the solo network because it requires sending transactions.
  *
- * @group contract/client/thor/contracts
+ * @group integration/client/thor/contracts
  */
 describe('ThorClient - Contracts', () => {
     /**
@@ -31,21 +31,6 @@
         // Deploy an example contract and get the transaction response
         const response = await deployExampleContract();
 
-<<<<<<< HEAD
-            expect(result).toEqual([100n]);
-
-            // Assertions
-            expect(transactionReceipt.reverted).toBe(false);
-            expect(transactionReceipt.outputs).toHaveLength(1);
-            expect(contractAddress).not.toBeNull();
-            expect(addressUtils.isAddress(contractAddress as string)).toBe(
-                true
-            );
-        } catch (error) {
-            console.log('error', error);
-            throw error;
-        }
-=======
         // Poll until the transaction receipt is available
         const transactionReceipt =
             (await thorSoloClient.transactions.waitForTransaction(
@@ -63,14 +48,13 @@
             []
         );
 
-        expect(parseInt(result)).toBe(100);
+        expect(result).toEqual([100n]);
 
         // Assertions
         expect(transactionReceipt.reverted).toBe(false);
         expect(transactionReceipt.outputs).toHaveLength(1);
         expect(contractAddress).not.toBeNull();
         expect(addressUtils.isAddress(contractAddress as string)).toBe(true);
->>>>>>> 80c65564
     }, 10000);
 
     /**
@@ -210,50 +194,6 @@
      * Test case for deploying a smart contract using the deployContract method.
      */
     test('call a contract function', async () => {
-<<<<<<< HEAD
-        try {
-            // Deploy an example contract and get the transaction response
-            const response = await deployExampleContract();
-
-            // Poll until the transaction receipt is available
-            const transactionReceiptDeployContract =
-                (await thorSoloClient.transactions.waitForTransaction(
-                    response.id
-                )) as TransactionReceipt;
-
-            const contractAddress = transactionReceiptDeployContract.outputs[0]
-                .contractAddress as string;
-
-            const callFunctionSetResponse =
-                await thorSoloClient.contracts.executeContractTransaction(
-                    TEST_ACCOUNTS.TRANSACTION.CONTRACT_MANAGER.privateKey,
-                    contractAddress,
-                    deployedContractAbi,
-                    'set',
-                    [123]
-                );
-
-            const transactionReceiptCallSetContract =
-                (await thorSoloClient.transactions.waitForTransaction(
-                    callFunctionSetResponse.id
-                )) as TransactionReceipt;
-
-            expect(transactionReceiptCallSetContract.reverted).toBe(false);
-
-            const callFunctionGetResult =
-                await thorSoloClient.contracts.executeContractCall(
-                    contractAddress,
-                    deployedContractAbi,
-                    'get',
-                    []
-                );
-
-            expect(callFunctionGetResult).toEqual([BigInt(123)]);
-        } catch (error) {
-            console.log('error', error);
-            throw error;
-        }
-=======
         // Deploy an example contract and get the transaction response
         const response = await deployExampleContract();
 
@@ -290,26 +230,19 @@
                 []
             );
 
-        expect(parseInt(callFunctionGetResult)).toBe(123);
->>>>>>> 80c65564
+        expect(callFunctionGetResult).toEqual([BigInt(123)]);
     }, 10000);
 
     test('test the TestingContract functions', async () => {
         for (const testCase of testingContractTestCases) {
-            try {
-                const response =
-                    await thorSoloClient.contracts.executeContractCall(
-                        TESTING_CONTRACT_ADDRESS,
-                        TESTING_CONTRACT_ABI,
-                        testCase.functionName,
-                        testCase.params
-                    );
-
-                expect(response).toEqual(testCase.expected);
-            } catch (error) {
-                console.log('error', error);
-                throw error;
-            }
+            const response = await thorSoloClient.contracts.executeContractCall(
+                TESTING_CONTRACT_ADDRESS,
+                TESTING_CONTRACT_ABI,
+                testCase.functionName,
+                testCase.params
+            );
+
+            expect(response).toEqual(testCase.expected);
         }
     }, 5000);
 
