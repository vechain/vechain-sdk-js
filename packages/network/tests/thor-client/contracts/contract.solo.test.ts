/* eslint-disable */

import { beforeEach, describe, expect, test } from '@jest/globals';
import {
    TEST_ACCOUNTS,
    TESTING_CONTRACT_ABI,
    TESTING_CONTRACT_ADDRESS
} from '../../fixture';
import {
    contractBytecode,
    deployedContractAbi,
    deployedContractBytecode,
    depositContractAbi,
    depositContractBytecode,
    filterContractEventsTestCases,
    fourArgsEventAbi,
    multipleClausesTestCases,
    OWNER_RESTRICTION_ABI,
    OWNER_RESTRICTION_BYTECODE,
    testingContractEVMExtensionTestCases,
    testingContractNegativeTestCases,
    testingContractTestCases
} from './fixture';
import {
<<<<<<< HEAD
    addressUtils,
=======
    Address,
>>>>>>> 0c4359b4
    coder,
    type DeployParams,
    type FunctionFragment
} from '@vechain/sdk-core';
import {
    Contract,
    type ContractFactory,
    THOR_SOLO_URL,
    ThorClient,
    type TransactionReceipt,
    VeChainPrivateKeySigner,
    VeChainProvider,
    type VeChainSigner
} from '../../../src';
import {
    CannotFindTransaction,
    ContractDeploymentFailed,
    InvalidTransactionField
} from '@vechain/sdk-errors';

/**
 * Tests for the ThorClient class, specifically focusing on contract-related functionality.
 *
 * @NOTE: This test suite runs on the solo network because it requires sending transactions.
 *
 * @group integration/client/thor-client/contracts
 */
describe('ThorClient - Contracts', () => {
    // ThorClient instance
    let thorSoloClient: ThorClient;

    // Signer instance
    let signer: VeChainSigner;

    // Signer instance
    let receiverSigner: VeChainSigner;

    beforeEach(() => {
        thorSoloClient = ThorClient.fromUrl(THOR_SOLO_URL);
        signer = new VeChainPrivateKeySigner(
            Buffer.from(
                TEST_ACCOUNTS.TRANSACTION.TRANSACTION_SENDER.privateKey,
                'hex'
            ),
            new VeChainProvider(thorSoloClient)
        );

        receiverSigner = new VeChainPrivateKeySigner(
            Buffer.from(
                TEST_ACCOUNTS.TRANSACTION.TRANSACTION_RECEIVER.privateKey,
                'hex'
            ),
            new VeChainProvider(thorSoloClient)
        );
    });

    /**
     * Asynchronous function to deploy an example smart contract.
     *
     * @returns A promise that resolves to a `TransactionSendResult` object representing the result of the deployment.
     */
    async function createExampleContractFactory(): Promise<
        ContractFactory<typeof deployedContractAbi>
    > {
        const deployParams: DeployParams = { types: ['uint'], values: ['100'] };

        const contractFactory = thorSoloClient.contracts.createContractFactory(
            deployedContractAbi,
            contractBytecode,
            signer
        );

        // Start the deployment of the contract
        return await contractFactory.startDeployment(deployParams);
    }

    /**
     * Test case for deploying a smart contract using the contract factory.
     */
    test('create a new contract and call it', () => {
        // Poll until the transaction receipt is available
        const contract = new Contract(
            '0x123',
            deployedContractAbi,
            thorSoloClient,
            signer
        );
        expect(contract.address).toBeDefined();
        expect(contract.abi).toBeDefined();
    }, 10000);

    /**
     * Test case for deploying a smart contract using the contract factory.
     */
    test('create a new contract', () => {
        // Poll until the transaction receipt is available
        const contract = new Contract(
            '0x123',
            deployedContractAbi,
            thorSoloClient,
            signer
        );
        expect(contract.address).toBeDefined();
        expect(contract.abi).toBeDefined();
    }, 10000);

    /**
     * Test case for deploying a smart contract using the contract factory.
     */
    test('deploy a contract', async () => {
        // Deploy an example contract and get the transaction response
        const response = await createExampleContractFactory();

        // Poll until the transaction receipt is available
        const contract = await response.waitForDeployment();

        expect(contract.address).toBeDefined();
        expect(contract.abi).toBeDefined();
        expect(contract.deployTransactionReceipt).toBeDefined();

        // Extract the contract address from the transaction receipt
        const contractAddress = contract.address;

        // Call the get function of the deployed contract to verify that the stored value is 100
        const result = await contract.read.get();

        expect(result).toEqual([100n]);

        // Assertions
        expect(contract.deployTransactionReceipt?.reverted).toBe(false);
        expect(contract.deployTransactionReceipt?.outputs).toHaveLength(1);
        expect(contractAddress).not.toBeNull();
        expect(Address.isValid(contractAddress)).toBe(true);
    }, 10000);

    /**
     * Test case for a failed smart contract using the contract factory.
     */
    test('failed contract deployment', async () => {
        // Create a contract factory
        let contractFactory = thorSoloClient.contracts.createContractFactory(
            deployedContractAbi,
            contractBytecode,
            signer
        );

        // Start the deployment of the contract
        contractFactory = await contractFactory.startDeployment();

        // Wait for the deployment to complete and obtain the contract instance
        await expect(contractFactory.waitForDeployment()).rejects.toThrow(
            ContractDeploymentFailed
        );
    }, 10000);

    /**
     * Test case for waiting for a contract deployment not started.
     */
    test('wait for a contract deployment not started', async () => {
        // Create a contract factory
        const contractFactory = thorSoloClient.contracts.createContractFactory(
            deployedContractAbi,
            contractBytecode,
            signer
        );

        // Waiting for a deployment that has not started
        await expect(contractFactory.waitForDeployment()).rejects.toThrow(
            CannotFindTransaction
        );
    }, 10000);

    /**
     * Test case for retrieving the bytecode of a deployed smart contract.
     */
    test('get Contract Bytecode', async () => {
        // Create a contract factory already deploying the example contract
        const factory = await createExampleContractFactory();

        // Wait for the deployment to complete and obtain the contract instance
        const contract = await factory.waitForDeployment();

        // Retrieve the bytecode of the deployed contract
        const contractBytecodeResponse =
            await thorSoloClient.accounts.getBytecode(contract.address);

        // Assertion: Compare with the expected deployed contract bytecode
        expect(contractBytecodeResponse).toBe(deployedContractBytecode);
    }, 10000);

    /**
     * Test case for deploying a smart contract using the contract factory.
     */
    test('call a contract function', async () => {
        // Create a contract factory that is already deploying the example contract
        const factory = await createExampleContractFactory();

        // Wait for the deployment to complete and obtain the contract instance
        const contract = await factory.waitForDeployment();

        const callFunctionSetResponse = await contract.transact.set(123n);

        const transactionReceiptCallSetContract =
            (await callFunctionSetResponse.wait()) as TransactionReceipt;

        expect(transactionReceiptCallSetContract.reverted).toBe(false);

        const callFunctionGetResult = await contract.read.get();

        expect(callFunctionGetResult).toEqual([BigInt(123)]);
    }, 10000);

    /**
     * Test case for calling a contract function with options.
     */
    test('call a contract function with options', async () => {
        // Create a contract factory that is already deploying the example contract
        const factory = await createExampleContractFactory();

        // Wait for the deployment to complete and obtain the contract instance
        const contract = await factory.waitForDeployment();

        await (await contract.transact.set(123n)).wait();
        expect(await contract.read.get()).toEqual([BigInt(123)]);

        contract.setContractReadOptions({ caller: 'invalid address' });

        // The contract call should fail because the caller address is invalid
        await expect(contract.read.get()).rejects.toThrow();

        contract.clearContractReadOptions();

        contract.setContractTransactOptions({
            gasPriceCoef: 2442442,
            expiration: 32
        });

        contract.clearContractTransactOptions();

        await (await contract.transact.set(22323n)).wait();
        expect(await contract.read.get()).toEqual([BigInt(22323)]);
    }, 15000);

    /**
     * Test case for calling a contract function with different private keys.
     */
    test('call a contract function with different signer', async () => {
        // Create a contract factory that is already deploying the example contract
        const factory = await createExampleContractFactory();

        // Wait for the deployment to complete and obtain the contract instance
        const contract = await factory.waitForDeployment();

        // Set signer with another private key
        contract.setSigner(
            new VeChainPrivateKeySigner(
                Buffer.from(
                    TEST_ACCOUNTS.TRANSACTION.TRANSACTION_RECEIVER.privateKey,
                    'hex'
                ),
                new VeChainProvider(thorSoloClient)
            )
        );

        // The contract call should fail because the private key is not set
        // await expect(contract.transact.set(123n)).rejects.toThrow();

        contract.setSigner(signer);

        await (await contract.transact.set(123n)).wait();

        const callFunctionGetResult = await contract.read.get();

        expect(callFunctionGetResult).toEqual([BigInt(123)]);
    }, 10000);

    /**
     * Test case for loading a deployed contract and calling its functions.
     */
    test('load a deployed contract and call its functions', async () => {
        // Create a contract factory that is already deploying the example contract
        const factory = await createExampleContractFactory();

        // Wait for the deployment to complete and obtain the contract instance
        const contract = await factory.waitForDeployment();

        // Load the deployed contract using the contract address, ABI and private key
        const loadedContract = thorSoloClient.contracts.load(
            contract.address,
            deployedContractAbi
        );

        // Call the get function of the loaded contract to verify that the stored value is 100
        let callFunctionGetResult = await loadedContract.read.get();

        expect(callFunctionGetResult).toEqual([BigInt(100)]);

        // Set the private key of the caller for signing transactions
        loadedContract.setSigner(contract.getSigner() as VeChainSigner);

        // Call the set function of the loaded contract to set the value to 123
        const callFunctionSetResponse = await loadedContract.transact.set(123n);

        // Wait for the transaction to complete and obtain the transaction receipt
        const transactionReceiptCallSetContract =
            (await callFunctionSetResponse.wait()) as TransactionReceipt;

        expect(transactionReceiptCallSetContract.reverted).toBe(false);

        callFunctionGetResult = await loadedContract.read.get();

        // Assertion: The value should be 123
        expect(callFunctionGetResult).toEqual([BigInt(123)]);
    }, 10000);

    /**
     * Test case for loading a deployed contract and trying to get not existing functions and events.
     */
    test('load a deployed contract and try to get not existing functions and events', async () => {
        // Create a contract factory that is already deploying the example contract
        const factory = await createExampleContractFactory();

        // Wait for the deployment to complete and obtain the contract instance
        const contract = await factory.waitForDeployment();

        // Load the deployed contract using the contract address, ABI and private key
        const loadedContract = thorSoloClient.contracts.load(
            contract.address,
            deployedContractAbi
        );

        // The get function fragment call should fail because the function does not exist
        expect(() =>
            loadedContract.getFunctionFragment('notExistingFunction')
        ).toThrow();

        // The get event fragment call should fail because the event does not exist
        expect(() =>
            loadedContract.getEventFragment('notExistingFunction')
        ).toThrow();
    }, 10000);

    /**
     * Test case for loading a deployed contract without adding a private key
     */
    test('load a deployed contract without adding a private key and transact', async () => {
        // Create a contract factory that is already deploying the example contract
        const factory = await createExampleContractFactory();

        // Wait for the deployment to complete and obtain the contract instance
        const contract = await factory.waitForDeployment();

        // Load the deployed contract using the contract address, ABI and private key
        const loadedContract = thorSoloClient.contracts.load(
            contract.address,
            deployedContractAbi
        );

        // The contract call should fail because the private key is not set
        await expect(loadedContract.transact.set(123n)).rejects.toThrowError(
            InvalidTransactionField
        );
    }, 10000);

    /**
     * Test case for creating a filter for a contract event.
     */
    test('Create a filter for a four args event', () => {
        // Load the deployed contract using the contract address, ABI and private key
        const loadedContract = thorSoloClient.contracts.load(
            '0x0000000000000000000000000000456e65726779',
            fourArgsEventAbi
        );

        const contractFilter = loadedContract.filters.DataUpdated({
            sender: '0x0000000000000000000000000000456e65726779',
            key: 10n,
            oldValue: 10n,
            newValue: 10n
        });

        expect(contractFilter).toBeDefined();
        expect(contractFilter.criteriaSet[0].criteria.topic0).toBeDefined();
        expect(contractFilter.criteriaSet[0].criteria.topic1).toBeDefined();
        expect(contractFilter.criteriaSet[0].criteria.topic2).toBeDefined();
        expect(contractFilter.criteriaSet[0].criteria.topic3).toBeDefined();
        expect(contractFilter.criteriaSet[0].criteria.topic4).toBeDefined();
    }, 10000);

    test('deploy the deposit contract and call the deposit method', async () => {
        const depositContractFactory =
            thorSoloClient.contracts.createContractFactory(
                depositContractAbi,
                depositContractBytecode,
                signer
            );

        const depositContract = await depositContractFactory.startDeployment();

        const deployedDepositContract =
            await depositContract.waitForDeployment();

        const result = await deployedDepositContract.transact.deposit({
            value: 1000
        });

        await result.wait();

        expect(
            await deployedDepositContract.read.getBalance(
                TEST_ACCOUNTS.TRANSACTION.TRANSACTION_SENDER.address
            )
        ).toEqual([BigInt(1000)]);
    }, 10000);

    /**
     * Test case for deploying a contract with ownership restrictions.
     */
    test('deploy the ownership restricted contract and call it', async () => {
        const contractFactory = thorSoloClient.contracts.createContractFactory(
            OWNER_RESTRICTION_ABI,
            OWNER_RESTRICTION_BYTECODE,
            signer
        );

        const factory = await contractFactory.startDeployment();

        const deployedContract = await factory.waitForDeployment();

        const secretData = await deployedContract.read.getSecretData();

        expect(secretData[0]).toEqual(42n);

        const loadedContract = thorSoloClient.contracts.load(
            deployedContract.address,
            OWNER_RESTRICTION_ABI,
            receiverSigner
        );
        const secretDataNotOwner = await loadedContract.read.getSecretData();
        expect(secretDataNotOwner).toEqual('Not the contract owner');
    });

    /**
     * Test case for loading a deployed contract and trying to get not existing functions and events.
     */
    test('load a deployed contract and create clauses with comments', async () => {
        // Create a contract factory that is already deploying the example contract
        const factory = await createExampleContractFactory();

        // Wait for the deployment to complete and obtain the contract instance
        const contract = await factory.waitForDeployment();

        // Load the deployed contract using the contract address, ABI and private key
        const loadedContract = thorSoloClient.contracts.load(
            contract.address,
            deployedContractAbi
        );

        const clauseSet1 = loadedContract.clause.set(
            {
                comment: 'set the value in the contract to 123'
            },
            123n
        );

        const clauseSet2 = loadedContract.clause.set(
            { comment: 'set the value in the contract to 321' },
            321n
        );

        expect(clauseSet1).toBeDefined();
        expect(clauseSet2).toBeDefined();

        expect(clauseSet1.clause.comment).toBe(
            'set the value in the contract to 123'
        );
        expect(clauseSet1.clause.abi).toEqual(
            '{"type":"function","name":"set","constant":false,"payable":false,"inputs":[{"type":"uint256","name":"x"}],"outputs":[]}'
        );
        expect(clauseSet2.clause.comment).toBe(
            'set the value in the contract to 321'
        );
        expect(clauseSet2.clause.abi).toEqual(
            '{"type":"function","name":"set","constant":false,"payable":false,"inputs":[{"type":"uint256","name":"x"}],"outputs":[]}'
        );
    }, 10000);

    test('load a deployed contract and create clauses with revision', async () => {
        // Create a contract factory that is already deploying the example contract
        const factory = await createExampleContractFactory();

        // Wait for the deployment to complete and obtain the contract instance
        const contract = await factory.waitForDeployment();

        // Load the deployed contract using the contract address, ABI and private key
        const loadedContract = thorSoloClient.contracts.load(
            contract.address,
            deployedContractAbi
        );

        const clauseSet1 = loadedContract.clause.set(
            {
                revision: 'finalized'
            },
            123n
        );

        const clauseSet2 = loadedContract.clause.set(
            { comment: 'set the value in the contract to 321' },
            321n
        );

        expect(clauseSet1.clause.abi).toEqual(
            '{"type":"function","name":"set","constant":false,"payable":false,"inputs":[{"type":"uint256","name":"x"}],"outputs":[]}'
        );
    }, 10000);

    /**
     * Tests the `TestingContract` functions.
     *
     * This test iterates over an array of test cases, each representing a different function call
     * to the `TestingContract`. For each test case, it uses the test description provided in the
     * test case, executes the contract call, and then asserts that the response matches the expected
     * value defined in the test case.
     *
     */
    testingContractTestCases.forEach(
        ({ description, functionName, params, expected }) => {
            test(description, async () => {
                const response = await thorSoloClient.contracts.executeCall(
                    TESTING_CONTRACT_ADDRESS,
                    coder
                        .createInterface(TESTING_CONTRACT_ABI)
                        .getFunction(functionName) as FunctionFragment,
                    params
                );

                expect(response).toEqual(expected);
            });
        }
    );

    /**
     * Tests the error test cases for the `TestingContract` functions.
     */
    testingContractNegativeTestCases.forEach(
        ({ description, functionName, params, expected }) => {
            test(description, async () => {
                const response = await thorSoloClient.contracts.executeCall(
                    TESTING_CONTRACT_ADDRESS,
                    coder
                        .createInterface(TESTING_CONTRACT_ABI)
                        .getFunction(functionName) as FunctionFragment,
                    params
                );
                expect(response).toBe(expected);
            });
        }
    );

    /**
     * Test cases for EVM Extension functions
     */
    testingContractEVMExtensionTestCases.forEach(
        ({ description, functionName, params, expected }) => {
            test(description, async () => {
                const response = await thorSoloClient.contracts.executeCall(
                    TESTING_CONTRACT_ADDRESS,
                    coder
                        .createInterface(TESTING_CONTRACT_ABI)
                        .getFunction(functionName) as FunctionFragment,
                    params
                );
                expect(response).toEqual(expected);
            });
        }
    );

    test('Should filter the StateChanged event of the testing contract', async () => {
        const contract = thorSoloClient.contracts.load(
            TESTING_CONTRACT_ADDRESS,
            TESTING_CONTRACT_ABI,
            signer
        );

        await (await contract.transact.setStateVariable(123n)).wait();

        const events = await contract.filters
            .StateChanged({
                newValue: undefined,
                oldValue: undefined,
                sender: TEST_ACCOUNTS.TRANSACTION.TRANSACTION_SENDER.address
            })
            .get();

        expect(events).toBeDefined();

        expect(events[0].at(events.length - 1)?.decodedData?.at(0)).toBe(123n);
    });

    filterContractEventsTestCases.forEach(
        ({
            description,
            contractBytecode,
            contractAbi,
            contractCaller,
            functionCalls,
            eventName,
            getParams,
            args,
            expectedData
        }) => {
            test(
                description,
                async () => {
                    const contractFactory =
                        thorSoloClient.contracts.createContractFactory(
                            contractAbi,
                            contractBytecode,
                            new VeChainPrivateKeySigner(
                                Buffer.from(contractCaller, 'hex'),
                                new VeChainProvider(thorSoloClient)
                            )
                        );

                    const factory = await contractFactory.startDeployment();

                    const contract = await factory.waitForDeployment();

                    for (const functionCall of functionCalls) {
                        if (functionCall.type === 'read') {
                            // @ts-ignore
                            await contract.read[functionCall.functionName](
                                ...functionCall.params
                            );
                        } else {
                            // @ts-ignore
                            const result = await contract.transact[
                                functionCall.functionName
                            ](...functionCall.params);

                            await result.wait();
                        }
                    }

                    const eventLogs =
                        await contract.filters[eventName](args).get(getParams);

                    expect(eventLogs[0].map((x) => x.decodedData)).toEqual(
                        expectedData
                    );
                },
                10000
            );
        }
    );

    /**
     * Test suite for multiple clauses test cases
     */
    describe('Multiple clauses test cases', () => {
        multipleClausesTestCases.forEach((x) => {
            test(
                x.description,
                async () => {
                    // Create contract factories
                    const contractsFactories = x.contracts.map((contract) => {
                        return thorSoloClient.contracts.createContractFactory(
                            contract.contractAbi,
                            contract.contractBytecode,
                            new VeChainPrivateKeySigner(
                                Buffer.from(
                                    TEST_ACCOUNTS.TRANSACTION.CONTRACT_MANAGER
                                        .privateKey,
                                    'hex'
                                ),
                                new VeChainProvider(thorSoloClient)
                            )
                        );
                    });

                    // Deploy contracts
                    const deployments = contractsFactories.map(
                        async (factory, index) => {
                            const deploymentParams =
                                x.contracts[index].deploymentParams;
                            return await (
                                deploymentParams !== undefined
                                    ? await factory.startDeployment(
                                          deploymentParams
                                      )
                                    : await factory.startDeployment()
                            ).waitForDeployment();
                        }
                    );

                    const contracts = await Promise.all(deployments);

                    // Define contract clauses
                    const contractClauses = x.contracts.flatMap(
                        (contract, index) => {
                            return contract.functionCalls.map(
                                (functionCall) => {
                                    return contracts[index].clause[
                                        functionCall.functionName
                                    ](...functionCall.params);
                                }
                            );
                        }
                    );

                    // Execute multiple clauses transaction
                    const transactionResult =
                        await thorSoloClient.contracts.executeMultipleClausesTransaction(
                            contractClauses,
                            new VeChainPrivateKeySigner(
                                Buffer.from(
                                    TEST_ACCOUNTS.TRANSACTION.CONTRACT_MANAGER
                                        .privateKey,
                                    'hex'
                                ),
                                new VeChainProvider(thorSoloClient)
                            )
                        );

                    const result = await transactionResult.wait();

                    expect(result?.reverted).toBe(false);
                    expect(result?.outputs.length).toBe(x.expectedResults);
                },
                10000
            );
        });
    });

    /**
     * Test suite for 'getBaseGasPrice' method
     */
    describe('getBaseGasPrice', () => {
        test('Should return the base gas price of the Solo network', async () => {
            const baseGasPrice =
                await thorSoloClient.contracts.getBaseGasPrice();
            expect(baseGasPrice).toEqual([1000000000000000n]);
            expect(baseGasPrice).toEqual([BigInt(10 ** 15)]); // 10^13 wei
        });
    });
});<|MERGE_RESOLUTION|>--- conflicted
+++ resolved
@@ -22,11 +22,7 @@
     testingContractTestCases
 } from './fixture';
 import {
-<<<<<<< HEAD
-    addressUtils,
-=======
     Address,
->>>>>>> 0c4359b4
     coder,
     type DeployParams,
     type FunctionFragment
