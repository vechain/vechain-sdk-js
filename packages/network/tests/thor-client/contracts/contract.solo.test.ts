--- conflicted
+++ resolved
@@ -1,27 +1,17 @@
-<<<<<<< HEAD
-import { describe, expect, test } from '@jest/globals';
+import { describe, expect, test, beforeEach, afterEach } from '@jest/globals';
 import {
     TEST_ACCOUNTS,
     TESTING_CONTRACT_ABI,
     TESTING_CONTRACT_ADDRESS,
-    thorSoloClient
+    soloNetwork
 } from '../../fixture';
-=======
-import { beforeEach, afterEach, describe, expect, test } from '@jest/globals';
-import { TEST_ACCOUNTS, soloNetwork } from '../../fixture';
->>>>>>> 3c0af9cc
 import {
     contractBytecode,
     deployedContractAbi,
     deployedContractBytecode,
     deployedERC20Abi,
-<<<<<<< HEAD
-    deployErc20Contract,
-    deployExampleContract,
+    erc20ContractBytecode,
     testingContractTestCases
-=======
-    erc20ContractBytecode
->>>>>>> 3c0af9cc
 } from './fixture';
 import {
     addressUtils,
@@ -316,16 +306,8 @@
         test('Should return the base gas price of the Solo network', async () => {
             const baseGasPrice =
                 await thorSoloClient.contracts.getBaseGasPrice();
-<<<<<<< HEAD
             expect(baseGasPrice).toEqual([1000000000000000n]);
             expect(baseGasPrice).toEqual([BigInt(10 ** 15)]); // 10^13 wei
         });
-=======
-            expect(baseGasPrice).toBe(
-                '0x00000000000000000000000000000000000000000000000000038d7ea4c68000'
-            );
-            expect(Number(baseGasPrice)).toBe(10 ** 15); // 10^15 wei
-        }, 3000);
->>>>>>> 3c0af9cc
     });
 });