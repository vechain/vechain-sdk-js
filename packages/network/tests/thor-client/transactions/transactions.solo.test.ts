--- conflicted
+++ resolved
@@ -56,62 +56,6 @@
          */
         waitForTransactionTestCases.forEach(({ description, options }) => {
             test(description, async () => {
-<<<<<<< HEAD
-                try {
-                    const nonce =
-                        Math.random() * (99999999 - 10000000) + 1000000; // Random number between 10000000 and 99999999
-
-                    // Create the signed transfer transaction
-                    const tx = TransactionHandler.sign(
-                        new Transaction({
-                            ...transferTransactionBody,
-                            nonce: Math.floor(nonce)
-                        }),
-                        Buffer.from(
-                            TEST_ACCOUNTS.TRANSACTION.TRANSACTION_SENDER
-                                .privateKey,
-                            'hex'
-                        )
-                    );
-
-                    // Send the transaction and obtain the transaction ID
-                    const sendTransactionResult =
-                        await thorSoloClient.transactions.sendTransaction(tx);
-
-                    expect(sendTransactionResult).toBeDefined();
-                    expect(sendTransactionResult.id).toBeDefined();
-
-                    // Wait for the transaction to be included in a block
-                    const txReceipt =
-                        await thorSoloClient.transactions.waitForTransaction(
-                            sendTransactionResult.id,
-                            options
-                        );
-
-                    expect(txReceipt).toBeDefined();
-                    expect(txReceipt?.reverted).toBe(expectedReceipt.reverted);
-                    expect(txReceipt?.outputs).toStrictEqual(
-                        expectedReceipt.outputs
-                    );
-                    expect(txReceipt?.gasUsed).toBe(expectedReceipt.gasUsed);
-                    expect(txReceipt?.gasPayer).toBe(expectedReceipt.gasPayer);
-                    expect(sendTransactionResult.id).toBe(txReceipt?.meta.txID);
-                } catch (error) {
-                    console.log(error);
-                    throw error;
-                }
-            });
-        });
-
-        /**
-         * test that send transaction with a number as value in transaction body
-         */
-        test('test a send transaction with a number as value in transaction body ', async () => {
-            try {
-                const nonce = Math.random() * (99999999 - 10000000) + 1000000; // Random number between 10000000 and 99999999
-
-=======
->>>>>>> 80c65564
                 // Create the signed transfer transaction
                 const tx = TransactionHandler.sign(
                     new Transaction({
@@ -140,12 +84,6 @@
 
                 expect(txReceipt).toBeDefined();
                 expect(txReceipt?.reverted).toBe(expectedReceipt.reverted);
-<<<<<<< HEAD
-            } catch (error) {
-                console.log(error);
-                throw error;
-            }
-=======
                 expect(txReceipt?.outputs).toStrictEqual(
                     expectedReceipt.outputs
                 );
@@ -187,7 +125,6 @@
 
             expect(txReceipt).toBeDefined();
             expect(txReceipt?.reverted).toBe(expectedReceipt.reverted);
->>>>>>> 80c65564
         });
 
         /**
