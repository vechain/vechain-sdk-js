import { describe, expect, test } from '@jest/globals';
import {
    buildTransactionBodyClausesTestCases,
    signTransactionTestCases
} from './fixture';
import {
    TESTING_CONTRACT_ABI,
    TEST_ACCOUNTS,
    TESTING_CONTRACT_ADDRESS,
    testnetUrl
} from '../../fixture';
<<<<<<< HEAD
import {
    addressUtils,
    contract,
    type FunctionFragment
} from '@vechain/vechain-sdk-core';
=======
import { addressUtils, clauseBuilder } from '@vechain/vechain-sdk-core';
>>>>>>> 9ad77150
import { HttpClient, ThorClient } from '../../../src';

/**
 * Transactions module tests suite.
 *
 * @group integration/clients/thor-client/transactions
 */
describe('Transactions module Testnet tests suite', () => {
    /**
     * Test suite for buildTransactionBody method
     */
    describe('buildTransactionBody', () => {
        /**
         * buildTransactionBody test cases with different options
         */
        buildTransactionBodyClausesTestCases.forEach(
            ({ description, clauses, options, expected }) => {
                test(description, async () => {
                    const testNetwork = new HttpClient(testnetUrl);
                    const thorClient = new ThorClient(testNetwork);
                    const gasResult = await thorClient.gas.estimateGas(
                        clauses,
                        TEST_ACCOUNTS.TRANSACTION.TRANSACTION_SENDER.address // This address might not exist on testnet, thus the gasResult.reverted might be true
                    );

                    expect(gasResult.totalGas).toBe(expected.testnet.gas);

                    const txBody =
                        await thorClient.transactions.buildTransactionBody(
                            clauses,
                            gasResult.totalGas,
                            options
                        );

                    expect(txBody).toBeDefined();
                    expect(txBody.clauses).toStrictEqual(
                        expected.testnet.clauses
                    );
                    expect(txBody.expiration).toBe(expected.testnet.expiration);
                    expect(txBody.gas).toBe(gasResult.totalGas);
                    expect(txBody.dependsOn).toBe(expected.testnet.dependsOn);
                    expect(txBody.gasPriceCoef).toBe(
                        expected.testnet.gasPriceCoef
                    );
                    expect(txBody.reserved).toStrictEqual(
                        expected.testnet.reserved
                    );
                    expect(txBody.chainTag).toBe(expected.testnet.chainTag);
                });
            }
        );
    });

    /**
     * Test suite for signTransaction method
     */
    describe('signTransactionTestCases', () => {
        signTransactionTestCases.testnet.correct.forEach(
            ({ description, origin, options, isDelegated, expected }) => {
                test(description, async () => {
                    const testNetwork = new HttpClient(testnetUrl);
                    const thorClient = new ThorClient(testNetwork);
<<<<<<< HEAD

                    const sampleClause =
                        contract.clauseBuilder.functionInteraction(
                            TESTING_CONTRACT_ADDRESS,
                            contract.coder
                                .createInterface(TESTING_CONTRACT_ABI)
                                .getFunction(
                                    'setStateVariable'
                                ) as FunctionFragment,
                            [123]
                        );
=======
                    const sampleClause = clauseBuilder.functionInteraction(
                        TESTING_CONTRACT_ADDRESS,
                        TESTING_CONTRACT_ABI,
                        'setStateVariable',
                        [123]
                    );
>>>>>>> 9ad77150

                    const gasResult = await thorClient.gas.estimateGas(
                        [sampleClause],
                        origin.address
                    );

                    const txBody =
                        await thorClient.transactions.buildTransactionBody(
                            [sampleClause],
                            gasResult.totalGas,
                            {
                                isDelegated
                            }
                        );

                    const signedTx =
                        await thorClient.transactions.signTransaction(
                            txBody,
                            origin.privateKey,
                            options
                        );

                    expect(signedTx).toBeDefined();
                    expect(signedTx.body).toMatchObject(expected.body);
                    expect(signedTx.origin).toBe(
                        addressUtils.toChecksummed(origin.address)
                    );
                    expect(signedTx.isDelegated).toBe(isDelegated);
                    expect(signedTx.isSigned).toBe(true);
                    expect(signedTx.signature).toBeDefined();
                });
            }
        );
    });
});<|MERGE_RESOLUTION|>--- conflicted
+++ resolved
@@ -9,15 +9,12 @@
     TESTING_CONTRACT_ADDRESS,
     testnetUrl
 } from '../../fixture';
-<<<<<<< HEAD
 import {
     addressUtils,
-    contract,
-    type FunctionFragment
+    coder,
+    type FunctionFragment,
+    clauseBuilder
 } from '@vechain/vechain-sdk-core';
-=======
-import { addressUtils, clauseBuilder } from '@vechain/vechain-sdk-core';
->>>>>>> 9ad77150
 import { HttpClient, ThorClient } from '../../../src';
 
 /**
@@ -80,26 +77,16 @@
                 test(description, async () => {
                     const testNetwork = new HttpClient(testnetUrl);
                     const thorClient = new ThorClient(testNetwork);
-<<<<<<< HEAD
 
-                    const sampleClause =
-                        contract.clauseBuilder.functionInteraction(
-                            TESTING_CONTRACT_ADDRESS,
-                            contract.coder
-                                .createInterface(TESTING_CONTRACT_ABI)
-                                .getFunction(
-                                    'setStateVariable'
-                                ) as FunctionFragment,
-                            [123]
-                        );
-=======
                     const sampleClause = clauseBuilder.functionInteraction(
                         TESTING_CONTRACT_ADDRESS,
-                        TESTING_CONTRACT_ABI,
-                        'setStateVariable',
+                        coder
+                            .createInterface(TESTING_CONTRACT_ABI)
+                            .getFunction(
+                                'setStateVariable'
+                            ) as FunctionFragment,
                         [123]
                     );
->>>>>>> 9ad77150
 
                     const gasResult = await thorClient.gas.estimateGas(
                         [sampleClause],
