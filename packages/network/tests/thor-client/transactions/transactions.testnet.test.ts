import { describe, expect, test } from '@jest/globals';
import {
    buildTransactionBodyClausesTestCases,
    signTransactionTestCases
} from './fixture';
import {
    TESTING_CONTRACT_ABI,
    TEST_ACCOUNTS,
<<<<<<< HEAD
    TESTING_CONTRACT_ADDRESS,
    thorClient
=======
    TEST_CONTRACT_ADDRESS,
    testnetUrl
>>>>>>> 3c0af9cc
} from '../../fixture';
import { addressUtils, contract } from '@vechainfoundation/vechain-sdk-core';
import { HttpClient, ThorClient } from '../../../src';

/**
 * Transactions module tests suite.
 *
 * @group integration/clients/thor-client/transactions
 */
describe('Transactions module Testnet tests suite', () => {
    /**
     * Test suite for buildTransactionBody method
     */
    describe('buildTransactionBody', () => {
        /**
         * buildTransactionBody test cases with different options
         */
        buildTransactionBodyClausesTestCases.forEach(
            ({ description, clauses, options, expected }) => {
                test(description, async () => {
                    const testNetwork = new HttpClient(testnetUrl);
                    const thorClient = new ThorClient(testNetwork);
                    const gasResult = await thorClient.gas.estimateGas(
                        clauses,
                        TEST_ACCOUNTS.TRANSACTION.TRANSACTION_SENDER.address // This address might not exist on testnet, thus the gasResult.reverted might be true
                    );

                    expect(gasResult.totalGas).toBe(expected.testnet.gas);

                    const txBody =
                        await thorClient.transactions.buildTransactionBody(
                            clauses,
                            gasResult.totalGas,
                            options
                        );

                    thorClient.destroy();

                    expect(txBody).toBeDefined();
                    expect(txBody.clauses).toStrictEqual(
                        expected.testnet.clauses
                    );
                    expect(txBody.expiration).toBe(expected.testnet.expiration);
                    expect(txBody.gas).toBe(gasResult.totalGas);
                    expect(txBody.dependsOn).toBe(expected.testnet.dependsOn);
                    expect(txBody.gasPriceCoef).toBe(
                        expected.testnet.gasPriceCoef
                    );
                    expect(txBody.reserved).toStrictEqual(
                        expected.testnet.reserved
                    );
                    expect(txBody.chainTag).toBe(expected.testnet.chainTag);
                });
            }
        );
    });

    /**
     * Test suite for signTransaction method
     */
    describe('signTransactionTestCases', () => {
        signTransactionTestCases.testnet.correct.forEach(
            ({ description, origin, options, isDelegated, expected }) => {
                test(description, async () => {
                    const testNetwork = new HttpClient(testnetUrl);
                    const thorClient = new ThorClient(testNetwork);
                    const sampleClause =
                        contract.clauseBuilder.functionInteraction(
                            TESTING_CONTRACT_ADDRESS,
                            TESTING_CONTRACT_ABI,
                            'setStateVariable',
                            [123]
                        );

                    const gasResult = await thorClient.gas.estimateGas(
                        [sampleClause],
                        origin.address
                    );

                    const txBody =
                        await thorClient.transactions.buildTransactionBody(
                            [sampleClause],
                            gasResult.totalGas,
                            {
                                isDelegated
                            }
                        );

                    const signedTx =
                        await thorClient.transactions.signTransaction(
                            txBody,
                            origin.privateKey,
                            options
                        );

                    thorClient.destroy();

                    expect(signedTx).toBeDefined();
                    expect(signedTx.body).toMatchObject(expected.body);
                    expect(signedTx.origin).toBe(
                        addressUtils.toChecksumed(origin.address)
                    );
                    expect(signedTx.isDelegated).toBe(isDelegated);
                    expect(signedTx.isSigned).toBe(true);
                    expect(signedTx.signature).toBeDefined();
                });
            }
        );
    });
});<|MERGE_RESOLUTION|>--- conflicted
+++ resolved
@@ -6,13 +6,8 @@
 import {
     TESTING_CONTRACT_ABI,
     TEST_ACCOUNTS,
-<<<<<<< HEAD
     TESTING_CONTRACT_ADDRESS,
-    thorClient
-=======
-    TEST_CONTRACT_ADDRESS,
     testnetUrl
->>>>>>> 3c0af9cc
 } from '../../fixture';
 import { addressUtils, contract } from '@vechainfoundation/vechain-sdk-core';
 import { HttpClient, ThorClient } from '../../../src';
