--- conflicted
+++ resolved
@@ -291,12 +291,6 @@
         jest.spyOn(client.gas, 'getMaxPriorityFeePerGas').mockResolvedValue(
             '0x1'
         );
-<<<<<<< HEAD
-        jest.spyOn(
-            client.blocks,
-            'getBestBlockBaseFeePerGas'
-        ).mockResolvedValue('0x30');
-=======
 
         // Mock getBestBlockBaseFeePerGas to ensure the 75th percentile (0x1) is lower than 4.6% of base fee
         jest.spyOn(
@@ -304,7 +298,6 @@
             'getBestBlockBaseFeePerGas'
         ).mockResolvedValue('0x99');
 
->>>>>>> 77993e44
         const options = {
             maxFeePerGas: 1000000000000000000
         };
