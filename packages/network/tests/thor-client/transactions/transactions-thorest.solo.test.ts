import { beforeEach, describe, expect, test } from '@jest/globals';
<<<<<<< HEAD
import { TEST_ACCOUNTS } from '../../fixture';
import { HexUInt, Transaction } from '@vechain/sdk-core';
import { sendTransactionErrors, simulateTransaction } from './fixture-thorest';
=======
import { Hex, HexUInt, TransactionHandler } from '@vechain/sdk-core';
>>>>>>> 76d66ee1
import { InvalidDataType, stringifyData } from '@vechain/sdk-errors';
import { THOR_SOLO_URL, ThorClient } from '../../../src';
import { TEST_ACCOUNTS } from '../../fixture';
import { sendTransactionErrors, simulateTransaction } from './fixture-thorest';

/**
 * ThorClient class tests.
 *
 * @NOTE: This test suite run on solo network because it requires to send transactions.
 *
 * @group integration/clients/thor-client/transactions
 */
describe('ThorClient - Transactions Module', () => {
    // ThorClient instance
    let thorSoloClient: ThorClient;

    beforeEach(() => {
        thorSoloClient = ThorClient.fromUrl(THOR_SOLO_URL);
    });

    /**
     * sendTransaction tests
     */
    describe('sendTransaction', () => {
        /**
         * SendTransaction - correct cases
         */
        sendTransactionErrors.correct.forEach((testCase) => {
            test(testCase.testName, async () => {
                // 1- Init transaction

                // Get latest block
                const latestBlock =
                    await thorSoloClient.blocks.getBestBlockCompressed();

                // Estimate the gas required for the transfer transaction
                const gasResult = await thorSoloClient.gas.estimateGas(
                    testCase.transaction.clauses,
                    TEST_ACCOUNTS.TRANSACTION.TRANSACTION_SENDER.address
                );

                // Create transactions
                const transactionBody = {
                    chainTag: 0xf6,
                    blockRef:
                        latestBlock !== null
                            ? latestBlock.id.slice(0, 18)
                            : '0x0',
                    expiration: 32,
                    clauses: testCase.transaction.clauses,
                    gasPriceCoef: 128,
                    gas: gasResult.totalGas,
                    dependsOn: null,
                    nonce: 12345678
                };

                const delegatedTransactionBody = {
                    chainTag: 0xf6,
                    blockRef:
                        latestBlock !== null
                            ? latestBlock.id.slice(0, 18)
                            : '0x0',
                    expiration: 32,
                    clauses: testCase.transaction.clauses,
                    gasPriceCoef: 128,
                    gas: gasResult.totalGas,
                    dependsOn: null,
                    nonce: 12345678,
                    reserved: {
                        features: 1
                    }
                };

                // Normal signature and delegation signature
<<<<<<< HEAD
                const rawNormalSigned = Transaction.of(transactionBody).sign(
=======
                const rawNormalSigned = TransactionHandler.sign(
                    transactionBody,
>>>>>>> 76d66ee1
                    HexUInt.of(
                        TEST_ACCOUNTS.TRANSACTION.TRANSACTION_SENDER.privateKey
                    ).bytes
                ).encoded;

<<<<<<< HEAD
                const rawDelegatedSigned = Transaction.of(
                    delegatedTransactionBody
                ).signWithDelegator(
=======
                const rawDelegatedSigned = TransactionHandler.signWithDelegator(
                    delegatedTransactionBody,
>>>>>>> 76d66ee1
                    HexUInt.of(
                        TEST_ACCOUNTS.TRANSACTION.TRANSACTION_SENDER.privateKey
                    ).bytes,
                    HexUInt.of(TEST_ACCOUNTS.TRANSACTION.DELEGATOR.privateKey)
                        .bytes
                ).encoded;

                // 2 - Send transaction
                for (const raw of [rawNormalSigned, rawDelegatedSigned]) {
                    const send =
                        await thorSoloClient.transactions.sendRawTransaction(
                            HexUInt.of(raw).toString()
                        );
                    expect(send).toBeDefined();
                    expect(send).toHaveProperty('id');
                    expect(HexUInt.isValid0x(send.id)).toBe(true);

                    // 3 - Get transaction AND transaction receipt
                    const transaction =
                        await thorSoloClient.transactions.getTransaction(
                            send.id
                        );
                    const transactionReceipt =
                        await thorSoloClient.transactions.getTransactionReceipt(
                            send.id
                        );

                    expect(transaction).toBeDefined();
                    expect(transactionReceipt).toBeDefined();
                }
            });
        });

        /**
         * SendTransaction - error cases
         */
        sendTransactionErrors.errors.forEach((testCase) => {
            test(testCase.testName, async () => {
                await expect(
                    thorSoloClient.transactions.sendRawTransaction(
                        testCase.transaction.raw
                    )
                ).rejects.toThrow(testCase.expected);
            });
        });
    });

    /**
     * Test suite for transaction simulations
     */
    describe('simulateTransaction', () => {
        /**
         * Simulate transfer transactions
         */
        simulateTransaction.correct.transfer.forEach(
            ({ testName, transaction, expected }) => {
                test(testName, async () => {
                    const simulatedTx =
                        await thorSoloClient.transactions.simulateTransaction(
                            transaction.clauses,
                            {
                                ...transaction.simulateTransactionOptions
                            }
                        );

                    expect(simulatedTx).toBeDefined();
                    /**
                     * The result of the simulation tx is an array of simulation results.
                     * Each result represents the simulation of transaction clause.
                     */
                    expect(simulatedTx).toHaveLength(
                        transaction.clauses.length
                    );

                    /**
                     * Compare each simulation result with the expected result.
                     */
                    for (let i = 0; i < simulatedTx.length; i++) {
                        expect(stringifyData(simulatedTx[i])).toStrictEqual(
                            stringifyData(expected.simulationResults[i])
                        );
                    }
                });
            }
        );

        /**
         * Simulate smart contract call transactions
         */
        simulateTransaction.correct.smartContractCall.forEach(
            ({ testName, transaction, expected }) => {
                test(testName, async () => {
                    const simulatedTx =
                        await thorSoloClient.transactions.simulateTransaction(
                            transaction.clauses,
                            {
                                ...transaction.simulateTransactionOptions
                            }
                        );

                    expect(simulatedTx).toBeDefined();

                    expect(simulatedTx).toHaveLength(1);

                    expect(stringifyData(simulatedTx[0])).toStrictEqual(
                        stringifyData(expected.simulationResults[0])
                    );
                });
            }
        );

        /**
         * Simulate smart contract deploy transactions
         */
        simulateTransaction.correct.deployContract.forEach(
            ({ testName, transaction, expected }) => {
                test(testName, async () => {
                    const simulatedTx =
                        await thorSoloClient.transactions.simulateTransaction(
                            transaction.clauses
                        );

                    expect(simulatedTx).toBeDefined();

                    expect(simulatedTx).toHaveLength(1);

                    expect(stringifyData(simulatedTx[0])).toStrictEqual(
                        stringifyData(expected.simulationResults[0])
                    );
                });
            }
        );

        /**
         * Simulate transactions where an error is expected
         */
        simulateTransaction.errors.forEach(
            ({ testName, transaction, vmError }) => {
                test(testName, async () => {
                    const simulatedTx =
                        await thorSoloClient.transactions.simulateTransaction(
                            transaction.clauses,
                            {
                                ...transaction.simulateTransactionOptions
                            }
                        );

                    expect(simulatedTx).toBeDefined();
                    expect(simulatedTx).toHaveLength(1);
                    expect(simulatedTx[0].vmError).toStrictEqual(vmError);
                    expect(simulatedTx[0].reverted).toBe(true);
                    expect(simulatedTx[0].transfers).toHaveLength(0);
                    expect(simulatedTx[0].events).toHaveLength(0);
                    expect(simulatedTx[0].data).toStrictEqual('0x');
                });
            }
        );

        /**
         * Simulate transaction with invalid revision
         */
        test('simulateTransaction with invalid revision', async () => {
            await expect(
                thorSoloClient.transactions.simulateTransaction(
                    [
                        {
                            to: '0x',
                            data: '0x',
                            value: '0x0'
                        }
                    ],
                    { revision: 'invalid-revision' }
                )
            ).rejects.toThrow(InvalidDataType);
        });
    });
});<|MERGE_RESOLUTION|>--- conflicted
+++ resolved
@@ -1,11 +1,7 @@
 import { beforeEach, describe, expect, test } from '@jest/globals';
-<<<<<<< HEAD
 import { TEST_ACCOUNTS } from '../../fixture';
 import { HexUInt, Transaction } from '@vechain/sdk-core';
 import { sendTransactionErrors, simulateTransaction } from './fixture-thorest';
-=======
-import { Hex, HexUInt, TransactionHandler } from '@vechain/sdk-core';
->>>>>>> 76d66ee1
 import { InvalidDataType, stringifyData } from '@vechain/sdk-errors';
 import { THOR_SOLO_URL, ThorClient } from '../../../src';
 import { TEST_ACCOUNTS } from '../../fixture';
@@ -80,25 +76,15 @@
                 };
 
                 // Normal signature and delegation signature
-<<<<<<< HEAD
                 const rawNormalSigned = Transaction.of(transactionBody).sign(
-=======
-                const rawNormalSigned = TransactionHandler.sign(
-                    transactionBody,
->>>>>>> 76d66ee1
                     HexUInt.of(
                         TEST_ACCOUNTS.TRANSACTION.TRANSACTION_SENDER.privateKey
                     ).bytes
                 ).encoded;
 
-<<<<<<< HEAD
                 const rawDelegatedSigned = Transaction.of(
                     delegatedTransactionBody
                 ).signWithDelegator(
-=======
-                const rawDelegatedSigned = TransactionHandler.signWithDelegator(
-                    delegatedTransactionBody,
->>>>>>> 76d66ee1
                     HexUInt.of(
                         TEST_ACCOUNTS.TRANSACTION.TRANSACTION_SENDER.privateKey
                     ).bytes,
