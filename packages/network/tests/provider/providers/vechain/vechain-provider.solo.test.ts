--- conflicted
+++ resolved
@@ -1,14 +1,9 @@
 import { afterEach, beforeEach, describe, expect, test } from '@jest/globals';
-<<<<<<< HEAD
-import { clauseBuilder, coder } from '@vechain/sdk-core';
-=======
-
 import {
     ABIContract,
-    clauseBuilder,
+    Clause,
     type TransactionClause
 } from '@vechain/sdk-core';
->>>>>>> 17f20030
 import { JSONRPCMethodNotFound } from '@vechain/sdk-errors';
 import {
     ProviderInternalBaseWallet,
@@ -311,8 +306,8 @@
             [TEST_ACCOUNT.address, 100]
         );
 
-        const clauses = clauseBuilder.functionInteraction(
-            erc721Contract.address,
+        const clauses = Clause.callFunction(
+            Address.of(erc721Contract.address),
             ABIContract.ofAbi(erc721Contract.abi).getFunction('mintItem'),
             [TEST_ACCOUNT.address]
         );
