import { jest } from '@jest/globals';
<<<<<<< HEAD
import { THOR_SOLO_URL, ThorClient } from '../src';
=======
import { HttpNetworkError } from '@vechain/sdk-errors';
>>>>>>> 6df41aab

/**
 * Advance timers by the specified time and tick
 *
 * This utility function groups two coupled operations:
 * - Advance timers by the specified time in milliseconds
 * - Wait for the next tick (needed for promises to resolve)
 *
 * @param time - The time to advance in milliseconds
 */
const advanceTimersByTimeAndTick = async (time: number): Promise<void> => {
    jest.advanceTimersByTime(time);
    await new Promise<void>((resolve) => {
        process.nextTick(resolve);
    });
};

const getSoloChainTag = async (): Promise<number> => {
    const thorClient = ThorClient.at(THOR_SOLO_URL);
    const chainTag = await thorClient.nodes.getChaintag();
    return chainTag;
};

/**
 * Retry helper for RPC calls that may fail due to connection issues
 *
 * This function wraps RPC calls with retry logic to handle temporary
 * connection issues that are common in CI environments with solo nodes.
 *
 * @param operation - The async operation to retry
 * @param maxAttempts - Maximum number of retry attempts (default: 3)
 * @param baseDelay - Base delay in milliseconds between retries (default: 1000)
 * @returns The result of the operation
 */
const retryOperation = async <T>(
    operation: () => Promise<T>,
    maxAttempts = 3,
    baseDelay = 1000
): Promise<T> => {
    let lastError: Error | undefined;

    for (let attempt = 1; attempt <= maxAttempts; attempt++) {
        try {
            return await operation();
        } catch (error) {
            lastError =
                error instanceof Error ? error : new Error(String(error));

            // Check if it's a network communication error
            const isNetworkError = lastError instanceof HttpNetworkError;

            // If it's not a network error or this is the last attempt, throw
            if (!isNetworkError || attempt === maxAttempts) {
                throw lastError ?? new Error('Unknown error');
            }

            // Wait before retrying with exponential backoff
            const delay = baseDelay * Math.pow(2, attempt - 1);
            await new Promise((resolve) => setTimeout(resolve, delay));
        }
    }

    // This should never be reached, but TypeScript requires it
    throw lastError ?? new Error('Unknown error');
};

export { advanceTimersByTimeAndTick, retryOperation, getSoloChainTag };<|MERGE_RESOLUTION|>--- conflicted
+++ resolved
@@ -1,9 +1,7 @@
 import { jest } from '@jest/globals';
-<<<<<<< HEAD
 import { THOR_SOLO_URL, ThorClient } from '../src';
-=======
 import { HttpNetworkError } from '@vechain/sdk-errors';
->>>>>>> 6df41aab
+
 
 /**
  * Advance timers by the specified time and tick
