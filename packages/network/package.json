--- conflicted
+++ resolved
@@ -39,16 +39,10 @@
   },
   "dependencies": {
     "@types/ws": "^8.5.10",
-<<<<<<< HEAD
-    "@vechain/sdk-core": "1.0.0-beta.10",
-    "@vechain/sdk-errors": "1.0.0-beta.10",
-    "@vechain/sdk-logging": "1.0.0-beta.10",
-    "abitype": "^1.0.2",
-=======
     "@vechain/sdk-core": "1.0.0-beta.12",
     "@vechain/sdk-errors": "1.0.0-beta.12",
     "@vechain/sdk-logging": "1.0.0-beta.12",
->>>>>>> 630d4028
+    "abitype": "^1.0.2",
     "axios": "^1.7.2"
   }
 }