--- conflicted
+++ resolved
@@ -16,12 +16,6 @@
         "@types/ws": "^8.5.8",
         "@vechain-sdk/core": "*",
         "axios": "^1.5.1",
-<<<<<<< HEAD
-        "isomorphic-ws": "^5.0.0",
-        "lru-cache": "^10.0.1",
-        "testcontainers": "^10.2.1"
-=======
         "testcontainers": "^10.2.2"
->>>>>>> 0021bc7b
     }
 }