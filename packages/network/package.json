{
    "name": "@vechainfoundation/vechain-sdk-network",
    "version": "1.0.0",
    "private": false,
    "main": "dist/index.js",
    "types": "dist/index.d.ts",
    "license": "MIT",
    "scripts": {
        "build": "rm -rf ./dist && tsup src/index.ts --format cjs,esm --dts",
        "lint": "eslint --ext .ts src --ext .ts tests",
        "test:unit": "rm -rf ./coverageUnit && jest --coverage --coverageDirectory=coverageUnit --group=unit",
        "test:integration": "export JEST_INTEGRATION=true; rm -rf ./coverageIntegration && jest --coverage --coverageDirectory=coverageIntegration --group=integration",
        "test": "export JEST_INTEGRATION=true; rm -rf ./coverage && jest --coverage --coverageDirectory=coverage --group=integration --group=unit",
        "format": "prettier --write src/**/*.ts tests/**/*.ts"
    },
    "dependencies": {
<<<<<<< HEAD
        "@vechainfoundation/vechain-sdk-errors": "*",
        "@vechainfoundation/vechain-sdk-core": "*",
        "axios": "^1.5.1",
=======
        "@vechain-sdk/errors": "*",
        "@vechain-sdk/core": "*",
        "axios": "^1.6.2",
>>>>>>> 1cbc1579
        "testcontainers": "^10.2.2"
    }
}<|MERGE_RESOLUTION|>--- conflicted
+++ resolved
@@ -14,15 +14,9 @@
         "format": "prettier --write src/**/*.ts tests/**/*.ts"
     },
     "dependencies": {
-<<<<<<< HEAD
         "@vechainfoundation/vechain-sdk-errors": "*",
         "@vechainfoundation/vechain-sdk-core": "*",
-        "axios": "^1.5.1",
-=======
-        "@vechain-sdk/errors": "*",
-        "@vechain-sdk/core": "*",
         "axios": "^1.6.2",
->>>>>>> 1cbc1579
         "testcontainers": "^10.2.2"
     }
 }