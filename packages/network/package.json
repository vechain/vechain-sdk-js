{
<<<<<<< HEAD
    "name": "@vechain-sdk/network",
    "version": "1.0.0",
    "main": "dist/index.js",
    "types": "dist/index.d.ts",
    "license": "MIT",
    "scripts": {
        "build": "rm -rf ./dist && tsup src/index.ts --format cjs,esm --dts",
        "lint": "eslint --ext .ts src --ext .ts tests",
        "test": "rm -rf ./coverage && jest --coverage"
    },
    "devDependencies": {
        "@jest/globals": "^29.7.0",
        "@typescript-eslint/eslint-plugin": "^6.7.4",
        "eslint": "^8.0.1",
        "eslint-config-standard-with-typescript": "^39.0.0",
        "eslint-plugin-import": "^2.25.2",
        "eslint-plugin-n": "^15.0.0 || ^16.0.0 ",
        "eslint-plugin-promise": "^6.0.0",
        "jest": "^29.7.0",
        "ts-jest": "^29.1.1",
        "tsup": "^7.2.0",
        "typescript": "*"
    }
=======
  "name": "network",
  "version": "1.0.0",
  "main": "index.js",
  "license": "MIT",
  "scripts": {
    "build": "rm -rf ./dist && tsup src/index.ts --format cjs,esm --dts",
    "lint": "eslint --ext .ts src --ext .ts tests",
    "test": "rm -rf ./coverage && jest --coverage"
  },
  "devDependencies": {
    "@jest/globals": "^29.7.0",
    "@typescript-eslint/eslint-plugin": "^6.7.5",
    "eslint": "^8.51.0",
    "eslint-config-standard-with-typescript": "^39.1.1",
    "eslint-plugin-import": "^2.25.2",
    "eslint-plugin-n": "^15.0.0 || ^16.0.0 ",
    "eslint-plugin-promise": "^6.0.0",
    "jest": "^29.7.0",
    "ts-jest": "^29.1.1",
    "tsup": "^7.2.0",
    "typescript": "*"
  }
>>>>>>> ddb9beb3
}<|MERGE_RESOLUTION|>--- conflicted
+++ resolved
@@ -1,5 +1,4 @@
 {
-<<<<<<< HEAD
     "name": "@vechain-sdk/network",
     "version": "1.0.0",
     "main": "dist/index.js",
@@ -12,9 +11,9 @@
     },
     "devDependencies": {
         "@jest/globals": "^29.7.0",
-        "@typescript-eslint/eslint-plugin": "^6.7.4",
-        "eslint": "^8.0.1",
-        "eslint-config-standard-with-typescript": "^39.0.0",
+        "@typescript-eslint/eslint-plugin": "^6.7.5",
+        "eslint": "^8.51.0",
+        "eslint-config-standard-with-typescript": "^39.1.1",
         "eslint-plugin-import": "^2.25.2",
         "eslint-plugin-n": "^15.0.0 || ^16.0.0 ",
         "eslint-plugin-promise": "^6.0.0",
@@ -23,28 +22,4 @@
         "tsup": "^7.2.0",
         "typescript": "*"
     }
-=======
-  "name": "network",
-  "version": "1.0.0",
-  "main": "index.js",
-  "license": "MIT",
-  "scripts": {
-    "build": "rm -rf ./dist && tsup src/index.ts --format cjs,esm --dts",
-    "lint": "eslint --ext .ts src --ext .ts tests",
-    "test": "rm -rf ./coverage && jest --coverage"
-  },
-  "devDependencies": {
-    "@jest/globals": "^29.7.0",
-    "@typescript-eslint/eslint-plugin": "^6.7.5",
-    "eslint": "^8.51.0",
-    "eslint-config-standard-with-typescript": "^39.1.1",
-    "eslint-plugin-import": "^2.25.2",
-    "eslint-plugin-n": "^15.0.0 || ^16.0.0 ",
-    "eslint-plugin-promise": "^6.0.0",
-    "jest": "^29.7.0",
-    "ts-jest": "^29.1.1",
-    "tsup": "^7.2.0",
-    "typescript": "*"
-  }
->>>>>>> ddb9beb3
 }