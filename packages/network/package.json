--- conflicted
+++ resolved
@@ -12,12 +12,7 @@
         "test": "yarn test:integration && yarn test:unit"
     },
     "dependencies": {
-<<<<<<< HEAD
         "axios": "^1.5.1",
-        "isomorphic-ws": "^5.0.0",
         "testcontainers": "^10.2.1"
-=======
-        "axios": "^1.5.1"
->>>>>>> 7a7af91a
     }
 }