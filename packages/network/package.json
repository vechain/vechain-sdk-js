--- conflicted
+++ resolved
@@ -24,15 +24,9 @@
     },
     "dependencies": {
         "@types/ws": "^8.5.10",
-<<<<<<< HEAD
         "@vechain/vechain-sdk-core": "*",
         "@vechain/vechain-sdk-errors": "*",
-        "axios": "^1.6.2"
-=======
-        "@vechainfoundation/vechain-sdk-core": "*",
-        "@vechainfoundation/vechain-sdk-errors": "*",
         "axios": "^1.6.5"
->>>>>>> d58ff239
     },
     "devDependencies": {
         "ws": "^8.16.0"
