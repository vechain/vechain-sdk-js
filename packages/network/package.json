{
  "name": "@vechain/sdk-network",
<<<<<<< HEAD
  "version": "1.0.0-beta.5",
  "description": "This module allows to connect you seamlessly to the VeChainThor blockchain",
=======
  "version": "1.0.0-beta.6",
  "description": "This module allows to connect you seamlessly to the VechainThor blockchain",
>>>>>>> a3ffeeaf
  "author": "vechain Foundation",
  "license": "MIT",
  "homepage": "https://github.com/vechain/vechain-sdk-js",
  "repository": {
    "type": "git",
    "url": "github:vechain/vechain-sdk-js"
  },
  "keywords": [
    "vechain",
    "transaction",
    "block",
    "contract"
  ],
  "private": false,
  "main": "dist/index.js",
  "types": "src/index.ts",
  "files": [
    "dist",
    "src",
    "package.json",
    "README.md",
    "LICENSE"
  ],
  "scripts": {
    "start-thor-solo": "echo 'Starting thor solo node ...' && docker compose up -d --wait && echo '\nThor solo node started ...'",
    "stop-thor-solo": "echo 'Stopping thor solo node ...' && docker compose down && echo 'Thor solo node stopped ...'",
    "build": "rm -rf ./dist && tsup src/index.ts --format cjs,esm --dts",
    "lint": "eslint --ext .ts src --ext .ts tests",
    "format": "prettier --write src/**/*.ts tests/**/*.ts solo-seeding/**/*.ts",
    "test:unit": "rm -rf ./coverageUnit && jest --coverage --coverageDirectory=coverageUnit --group=unit",
    "test:integration": "rm -rf ./coverageIntegration && jest --coverage --coverageDirectory=coverageIntegration --group=integration",
    "test:integration:solo": "(yarn start-thor-solo && yarn test:integration && yarn stop-thor-solo) || yarn stop-thor-solo",
    "test": "rm -rf ./coverage && jest --coverage --coverageDirectory=coverage --group=integration --group=unit",
    "test:solo": "(yarn start-thor-solo && yarn test && yarn stop-thor-solo) || yarn stop-thor-solo"
  },
  "dependencies": {
    "@types/ws": "^8.5.10",
    "@vechain/sdk-core": "1.0.0-beta.6",
    "@vechain/sdk-errors": "1.0.0-beta.6",
    "@vechain/sdk-logging": "1.0.0-beta.6",
    "axios": "^1.7.2"
  }
}<|MERGE_RESOLUTION|>--- conflicted
+++ resolved
@@ -1,12 +1,7 @@
 {
   "name": "@vechain/sdk-network",
-<<<<<<< HEAD
-  "version": "1.0.0-beta.5",
+  "version": "1.0.0-beta.6",
   "description": "This module allows to connect you seamlessly to the VeChainThor blockchain",
-=======
-  "version": "1.0.0-beta.6",
-  "description": "This module allows to connect you seamlessly to the VechainThor blockchain",
->>>>>>> a3ffeeaf
   "author": "vechain Foundation",
   "license": "MIT",
   "homepage": "https://github.com/vechain/vechain-sdk-js",
