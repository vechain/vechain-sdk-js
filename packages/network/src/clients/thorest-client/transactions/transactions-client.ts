import { type HttpClient, buildQuery, thorest } from '../../../utils';
import {
    dataUtils,
<<<<<<< HEAD
    type TransactionClause,
    TransactionHandler
=======
    revisionUtils,
    TransactionHandler,
    assertValidTransactionID,
    assertValidTransactionHead
>>>>>>> dc73d996
} from '@vechainfoundation/vechain-sdk-core';
import {
    type SimulateTransactionClause,
    type GetTransactionInputOptions,
    type GetTransactionReceiptInputOptions,
    type TransactionDetail,
    type TransactionReceipt,
    type TransactionSendResult,
    type SimulateTransactionOptions,
    type TransactionSimulationResult
} from './types';
import {
    assert,
    buildError,
    DATA
} from '@vechainfoundation/vechain-sdk-errors';
<<<<<<< HEAD
import {
    assertValidTransactionHead,
    assertValidTransactionID
} from './helpers/assertions';
import type { Clause } from '../blocks';
=======
>>>>>>> dc73d996

/**
 * Client for reading and creating transactions
 */
class TransactionsClient {
    /**
     * Initializes a new instance of the `TransactionClient` class.
     * @param httpClient - The HTTP client instance used for making HTTP requests.
     */
    constructor(protected readonly httpClient: HttpClient) {}

    /**
     * Retrieves the details of a transaction.
     *
     * @param id - Transaction ID of the transaction to retrieve.
     * @param options - (Optional) Other optional parameters for the request.
     * @returns A promise that resolves to the details of the transaction.
     */
    public async getTransaction(
        id: string,
        options?: GetTransactionInputOptions
    ): Promise<TransactionDetail | null> {
        // Invalid transaction ID
        assertValidTransactionID(id);

        // Invalid head
        assertValidTransactionHead(options?.head);

        return (await this.httpClient.http(
            'GET',
            thorest.transactions.get.TRANSACTION(id),
            {
                query: buildQuery({
                    raw: options?.raw,
                    head: options?.head,
                    options: options?.pending
                })
            }
        )) as TransactionDetail | null;
    }

    /**
     * Retrieves the receipt of a transaction.
     *
     * @param id - Transaction ID of the transaction to retrieve.
     * @param options - (Optional) Other optional parameters for the request.
     *                  If `head` is not specified, the receipt of the transaction at the best block is returned.
     * @returns A promise that resolves to the receipt of the transaction.
     */
    public async getTransactionReceipt(
        id: string,
        options?: GetTransactionReceiptInputOptions
    ): Promise<TransactionReceipt | null> {
        // Invalid transaction ID
        assertValidTransactionID(id);

        // Invalid head
        assertValidTransactionHead(options?.head);

        return (await this.httpClient.http(
            'GET',
            thorest.transactions.get.TRANSACTION_RECEIPT(id),
            {
                query: buildQuery({ head: options?.head })
            }
        )) as TransactionReceipt | null;
    }

    /**
     * Retrieves the receipt of a transaction.
     *
     * @param raw - The raw transaction.
     * @returns The transaction id of send transaction.
     */
    public async sendTransaction(raw: string): Promise<TransactionSendResult> {
        // Validate raw transaction
        assert(
            dataUtils.isHexString(raw),
            DATA.INVALID_DATA_TYPE,
            'Invalid raw transaction given as input. Input must be an hex string',
            { raw }
        );

        // Decode raw transaction to check if raw is ok
        try {
            TransactionHandler.decode(Buffer.from(raw.slice(2), 'hex'), true);
        } catch (error) {
            throw buildError(
                DATA.INVALID_DATA_TYPE,
                'Invalid raw transaction given as input. Input must be a valid raw transaction. Error occurs while decoding the transaction.',
                { raw },
                error
            );
        }

        return (await this.httpClient.http(
            'POST',
            thorest.transactions.post.TRANSACTION(),
            {
                body: { raw }
            }
        )) as TransactionSendResult;
    }

    /**
     * Simulates the execution of a transaction.
     * Allows to estimate the gas cost of a transaction without sending it, as well as to retrieve the return value(s) of the transaction.
     *
     * @param clauses - The clauses of the transaction to simulate.
     * @param options - (Optional) The options for simulating the transaction.
     *
     * @returns A promise that resolves to an array of simulation results.
     *          Each element of the array represents the result of simulating a clause.
     */
    public async simulateTransaction(
        clauses: SimulateTransactionClause[],
        options?: SimulateTransactionOptions
    ): Promise<TransactionSimulationResult[]> {
        const {
            revision,
            caller,
            gasPrice,
            gasPayer,
            gas,
            blockRef,
            expiration,
            provedWork
        } = options ?? {};

        assert(
            revision === undefined ||
                revision === null ||
                revisionUtils.isRevisionAccount(revision),
            DATA.INVALID_DATA_TYPE,
            'Invalid revision given as input. Input must be a valid revision (i.e., a block number or block ID).',
            { revision }
        );

        return (await this.httpClient.http(
            'POST',
            thorest.accounts.post.SIMULATE_TRANSACTION(revision),
            {
                query: buildQuery({ revision }),
                body: {
                    clauses: this.convertClausesValuesToHexStrings(clauses),
                    gas,
                    gasPrice,
                    caller,
                    provedWork,
                    gasPayer,
                    expiration,
                    blockRef
                }
            }
        )) as TransactionSimulationResult[];
    }

    private convertClausesValuesToHexStrings(
        clauses: TransactionClause[]
    ): Clause[] {
        return clauses.map((clause) => {
            if (typeof clause.value === 'number') {
                return {
                    ...clause,
                    value: '0x' + clause.value.toString(16)
                };
            }
            return {
                ...clause
            };
        });
    }
}

export { TransactionsClient };<|MERGE_RESOLUTION|>--- conflicted
+++ resolved
@@ -1,15 +1,11 @@
 import { type HttpClient, buildQuery, thorest } from '../../../utils';
 import {
     dataUtils,
-<<<<<<< HEAD
+    revisionUtils,
     type TransactionClause,
-    TransactionHandler
-=======
-    revisionUtils,
     TransactionHandler,
     assertValidTransactionID,
     assertValidTransactionHead
->>>>>>> dc73d996
 } from '@vechainfoundation/vechain-sdk-core';
 import {
     type SimulateTransactionClause,
@@ -26,14 +22,7 @@
     buildError,
     DATA
 } from '@vechainfoundation/vechain-sdk-errors';
-<<<<<<< HEAD
-import {
-    assertValidTransactionHead,
-    assertValidTransactionID
-} from './helpers/assertions';
 import type { Clause } from '../blocks';
-=======
->>>>>>> dc73d996
 
 /**
  * Client for reading and creating transactions
