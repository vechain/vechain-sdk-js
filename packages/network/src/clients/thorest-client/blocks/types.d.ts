--- conflicted
+++ resolved
@@ -67,14 +67,10 @@
     gasUsed: number;
 
     /**
-<<<<<<< HEAD
      * Represents the Accumulated Witness Number (AWN) of the block.
      * It is used when selecting the trunk block in the VeChainThor consensus algorithm.
      *
      * @link see [VechainThor Trunk](https://docs.vechain.org/introduction-to-vechain/about-the-vechain-blockchain/consensus-deep-dive#meta-transaction-features-3)
-=======
-     * Total score associated with the block.
->>>>>>> a05d5613
      */
     totalScore: number;
 
@@ -119,14 +115,10 @@
     isFinalized?: boolean;
 
     /**
-<<<<<<< HEAD
      * Since there is no computational competition in PoA, the “longest chain” rule does not apply.
      * Instead, we consider the better branch as the one witnessed by more AMs (Authority Masternodes).
      *
      * @link see [VechainThor Trunk](https://docs.vechain.org/introduction-to-vechain/about-the-vechain-blockchain/consensus-deep-dive#meta-transaction-features-3)
-=======
-     * Indicates if the block is part of the blockchain trunk.
->>>>>>> a05d5613
      */
     isTrunk: boolean;
 }
@@ -192,15 +184,10 @@
      */
     expiration: number;
 
-<<<<<<< HEAD
-    // Clauses represent the individual conditions or terms in a blockchain transaction.
-    clauses: Clause[];
-=======
     /**
      * Clauses represent the individual conditions or terms in a blockchain transaction.
      */
     clauses: Clauses;
->>>>>>> a05d5613
 
     /**
      * Gas price coefficient for the transaction.
@@ -262,15 +249,10 @@
      */
     reverted: boolean;
 
-<<<<<<< HEAD
-    // Outputs represent the results or consequences of a blockchain transaction.
-    outputs: Output[];
-=======
     /**
      * Outputs represent the results or consequences of a blockchain transaction.
      */
     outputs: Outputs;
->>>>>>> a05d5613
 }
 
 /* --- Responses Outputs end --- */
