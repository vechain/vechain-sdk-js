--- conflicted
+++ resolved
@@ -18,7 +18,6 @@
     type SignTransactionOptions
 } from './types';
 import { randomBytes } from 'crypto';
-<<<<<<< HEAD
 import {
     TRANSACTION,
     assert,
@@ -26,10 +25,7 @@
 } from '@vechainfoundation/vechain-sdk-errors';
 import { getDelegationSignature } from './helpers/delegation-handler';
 import { assertTransactionCanBeSigned } from './helpers/assertions';
-=======
-import { TRANSACTION, buildError } from '@vechainfoundation/vechain-sdk-errors';
 import { type ThorClient } from '../thor-client';
->>>>>>> 72c815a4
 
 /**
  * The `TransactionsModule` handles transaction related operations and provides
@@ -235,7 +231,7 @@
             unsignedTx,
             delegatorUrl as string,
             originAddress,
-            this.thorest.httpClient
+            this.thor.thorest.httpClient
         );
 
         // Sign transaction with origin private key
