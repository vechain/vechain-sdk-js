import {
    type Transaction,
    assertIsSignedTransaction
} from '@vechainfoundation/vechain-sdk-core';
import { Poll } from '../../../utils';
import {
<<<<<<< HEAD
    type ThorestClient,
    type TransactionReceipt
=======
    type TransactionReceipt,
    TransactionsClient,
    type TransactionSimulationResult
>>>>>>> 71eedbb7
} from '../../thorest-client';
import type { SendTransactionResult, WaitForTransactionOptions } from './types';
import { decodeRevertReason } from './helpers/message';

/**
 * The `TransactionsModule` handles transaction related operations and provides
 * convenient methods for sending transactions and waiting for transaction confirmation.
 */
class TransactionsModule {
    /**
     * Initializes a new instance of the `Thorest` class.
     * @param thorest - The Thorest instance used to interact with the vechain Thorest blockchain API.
     */
    constructor(readonly thorest: ThorestClient) {}

    /**
     * Sends a signed transaction to the network.
     *
     * @param signedTx - the transaction to send. It must be signed.
     *
     * @returns A promise that resolves to the transaction ID of the sent transaction.
     *
     * @throws an error if the transaction is not signed.
     */
    public async sendTransaction(
        signedTx: Transaction
    ): Promise<SendTransactionResult> {
        assertIsSignedTransaction(signedTx);

        const simulatedTransaction =
            await this.transactionsClient.simulateTransaction(
                signedTx.body.clauses
            );

        const clausesResults: TransactionSimulationResult[] =
            simulatedTransaction.map((simulation) => {
                return {
                    ...simulation,
                    data: simulation.reverted
                        ? decodeRevertReason(simulation.data)
                        : simulation.data
                };
            });

        const rawTx = `0x${signedTx.encoded.toString('hex')}`;

        const txID = (await this.thorest.transactions.sendTransaction(rawTx))
            .id;

        return {
            id: txID,
            clausesResults
        };
    }

    /**
     * Waits for a transaction to be included in a block.
     *
     * @param txID - The transaction ID of the transaction to wait for.
     * @param options - Optional parameters for the request. Includes the timeout and interval between requests.
     *                  Both parameters are in milliseconds. If the timeout is not specified, the request will not timeout!
     *
     * @returns A promise that resolves to the transaction receipt of the transaction. If the transaction is not included in a block before the timeout,
     *          the promise will resolve to `null`.
     */
    public async waitForTransaction(
        txID: string,
        options?: WaitForTransactionOptions
    ): Promise<TransactionReceipt | null> {
        return await Poll.SyncPoll(
            async () =>
                await this.thorest.transactions.getTransactionReceipt(txID),
            {
                requestIntervalInMilliseconds: options?.intervalMs,
                maximumWaitingTimeInMilliseconds: options?.timeoutMs
            }
        ).waitUntil((result) => {
            return result !== null;
        });
    }
}

export { TransactionsModule };<|MERGE_RESOLUTION|>--- conflicted
+++ resolved
@@ -4,14 +4,9 @@
 } from '@vechainfoundation/vechain-sdk-core';
 import { Poll } from '../../../utils';
 import {
-<<<<<<< HEAD
     type ThorestClient,
-    type TransactionReceipt
-=======
     type TransactionReceipt,
-    TransactionsClient,
     type TransactionSimulationResult
->>>>>>> 71eedbb7
 } from '../../thorest-client';
 import type { SendTransactionResult, WaitForTransactionOptions } from './types';
 import { decodeRevertReason } from './helpers/message';
@@ -42,7 +37,7 @@
         assertIsSignedTransaction(signedTx);
 
         const simulatedTransaction =
-            await this.transactionsClient.simulateTransaction(
+            await this.thorest.transactions.simulateTransaction(
                 signedTx.body.clauses
             );
 
