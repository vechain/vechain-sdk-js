import {
    type Transaction,
    assertIsSignedTransaction,
    assertValidTransactionID,
    type TransactionClause,
    dataUtils,
    type TransactionBody
} from '@vechainfoundation/vechain-sdk-core';
import { Poll } from '../../../utils';
import { type TransactionReceipt } from '../../thorest-client';
import {
    type TransactionBodyOptions,
    type SendTransactionResult,
    type WaitForTransactionOptions
} from './types';
import { randomBytes } from 'crypto';
import { TRANSACTION, buildError } from '@vechainfoundation/vechain-sdk-errors';
import { type ThorClient } from '../thor-client';

/**
 * The `TransactionsModule` handles transaction related operations and provides
 * convenient methods for sending transactions and waiting for transaction confirmation.
 */
class TransactionsModule {
    /**
     * Initializes a new instance of the `Thor` class.
     * @param thor - The Thor instance used to interact with the vechain blockchain API.
     */
    constructor(readonly thor: ThorClient) {}

    /**
     * Sends a signed transaction to the network.
     *
     * @param signedTx - the transaction to send. It must be signed.
     *
     * @returns A promise that resolves to the transaction ID of the sent transaction.
     *
     * @throws an error if the transaction is not signed or if the transaction object is invalid.
     */
    public async sendTransaction(
        signedTx: Transaction
    ): Promise<SendTransactionResult> {
        assertIsSignedTransaction(signedTx);

        const rawTx = `0x${signedTx.encoded.toString('hex')}`;

        return await this.thor.thorest.transactions.sendTransaction(rawTx);
    }

    /**
     * Waits for a transaction to be included in a block.
     *
     * @param txID - The transaction ID of the transaction to wait for.
     * @param options - Optional parameters for the request. Includes the timeout and interval between requests.
     *                  Both parameters are in milliseconds. If the timeout is not specified, the request will not timeout!
     *
     * @returns A promise that resolves to the transaction receipt of the transaction. If the transaction is not included in a block before the timeout,
     *          the promise will resolve to `null`.
     *
     * @throws an error if the transaction ID is invalid.
     */
    public async waitForTransaction(
        txID: string,
        options?: WaitForTransactionOptions
    ): Promise<TransactionReceipt | null> {
        assertValidTransactionID(txID);

        return await Poll.SyncPoll(
            async () =>
                await this.thor.thorest.transactions.getTransactionReceipt(
                    txID
                ),
            {
                requestIntervalInMilliseconds: options?.intervalMs,
                maximumWaitingTimeInMilliseconds: options?.timeoutMs
            }
        ).waitUntil((result) => {
            return result !== null;
        });
    }

    /**
     * Builds a transaction body with the given clauses without having to
     * specify the chainTag, expiration, gasPriceCoef, gas, dependsOn and reserved fields.
     *
     * @param clauses - The clauses of the transaction.
     * @param gas - The gas to be used to perform the transaction.
     * @param options - Optional parameters for the request. Includes the expiration, gasPriceCoef, dependsOn and isDelegated fields.
     *                  If the `expiration` is not specified, the transaction will expire after 32 blocks.
     *                  If the `gasPriceCoef` is not specified, the transaction will use the default gas price coef of 127.
     *                  If the `dependsOn is` not specified, the transaction will not depend on any other transaction.
     *                  If the `isDelegated` is not specified, the transaction will not be delegated.
     *
     * @returns A promise that resolves to the transaction body.
     *
     * @throws an error if the genesis block or the latest block cannot be retrieved.
     */
    public async buildTransactionBody(
        clauses: TransactionClause[],
        gas: number,
        options?: TransactionBodyOptions
    ): Promise<TransactionBody> {
        // Get the genesis block to get the chainTag
        const genesisBlock = await this.thor.blocks.getBlock(0);

        if (genesisBlock === null)
            throw buildError(
                TRANSACTION.INVALID_TRANSACTION_BODY,
                "Error while building transaction body: can't get genesis block",
                { clauses, options }
            );

        // The constant part of the transaction body
        const constTxBody = {
            nonce: `0x${dataUtils.toHexString(randomBytes(8))}`,
            expiration: options?.expiration ?? 32,
            clauses,
            gasPriceCoef: options?.gasPriceCoef ?? 127,
            gas,
            dependsOn: options?.dependsOn ?? null,
            reserved:
                options?.isDelegated === true ? { features: 1 } : undefined
        };

<<<<<<< HEAD
        const latestBlock = await this.thor.blocks.getBestBlock();
=======
        const latestBlockRef = await this.thorest.blocks.getBestBlockRef();
>>>>>>> 0c98c397

        if (latestBlockRef === null)
            throw buildError(
                TRANSACTION.INVALID_TRANSACTION_BODY,
                "Error while building transaction body: can't get latest block",
                { clauses, options }
            );

        return {
            ...constTxBody,
            chainTag: Number(`0x${genesisBlock.id.slice(64)}`), // Last byte of the genesis block ID which is used to identify a network (chainTag)
            blockRef: latestBlockRef
        };
    }
}

export { TransactionsModule };<|MERGE_RESOLUTION|>--- conflicted
+++ resolved
@@ -122,11 +122,7 @@
                 options?.isDelegated === true ? { features: 1 } : undefined
         };
 
-<<<<<<< HEAD
-        const latestBlock = await this.thor.blocks.getBestBlock();
-=======
-        const latestBlockRef = await this.thorest.blocks.getBestBlockRef();
->>>>>>> 0c98c397
+        const latestBlockRef = await this.thor.blocks.getBestBlockRef();
 
         if (latestBlockRef === null)
             throw buildError(
