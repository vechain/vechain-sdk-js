--- conflicted
+++ resolved
@@ -12,23 +12,16 @@
 import {
     type TransactionReceipt,
     TransactionsClient,
-<<<<<<< HEAD
     type SimulateTransactionOptions,
-    BlocksClient,
     type SimulateTransactionClause
 } from '../../thorest-client';
 import {
+    type SendTransactionResult,
     type EstimateGasResult,
     type WaitForTransactionOptions
 } from './types';
 import { DATA, assert } from '@vechainfoundation/vechain-sdk-errors';
 import { decodeRevertReason } from './helpers/decode-evm-error';
-=======
-    type TransactionSimulationResult
-} from '../../thorest-client';
-import type { SendTransactionResult, WaitForTransactionOptions } from './types';
-import { decodeRevertReason } from './helpers/message';
->>>>>>> 5d47b678
 
 /**
  * The `TransactionsModule` handles transaction related operations and provides
@@ -41,17 +34,11 @@
     private readonly transactionsClient: TransactionsClient;
 
     /**
-     * Reference to the `BlocksClient` instance.
-     */
-    private readonly blocksClient: BlocksClient;
-
-    /**
      * Initializes a new instance of the `TransactionsModule` class.
      * @param httpClient - The HTTP client instance used for making HTTP requests.
      */
     constructor(readonly httpClient: HttpClient) {
         this.transactionsClient = new TransactionsClient(httpClient);
-        this.blocksClient = new BlocksClient(httpClient);
     }
 
     /**
@@ -109,13 +96,9 @@
         txID: string,
         options?: WaitForTransactionOptions
     ): Promise<TransactionReceipt | null> {
-<<<<<<< HEAD
         assertValidTransactionID(txID);
 
-        const result = await Poll.SyncPoll(
-=======
         return await Poll.SyncPoll(
->>>>>>> 5d47b678
             async () =>
                 await this.transactionsClient.getTransactionReceipt(txID),
             {
