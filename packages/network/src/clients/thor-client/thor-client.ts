--- conflicted
+++ resolved
@@ -1,10 +1,6 @@
 import { type HttpClient } from '../../utils';
-<<<<<<< HEAD
-import { NodesThorClient } from './nodes';
+import { NodesModule } from './nodes';
 import { BlocksThorClient } from './blocks';
-=======
-import { NodesModule } from './nodes';
->>>>>>> 5da68b3e
 
 /**
  * The `ThorClient` class serves as an interface to interact with the Vechain Thor blockchain.
@@ -15,28 +11,20 @@
     /**
      * The `NodeClient` instance
      */
-<<<<<<< HEAD
-    public readonly nodes: NodesThorClient;
+    public readonly nodes: NodesModule;
 
     /**
      * The `BlocksClient` instance
      */
     public readonly blocks: BlocksThorClient;
-=======
-    public readonly nodes: NodesModule;
->>>>>>> 5da68b3e
 
     /**
      * Constructs a new `ThorClient` instance with a given HTTP client.
      * @param httpClient - The HTTP client instance used for making network requests.
      */
     constructor(protected readonly httpClient: HttpClient) {
-<<<<<<< HEAD
-        this.nodes = new NodesThorClient(httpClient);
+        this.nodes = new NodesModule(httpClient);
         this.blocks = new BlocksThorClient(httpClient);
-=======
-        this.nodes = new NodesModule(httpClient);
->>>>>>> 5da68b3e
     }
 }
 
