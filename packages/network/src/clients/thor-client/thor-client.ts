--- conflicted
+++ resolved
@@ -1,10 +1,6 @@
 import { type HttpClient } from '../../utils';
-<<<<<<< HEAD
-import { NodesClient } from './nodes';
+import { NodesModule } from './nodes';
 import { ContractsModule } from './contract/contracts-module';
-=======
-import { NodesModule } from './nodes';
->>>>>>> e9772f8b
 
 /**
  * The `ThorClient` class serves as an interface to interact with the Vechain Thor blockchain.
@@ -27,12 +23,8 @@
      * @param httpClient - The HTTP client instance used for making network requests.
      */
     constructor(protected readonly httpClient: HttpClient) {
-<<<<<<< HEAD
-        this.nodes = new NodesClient(httpClient);
+        this.nodes = new NodesModule(httpClient);
         this.contracts = new ContractsModule(httpClient);
-=======
-        this.nodes = new NodesModule(httpClient);
->>>>>>> e9772f8b
     }
 }
 
