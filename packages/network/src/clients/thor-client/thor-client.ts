--- conflicted
+++ resolved
@@ -1,10 +1,7 @@
 import { type HttpClient } from '../../utils';
 import { NodesModule } from './nodes';
-<<<<<<< HEAD
 import { BlocksModule } from './blocks';
-=======
 import { TransactionsModule } from './transactions';
->>>>>>> cb161b9b
 
 /**
  * The `ThorClient` class serves as an interface to interact with the Vechain Thor blockchain.
@@ -13,24 +10,19 @@
  */
 class ThorClient {
     /**
-<<<<<<< HEAD
-     * The `NodeModule` instance
-=======
      * The `NodesModule` instance
->>>>>>> cb161b9b
      */
     public readonly nodes: NodesModule;
 
     /**
-<<<<<<< HEAD
      * The `BlocksModule` instance
      */
     public readonly blocks: BlocksModule;
-=======
+
+    /*
      * The `TransactionsModule` instance
      */
     public readonly transactions: TransactionsModule;
->>>>>>> cb161b9b
 
     /**
      * Constructs a new `ThorClient` instance with a given HTTP client.
@@ -39,11 +31,8 @@
      */
     constructor(protected readonly httpClient: HttpClient) {
         this.nodes = new NodesModule(httpClient);
-<<<<<<< HEAD
         this.blocks = new BlocksModule(httpClient);
-=======
         this.transactions = new TransactionsModule(httpClient);
->>>>>>> cb161b9b
     }
 }
 
