--- conflicted
+++ resolved
@@ -107,13 +107,8 @@
         contractCallOptions?: ContractCallOptions
     ): Promise<string> {
         // Simulate the transaction to get the result of the contract call
-<<<<<<< HEAD
-        const response =
-            await this.thor.thorest.transactions.simulateTransaction([
-=======
-        const response = await this.thorest.transactions.simulateTransaction(
+        const response = await this.thor.transactions.simulateTransaction(
             [
->>>>>>> 0c98c397
                 {
                     to: contractAddress,
                     value: '0',
@@ -123,13 +118,9 @@
                         functionData
                     )
                 }
-<<<<<<< HEAD
-            ]);
-=======
             ],
             contractCallOptions
         );
->>>>>>> 0c98c397
 
         // Return the result of the contract call
         return response[0].data;
