import * as n_utils from '@noble/curves/abstract/utils';
import {
    Hex,
<<<<<<< HEAD
    Hex0x,
    keccak256,
    secp256k1,
    Transaction,
    type TransactionBody,
    TransactionHandler,
    Txt,
    vechain_sdk_core_ethers
=======
    Transaction,
    TransactionHandler,
    Txt,
    addressUtils,
    keccak256,
    secp256k1,
    vechain_sdk_core_ethers,
    type TransactionBody
>>>>>>> fa1da431
} from '@vechain/sdk-core';
import { RPC_METHODS } from '../../../provider';
import { VeChainAbstractSigner } from '../vechain-abstract-signer';
import {
    InvalidSecp256k1PrivateKey,
    JSONRPCInvalidParams
} from '@vechain/sdk-errors';
import {
    type AvailableVeChainProviders,
    type TransactionRequestInput
} from '../types';
import {
    DelegationHandler,
    type SignTransactionOptions,
    type ThorClient
} from '../../../thor-client';

/**
 * Basic VeChain signer with the private key.
 * This signer can be initialized using a private key.
 */
class VeChainPrivateKeySigner extends VeChainAbstractSigner {
    private readonly MESSAGE_PREFIX = Txt.of('\x19Ethereum Signed Message:\n')
        .bytes;

    /**
     * Create a new VeChainPrivateKeySigner.
     * A signer can be initialized using a private key.
     *
     * @param privateKey - The private key of the signer
     * @param provider - The provider to connect to
     */
    constructor(
        private readonly privateKey: Buffer,
        provider: AvailableVeChainProviders | null
    ) {
        // Assert if the transaction can be signed
        if (!secp256k1.isValidPrivateKey(privateKey)) {
            throw new InvalidSecp256k1PrivateKey(
                `VeChainPrivateKeySigner.constructor()`,
                "Invalid private key used to sign initialize the signer. Ensure it's a valid secp256k1 private key.",
                undefined
            );
        }

        // Call the parent constructor
        super(provider);
    }

    /**
     *  Returns a new instance of this Signer connected to //provider// or detached
     *  from any Provider if null.
     *
     * @param provider - The provider to connect to
     * @returns a new instance of this Signer connected to //provider// or detached
     */
    connect(provider: AvailableVeChainProviders | null): this {
        return new VeChainPrivateKeySigner(this.privateKey, provider) as this;
    }

    /**
     * Get the address of the Signer.
     *
     * @returns the address of the signer
     */
    async getAddress(): Promise<string> {
        return addressUtils.toERC55Checksum(
            await Promise.resolve(addressUtils.fromPrivateKey(this.privateKey))
        );
    }

    /**
     * Signs %%transactionToSign%%, returning the fully signed transaction. This does not
     * populate any additional properties with eth_getTransactionCount: RPC_METHODS, p0: (string | undefined)[], args: EIP1193RequestArguments* @param transactionToSign - The transaction to sign
     * @returns The fully signed transaction
     */
    async signTransaction(
        transactionToSign: TransactionRequestInput
    ): Promise<string> {
        // Check the provider (needed to sign the transaction)
        if (this.provider === null) {
            throw new JSONRPCInvalidParams(
                'VeChainPrivateKeySigner.signTransaction()',
                -32602,
                'Thor provider is not found into the signer. Please attach a Provider to your signer instance.',
                { transactionToSign }
            );
        }

        // Sign the transaction
        return await this._signFlow(
            transactionToSign,
            DelegationHandler(
                await this.provider?.wallet?.getDelegator()
            ).delegatorOrNull(),
            this.provider.thorClient
        );
    }

    /**
     * --- START: TEMPORARY COMMENT ---
     * Probably add in the future with vechain_sdk_core_ethers.TransactionRequest as a return type
     * --- END: TEMPORARY COMMENT ---
     *
     *  Sends %%transactionToSend%% to the Network. The ``signer.populateTransaction(transactionToSend)``
     *  is called first to ensure all necessary properties for the
     *  transaction to be valid have been populated first.
     *
     *  @param transactionToSend - The transaction to send
     *  @returns The transaction response
     * @throws {JSONRPCInvalidParams}
     */
    async sendTransaction(
        transactionToSend: TransactionRequestInput
    ): Promise<string> {
        // 1 - Get the provider (needed to send the raw transaction)
        if (this.provider === null) {
            throw new JSONRPCInvalidParams(
                'VeChainPrivateKeySigner.sendTransaction()',
                -32602,
                'Thor provider is not found into the signer. Please attach a Provider to your signer instance.',
                { transactionToSend }
            );
        }

        const provider = this.provider;

        // 2 - Sign the transaction
        const signedTransaction = await this.signTransaction(transactionToSend);

        // 3 - Send the signed transaction
        return (await provider.request({
            method: RPC_METHODS.eth_sendRawTransaction,
            params: [signedTransaction]
        })) as string;
    }

    /**
     * Signs an [EIP-191](https://eips.ethereum.org/EIPS/eip-191) prefixed a personal message.
     *
     * This function is a drop-in replacement for {@link ethers.BaseWallet.signMessage} function.
     *
     * @param {string|Uint8Array} message - The message to be signed.
     *                                      If the %%message%% is a string, it is signed as UTF-8 encoded bytes.
     *                                      It is **not** interpreted as a [[BytesLike]];
     *                                      so the string ``"0x1234"`` is signed as six characters, **not** two bytes.
     * @return {Promise<string>} - A Promise that resolves to the signature as a string.
     */
    async signMessage(message: string | Uint8Array): Promise<string> {
        return await new Promise((resolve, reject) => {
            try {
                const body =
                    typeof message === 'string'
                        ? Txt.of(message).bytes
                        : message;
                const sign = secp256k1.sign(
                    keccak256(
                        n_utils.concatBytes(
                            this.MESSAGE_PREFIX,
                            Txt.of(body.length).bytes,
                            body
                        )
                    ),
                    new Uint8Array(this.privateKey)
                );
                // SCP256K1 encodes the recovery flag in the last byte. EIP-191 adds 27 to it.
                sign[sign.length - 1] += 27;
                resolve(Hex.of(sign).toString());
            } catch (e) {
                reject(e);
            }
        });
    }

    /**
     * Signs the [[link-eip-712]] typed data.
     *
     * This function is a drop-in replacement for {@link ethers.BaseWallet.signTypedData} function,
     * albeit Ethereum Name Services are not resolved because he resolution depends on **ethers** provider implementation.
     *
     * @param {ethers.TypedDataDomain} domain - The domain parameters used for signing.
     * @param {Record<string, ethers.TypedDataField[]>} types - The types used for signing.
     * @param {Record<string, unknown>} value - The value data to be signed.
     *
     * @return {Promise<string>} - A promise that resolves with the signature string.
     */
    async signTypedData(
        domain: vechain_sdk_core_ethers.TypedDataDomain,
        types: Record<string, vechain_sdk_core_ethers.TypedDataField[]>,
        value: Record<string, unknown>
    ): Promise<string> {
        return await new Promise((resolve, reject) => {
            try {
                const hash = n_utils.hexToBytes(
                    Hex.of(
                        vechain_sdk_core_ethers.TypedDataEncoder.hash(
                            domain,
                            types,
                            value
                        )
                    ).hex
                );
                const sign = secp256k1.sign(
                    hash,
                    new Uint8Array(this.privateKey)
                );
                // SCP256K1 encodes the recovery flag in the last byte. EIP-712 adds 27 to it.
                sign[sign.length - 1] += 27;
                resolve(Hex.of(sign).toString());
            } catch (e) {
                reject(e);
            }
        });
    }

    /**
     * Signs a transaction internal method
     *
     * @param transaction - The transaction to sign
     * @param delegator - The delegator to use
     * @param thorClient - The ThorClient instance
     * @returns The fully signed transaction
     * @throws {InvalidSecp256k1PrivateKey, InvalidDataType}
     */
    async _signFlow(
        transaction: TransactionRequestInput,
        delegator: SignTransactionOptions | null,
        thorClient: ThorClient
    ): Promise<string> {
        // Populate the call, to get proper from and to address (compatible with multi-clause transactions)
        const populatedTransaction =
            await this.populateTransaction(transaction);

        // Sign the transaction
        return delegator !== null
            ? await this._signWithDelegator(
                  populatedTransaction,
                  this.privateKey,
                  thorClient,
                  delegator
              )
<<<<<<< HEAD
            : Hex0x.of(
                  TransactionHandler.sign(populatedTransaction, this.privateKey)
=======
            : Hex.of(
                  TransactionHandler.sign(populatedTransaction, privateKey)
>>>>>>> fa1da431
                      .encoded
              ).toString();
    }

    /**
     * Signs a transaction where the gas fee is paid by a delegator.
     *
     * @param unsignedTransactionBody - The unsigned transaction body to sign.
     * @param originPrivateKey - The private key of the origin account.
     * @param  - (Optional) The private key of the delegator account.
     * @param thorClient - The ThorClient instance.
     * @param delegatorOptions - Optional parameters for the request. Includes the `delegatorUrl` and `delegatorPrivateKey` fields.
     *                  Only one of the following options can be specified: `delegatorUrl`, `delegatorPrivateKey`.
     * @returns A promise that resolves to the signed transaction.
     * @throws {NotDelegatedTransaction}
     */
    private async _signWithDelegator(
        unsignedTransactionBody: TransactionBody,
        originPrivateKey: Buffer,
        thorClient: ThorClient,
        delegatorOptions?: SignTransactionOptions
    ): Promise<string> {
        // Address of the origin account
        const originAddress = addressUtils.fromPublicKey(
            Buffer.from(secp256k1.derivePublicKey(originPrivateKey))
        );

        const unsignedTx = new Transaction(unsignedTransactionBody);

        // Sign transaction with origin private key and delegator private key
        if (delegatorOptions?.delegatorPrivateKey !== undefined)
            return Hex.of(
                TransactionHandler.signWithDelegator(
                    unsignedTransactionBody,
                    originPrivateKey,
                    Buffer.from(delegatorOptions?.delegatorPrivateKey, 'hex')
                ).encoded
            ).toString();

        // Otherwise, get the signature of the delegator from the delegator endpoint
        const delegatorSignature = await DelegationHandler(
            delegatorOptions
        ).getDelegationSignatureUsingUrl(
            unsignedTx,
            originAddress,
            thorClient.httpClient
        );

        // Sign transaction with origin private key
        const originSignature = secp256k1.sign(
            unsignedTx.getSignatureHash(),
            originPrivateKey
        );

        // Sign the transaction with both signatures. Concat both signatures to get the final signature
        const signature = Buffer.concat([originSignature, delegatorSignature]);

        // Return new signed transaction
        return Hex.of(
            new Transaction(unsignedTx.body, signature).encoded
        ).toString();
    }
}

export { VeChainPrivateKeySigner };<|MERGE_RESOLUTION|>--- conflicted
+++ resolved
@@ -1,8 +1,7 @@
 import * as n_utils from '@noble/curves/abstract/utils';
 import {
+    addressUtils,
     Hex,
-<<<<<<< HEAD
-    Hex0x,
     keccak256,
     secp256k1,
     Transaction,
@@ -10,16 +9,6 @@
     TransactionHandler,
     Txt,
     vechain_sdk_core_ethers
-=======
-    Transaction,
-    TransactionHandler,
-    Txt,
-    addressUtils,
-    keccak256,
-    secp256k1,
-    vechain_sdk_core_ethers,
-    type TransactionBody
->>>>>>> fa1da431
 } from '@vechain/sdk-core';
 import { RPC_METHODS } from '../../../provider';
 import { VeChainAbstractSigner } from '../vechain-abstract-signer';
@@ -261,13 +250,8 @@
                   thorClient,
                   delegator
               )
-<<<<<<< HEAD
-            : Hex0x.of(
+            : Hex.of(
                   TransactionHandler.sign(populatedTransaction, this.privateKey)
-=======
-            : Hex.of(
-                  TransactionHandler.sign(populatedTransaction, privateKey)
->>>>>>> fa1da431
                       .encoded
               ).toString();
     }
