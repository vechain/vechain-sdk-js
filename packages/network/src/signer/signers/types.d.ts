import {
    type TransactionClause,
    type vechain_sdk_core_ethers
} from '@vechain/sdk-core';
import {
    type HardhatVeChainProvider,
    type VeChainProvider
} from '../../provider';

/**
 * Available types for the VeChainProvider's
 *
 * @NOTE: We use our supported providers instead of ethers providers.
 * If you create a new provider, you need to add it here.
 */
type AvailableVeChainProviders = VeChainProvider | HardhatVeChainProvider;

/**
 * Type for transaction input
 *
 * @note Types of the properties can differ WRT ethers.TransactionRequest
 */
interface TransactionRequestInput {
    /**
     *  The target of the transaction.
     */
    to?: null | string;

    /**
     *  The sender of the transaction.
     */
    from?: null | string;

    /**
     * Nonce value for various purposes.
     * Basic is to prevent replay attack by make transaction unique.
     * Every transaction with same chainTag, blockRef, ... must have different nonce.
     */
    nonce?: string | number;

    /**
     * Transaction gas.
     */
    gas?: string | number;

    /**
     *  The maximum amount of gas to allow this transaction to consume.
     */
    gasLimit?: string;

    /**
     *  The gas price to use for legacy transactions or transactions on
     *  legacy networks.
     *
     *  Most of the time the ``max*FeePerGas`` is preferred.
     */
    gasPrice?: string;

    /**
     * Coefficient used to calculate the gas price for the transaction.
     * Value must be between 0 and 255.
     */
    gasPriceCoef?: number;

    /**
     *  The transaction data.
     */
    data?: string;

    /**
     *  The transaction value (in wei).
     */
    value?: string | number;

    /**
     *  When using ``call`` or ``estimateGas``, this allows a specific
     *  block to be queried. Many backends do not support this and when
     *  unsupported errors are silently squelched and ``"latest"`` is used.
     */
    blockTag?: string;

    /**
     * Add clauses to ethers.TransactionRequest
     */
    clauses?: TransactionClause[];

    /**
     * The ID of the transaction that this transaction depends on.
     */
    dependsOn?: string;

    /**
     * The expiration time of the transaction.
     * The transaction will expire after the number of blocks specified by this value.
     */
    expiration?: number;

    /**
     * 8 bytes prefix of some block's ID
     */
    blockRef?: string;

    /**
     * Last byte of genesis block ID
     */
    chainTag?: number;

    /**
     * A reserved field intended for features use.
     *
     * In standard EVM transactions, this reserved field typically is not present.
     * However, it's been designed to cater to VIP-191, which deals with fee delegation.
     *
     * If the `features` within the `reserved` field is set as `1111...111`, it indicates that the transaction has been delegated.
     * The method to check if the transaction is delegated is:
     *
     * ```typescript
     * reserved.features & 1 === 1
     * ```
     *
     * @example
     *
     * 1.
     * ```typescript
     * feature = 111101;
     * isDelegated = (111101 & 111111) === 111101; // false (not delegated)
     * ```
     *
     * 2.
     * ```typescript
     * feature = 111111;
     * isDelegated = (111111 & 111111) === 111111; // true (delegated)
     * ```
     *
     * @remarks
     * For more information on the subject, refer to {@link https://github.com/vechain/VIPs/blob/master/vips/VIP-191.md | VIP-191}.
     */
    reserved?: {
        /**
         * Tx feature bits
         */
        features?: number;
        /**
         * Unused
         */
        unused?: Uint8Array[];
    };

    /**
     * The VeChainThor blockchain allows for transaction-level proof of work (PoW) and converts the proved work into extra gas price that will be used by
     * the system to generate more reward to the block generator, the Authority Masternode, that validates the transaction.
     * In other words, users can utilize their local computational power to make their transactions more likely to be included in a new block.
     *
     * @link [VeChainThor Proof of Work](https://docs.vechain.org/core-concepts/transactions/transaction-calculation#proof-of-work)
     */
    provedWork?: string;

    /**
     * The address that pays for the gas fee of the transaction simulation.
     * If different from the caller, then a delegated transaction is simulated.
     */
    gasPayer?: string;

    // START: NOT SUPPORTED FIELDS in VeChain BUT added to take compatibility with ethers

    /**
     *  The chain ID for the network this transaction is valid on.
     */
    chainId?: string;

    /**
     *  The [[link-eip-2930]] access list. Storage slots included in the access
     *  list are //warmed// by preloading them, so their initial cost to
     *  fetch is guaranteed, but then each additional access is cheaper.
     */
    accessList?: null | vechain_sdk_core_ethers.AccessListish;

    /**
     *  A custom object, which can be passed along for network-specific
     *  values.
     */
    customData?: unknown;

    /**
     *  The [[link-eip-1559]] maximum priority fee to pay per gas.
     */
    maxPriorityFeePerGas?: string;

    /**
     *  The [[link-eip-1559]] maximum total fee to pay per gas. The actual
     *  value used is protocol enforced to be the block's base fee.
     */
    maxFeePerGas?: string;

    /**
     *  The transaction type.
     */
    type?: null | number;

    /**
     *  When using ``call``, this enables CCIP-read, which permits the
     *  provider to be redirected to web-based content during execution,
     *  which is then further validated by the contract.
     *
     *  There are potential security implications allowing CCIP-read, as
     *  it could be used to expose the IP address or user activity during
     *  the fetch to unexpected parties.
     */
    enableCcipRead?: boolean;

    // END: NOT SUPPORTED FIELDS in VeChain BUT added to take compatibility with ethers
}

/**
 * Options for signing typed data
 *
 * @NOTE: To enhance compatibility with extension and mobile and to allow account switching when signing typed data, we define this interface.
 */
interface SignTypedDataOptions {
    signer?: string;
}

/**
 * A signer for VeChain, adding specific methods for VeChain to the ethers signer
 *
 * @NOTE: Su support completely our providers (that already support ethers provider format)
 * We use our supported providers instead of ethers providers
 */
interface VeChainSigner {
    /**
     * The provider attached to this Signer (if any).
     */
    provider?: AvailableVeChainProviders;

    /**
     *  Returns a new instance of this Signer connected to //provider// or detached
     *  from any Provider if undefined.
     *
     * @param provider - The provider to connect to
     * @returns a new instance of this Signer connected to //provider// or detached
     */
    connect: (provider: AvailableVeChainProviders) => this;

    /**
     * Get the address of the Signer.
     *
     * @returns the address of the signer
     */
    getAddress: () => Promise<string>;

    /**
     *  Gets the next nonce required for this Signer to send a transaction.
     *
     *  @param blockTag - The blocktag to base the transaction count on, keep in mind
     *         many nodes do not honour this value and silently ignore it [default: ``"latest"``]
     *
     *  @NOTE: This method generates a random number as nonce. It is because the nonce in VeChain is a 6-byte number.
     */
    getNonce: (blockTag?: string) => Promise<string>;

    /**
     *  Prepares a {@link TransactionRequestInput} for calling:
     *  - resolves ``to`` and ``from`` addresses
     *  - if ``from`` is specified, check that it matches this Signer
     *
     *  @note: Here the base support of multi-clause transaction is added.
     *  So, if clauses are provided in the transaction, it will be used as it is.
     *  Otherwise, standard transaction will be prepared.
     *
     *  @param transactionToPopulate - The call to prepare
     *  @returns the prepared call transaction
     */
    populateCall: (
        transactionToPopulate: TransactionRequestInput
    ) => Promise<TransactionRequestInput>;

    /**
     *  Prepares a {@link TransactionRequestInput} for sending to the network by
     *  populating any missing properties:
     *  - resolves ``to`` and ``from`` addresses
     *  - if ``from`` is specified , check that it matches this Signer
     *  - populates ``nonce`` via ``signer.getNonce("pending")``
     *  - populates gas parameters via ``signer.estimateGas(tx)``
     *  - ... and other necessary properties
     *
     *  @param transactionToPopulate - The call to prepare
     *  @returns the prepared transaction
     */
    populateTransaction: (
        transactionToPopulate: TransactionRequestInput
    ) => Promise<TransactionBody>;

    /**
     *  Estimates the required gas required to execute //tx// on the Blockchain. This
     *  will be the expected amount a transaction will require
     *  to successfully run all the necessary computations and store the needed state
     *  that the transaction intends.
     *
     *  @param transactionToEstimate - The transaction to estimate gas for
     *  @returns the total estimated gas required
     */
    estimateGas: (
        transactionToEstimate: TransactionRequestInput
    ) => Promise<number>;

    /**
     *  Evaluates the //tx// by running it against the current Blockchain state. This
     *  cannot change state and has no cost, as it is effectively simulating
     *  execution.
     *
     *  This can be used to have the Blockchain perform computations based on its state
     *  (e.g. running a Contract's getters) or to simulate the effect of a transaction
     *  before actually performing an operation.
     *
     *  @param transactionToEvaluate - The transaction to evaluate
     *  @param revision - The revision to evaluate the transaction against
     *  @returns the result of the evaluation
     */
    call: (
        transactionToEvaluate: TransactionRequestInput,
        revision?: string
    ) => Promise<string>;

    /**
     * Signs %%transactionToSign%%, returning the fully signed transaction. This does not
     * populate any additional properties within the transaction.
     *
     * @param transactionToSign - The transaction to sign
     * @returns The fully signed transaction
     */
    signTransaction: (
        transactionToSign: TransactionRequestInput
    ) => Promise<string>;

    /**
     *  Sends %%transactionToSend%% to the Network. The ``signer.populateTransaction(transactionToSend)``
     *  is called first to ensure all necessary properties for the
     *  transaction to be valid have been populated first.
     *
     *  @param transactionToSend - The transaction to send
     *  @returns The transaction response
     */
    sendTransaction: (
        transactionToSend: TransactionRequestInput
    ) => Promise<string>;

    /**
     *  Signs an [[link-eip-191]] prefixed a personal message.
     *
     *  If the %%message%% is a string, it is signed as UTF-8 encoded bytes. It is **not**
     *  interpreted as a [[BytesLike]]; so the string ``"0x1234"`` is signed as six
     *  characters, **not** two bytes.
     *
     *  To sign that example as two bytes, the Uint8Array should be used
     *  (i.e. ``new Uint8Array([ 0x12, 0x34 ])``).
     */
    signMessage: (message: string | Uint8Array) => Promise<string>;

    /**
     *  Signs the [[link-eip-712]] typed data.
     */
    signTypedData: (
        domain: vechain_sdk_core_ethers.TypedDataDomain,
        types: Record<string, vechain_sdk_core_ethers.TypedDataField[]>,
        value: Record<string, unknown>,
        options?: SignTypedDataOptions
    ) => Promise<string>;

    /**
     *  Resolves an VNS Name to an address.
     */
    resolveName: (vnsName: string) => Promise<null | string>;
}

export {
    type AvailableVeChainProviders,
    type TransactionRequestInput,
<<<<<<< HEAD
    type SignTypedDataOptions
=======
    type VeChainSigner
>>>>>>> 26ad8ec3
};<|MERGE_RESOLUTION|>--- conflicted
+++ resolved
@@ -375,9 +375,6 @@
 export {
     type AvailableVeChainProviders,
     type TransactionRequestInput,
-<<<<<<< HEAD
-    type SignTypedDataOptions
-=======
+    type SignTypedDataOptions,
     type VeChainSigner
->>>>>>> 26ad8ec3
 };