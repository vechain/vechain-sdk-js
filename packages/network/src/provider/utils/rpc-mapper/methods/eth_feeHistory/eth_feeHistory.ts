--- conflicted
+++ resolved
@@ -1,10 +1,7 @@
 import {
     JSONRPCInternalError,
-<<<<<<< HEAD
     JSONRPCInvalidParams,
-=======
     JSONRPCMethodNotImplemented,
->>>>>>> 0aa11d96
     stringifyData
 } from '@vechain/sdk-errors';
 import { type ThorClient } from '../../../../../thor-client';
