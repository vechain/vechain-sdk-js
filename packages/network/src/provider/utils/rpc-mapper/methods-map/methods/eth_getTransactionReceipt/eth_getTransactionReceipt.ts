--- conflicted
+++ resolved
@@ -8,8 +8,8 @@
     stringifyData
 } from '@vechain/sdk-errors';
 import {
-    transactionsFormatter,
-    type TransactionReceiptRPC
+    type TransactionReceiptRPC,
+    transactionsFormatter
 } from '../../../../formatter';
 import {
     type ExpandedBlockDetail,
@@ -20,9 +20,11 @@
  * RPC Method eth_getTransactionReceipt implementation
  *
  * @param thorClient - The thor client instance to use.
+ *
  * @param params - The standard array of rpc call parameters.
  *                 * params[0]: The transaction hash to get as a hex string.
- * @throws {JSONRPCInvalidParams, InvalidDataType, JSONRPCInternalError}
+ *
+ * @throws {ProviderRpcError} - Will throw an error if the retrieval of the transaction fails.
  */
 const ethGetTransactionReceipt = async (
     thorClient: ThorClient,
@@ -31,21 +33,16 @@
     // Input validation
     if (params.length !== 1 || typeof params[0] !== 'string')
         throw new JSONRPCInvalidParams(
-            'eth_getTransactionReceipt()',
+            'eth_getTransactionReceipt',
             -32602,
             `Invalid input params for "eth_getTransactionReceipt" method. See ${RPC_DOCUMENTATION_URL} for details.`,
             { params }
         );
 
     // Invalid transaction ID
-<<<<<<< HEAD
-    if (!Hex0x.isThorId(params[0])) {
+    if (!ThorId.isValid(params[0])) {
         throw new JSONRPCInvalidParams(
-=======
-    if (!ThorId.isValid(transactionID)) {
-        throw new InvalidDataType(
->>>>>>> fa1da431
-            'eth_getTransactionReceipt()',
+            'eth_getTransactionReceipt',
             -32602,
             'Invalid transaction ID given as input. Input must be an hex string of length 64.',
             { params }
