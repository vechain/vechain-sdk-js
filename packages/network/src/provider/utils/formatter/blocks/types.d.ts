import { type TransactionRPC } from '../transactions/types';

/**
 * Return type of block header for RPC standard.
 */
interface BlockHeaderRPC {
    /**
     * Header number in hex string format
     */
    number: string;

    /**
     * Hash in bytes32 format
     */
    hash: string;

    /**
     * Parent hash in bytes32 format
     */
    parentHash: string;

    /**
     * Transactions root in bytes32 format
     */
    transactionsRoot: string;

    /**
     * State root in bytes32 format
     */
    stateRoot: string;
    /**
     * Receipts root in bytes32 format
     */
    receiptsRoot: string;

    /**
     * Miner address in bytes20 format
     */
    miner: string;

    /**
     * Gas limit in hex string format
     */
    gasLimit: string;

    /**
     * Gas used in hex string format
     */
    gasUsed: string;

    /**
     * Timestamp in hex string format
     */
    timestamp: string;

    /**
     * Unsupported fields
     */
    sha3Uncles: string;
    nonce: string;
    logsBloom: string;
    extraData: string;
}

/**
 * Return type of blocks for RPC standard.
 *
 * Our SDK uses `BlockDetail` type from `@vechain/sdk-network` package.
 *
 * @link [Ethereum JSON RPC Block Object](https://docs.infura.io/networks/ethereum/json-rpc-methods/eth_getblockbynumber#returns)
 */
interface BlocksRPC extends BlockHeaderRPC {
    /**
     * Block number in hex string format
     */
    size: string;

    /**
     * List of transactions as bytes32 array or TransactionRPC array
     */
    transactions: string[] | TransactionRPC[];

    /**
<<<<<<< HEAD
     * The minimum amount of fee required to include a transaction in the current block
     * Encoded as hex string format
     */
    baseFeePerGas: string;
=======
     * Base fee per gas in hex string format (since the Galactica fork)
     */
    baseFeePerGas?: string;
>>>>>>> 9b7ffd72

    /**
     * Unsupported fields
     */
    difficulty: string;
    totalDifficulty: string;
    uncles: string[];
    mixHash: string;
}

/**
 * Return type of eth_syncing for RPC method.
 */
interface SyncBlockRPC {
    startingBlock: null;
    currentBlock: BlocksRPC | null;
    highestBlock: string | null;
}

export { type BlockHeaderRPC, type BlocksRPC, type SyncBlockRPC };<|MERGE_RESOLUTION|>--- conflicted
+++ resolved
@@ -81,16 +81,10 @@
     transactions: string[] | TransactionRPC[];
 
     /**
-<<<<<<< HEAD
-     * The minimum amount of fee required to include a transaction in the current block
-     * Encoded as hex string format
-     */
-    baseFeePerGas: string;
-=======
      * Base fee per gas in hex string format (since the Galactica fork)
      */
     baseFeePerGas?: string;
->>>>>>> 9b7ffd72
+
 
     /**
      * Unsupported fields
