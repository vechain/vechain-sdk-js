import { type TransactionRPC } from '../transactions/types';

/**
 * Return type of block header for RPC standard.
 */
interface BlockHeaderRPC {
    /**
     * Header number in hex string format
     */
    number: string;

    /**
     * Hash in bytes32 format
     */
    hash: string;

    /**
     * Parent hash in bytes32 format
     */
    parentHash: string;

    /**
     * Transactions root in bytes32 format
     */
    transactionsRoot: string;

    /**
     * State root in bytes32 format
     */
    stateRoot: string;
    /**
     * Receipts root in bytes32 format
     */
    receiptsRoot: string;

    /**
     * Miner address in bytes20 format
     */
    miner: string;

    /**
     * Gas limit in hex string format
     */
    gasLimit: string;

    /**
     * Gas used in hex string format
     */
    gasUsed: string;

    /**
     * Timestamp in hex string format
     */
    timestamp: string;

    /**
     * Unsupported fields
     */
    sha3Uncles: string;
    nonce: string;
    logsBloom: string;
    extraData: string;
}

/**
 * Return type of blocks for RPC standard.
 *
 * Our SDK uses `BlockDetail` type from `@vechain/sdk-network` package.
 *
 * @link [Ethereum JSON RPC Block Object](https://docs.infura.io/networks/ethereum/json-rpc-methods/eth_getblockbynumber#returns)
 */
interface BlocksRPC extends BlockHeaderRPC {
    /**
     * Block number in hex string format
     */
    size: string;

    /**
     * List of transactions as bytes32 array or TransactionRPC array
     */
    transactions: string[] | TransactionRPC[];

    /**
<<<<<<< HEAD
     * The base fee value.
     */
    baseFeePerGas: string | undefined;
=======
     * Base fee per gas in hex string format (since the Galactica fork)
     */
    baseFeePerGas?: string;
>>>>>>> e774e491

    /**
     * Unsupported fields
     */
    difficulty: string;
    totalDifficulty: string;
    uncles: string[];
    mixHash: string;
}

/**
 * Return type of eth_syncing for RPC method.
 */
interface SyncBlockRPC {
    startingBlock: null;
    currentBlock: BlocksRPC | null;
    highestBlock: string | null;
}

export { type BlockHeaderRPC, type BlocksRPC, type SyncBlockRPC };<|MERGE_RESOLUTION|>--- conflicted
+++ resolved
@@ -81,15 +81,9 @@
     transactions: string[] | TransactionRPC[];
 
     /**
-<<<<<<< HEAD
-     * The base fee value.
-     */
-    baseFeePerGas: string | undefined;
-=======
      * Base fee per gas in hex string format (since the Galactica fork)
      */
     baseFeePerGas?: string;
->>>>>>> e774e491
 
     /**
      * Unsupported fields
