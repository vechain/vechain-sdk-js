/**
 * List of all valid ethereum RPC methods
 *
 * @note following links for more details:
 * * https://eth.wiki/json-rpc/API
 * * https://ethereum.github.io/execution-apis/api-documentation/
 */
enum RPC_METHODS {
    /**
     * IMPLEMENTED METHODS:
     */
    eth_blockNumber = 'eth_blockNumber',
    eth_chainId = 'eth_chainId',
    eth_getBalance = 'eth_getBalance',
    eth_getCode = 'eth_getCode',
    eth_getStorageAt = 'eth_getStorageAt',
    eth_estimateGas = 'eth_estimateGas',
    eth_call = 'eth_call',
    eth_sendRawTransaction = 'eth_sendRawTransaction',
    eth_getLogs = 'eth_getLogs',
    eth_getBlockByHash = 'eth_getBlockByHash',
    eth_getBlockByNumber = 'eth_getBlockByNumber',
    eth_accounts = 'eth_accounts',
    eth_requestAccounts = 'eth_requestAccounts',
    eth_gasPrice = 'eth_gasPrice',
    eth_getTransactionByHash = 'eth_getTransactionByHash',
    eth_getTransactionCount = 'eth_getTransactionCount',
    eth_getTransactionReceipt = 'eth_getTransactionReceipt',
<<<<<<< HEAD
    eth_getTransactionByBlockNumberAndIndex = 'eth_getTransactionByBlockNumberAndIndex',
=======
    eth_getTransactionByBlockHashAndIndex = 'eth_getTransactionByBlockHashAndIndex',
>>>>>>> d62ecc13
    eth_sendTransaction = 'eth_sendTransaction',
    eth_syncing = 'eth_syncing',
    net_version = 'net_version',
    web3_clientVersion = 'web3_clientVersion',
    eth_subscribe = 'eth_subscribe',
    eth_unsubscribe = 'eth_unsubscribe',
    debug_traceTransaction = 'debug_traceTransaction',
    debug_traceCall = 'debug_traceCall',
    evm_mine = 'evm_mine',
    web3_sha3 = 'web3_sha3',
    net_peerCount = 'net_peerCount',

    /**
     * TO BE IMPLEMENTED METHODS:
     */
    eth_coinbase = 'eth_coinbase',
    eth_feeHistory = 'eth_feeHistory',
    eth_getBlockTransactionCountByHash = 'eth_getBlockTransactionCountByHash',
    eth_getBlockTransactionCountByNumber = 'eth_getBlockTransactionCountByNumber',
<<<<<<< HEAD
    eth_getTransactionByBlockHashAndIndex = 'eth_getTransactionByBlockHashAndIndex',
=======
    eth_getTransactionByBlockNumberAndIndex = 'eth_getTransactionByBlockNumberAndIndex',
>>>>>>> d62ecc13
    eth_getUncleByBlockHashAndIndex = 'eth_getUncleByBlockHashAndIndex',
    eth_getUncleByBlockNumberAndIndex = 'eth_getUncleByBlockNumberAndIndex',
    eth_getUncleCountByBlockHash = 'eth_getUncleCountByBlockHash',
    eth_getUncleCountByBlockNumber = 'eth_getUncleCountByBlockNumber',
    eth_getWork = 'eth_getWork',
    eth_mining = 'eth_mining',
    eth_hashrate = 'eth_hashrate',
    eth_protocolVersion = 'eth_protocolVersion',
    eth_sign = 'eth_sign',
    eth_submitWork = 'eth_submitWork',
    net_listening = 'net_listening',
    parity_nextNonce = 'parity_nextNonce',
    eth_newFilter = 'eth_newFilter',
    eth_newBlockFilter = 'eth_newBlockFilter',
    eth_newPendingTransactionFilter = 'eth_newPendingTransactionFilter',
    eth_getFilterLogs = 'eth_getFilterLogs',
    eth_getFilterChanges = 'eth_getFilterChanges',
    eth_uninstallFilter = 'eth_uninstallFilter',
    debug_getBadBlocks = 'debug_getBadBlocks',
    debug_getRawBlock = 'debug_getRawBlock',
    debug_getRawHeader = 'debug_getRawHeader',
    debug_getRawReceipts = 'debug_getRawReceipts',
    debug_getRawTransaction = 'debug_getRawTransaction',
    engine_exchangeCapabilities = 'engine_exchangeCapabilities',
    engine_exchangeTransitionConfigurationV1 = 'engine_exchangeTransitionConfigurationV1',
    engine_forkchoiceUpdatedV1 = 'engine_forkchoiceUpdatedV1',
    engine_forkchoiceUpdatedV2 = 'engine_forkchoiceUpdatedV2',
    engine_forkchoiceUpdatedV3 = 'engine_forkchoiceUpdatedV3',
    engine_getPayloadBodiesByHashV1 = 'engine_getPayloadBodiesByHashV1',
    engine_getPayloadBodiesByRangeV1 = 'engine_getPayloadBodiesByRangeV1',
    engine_getPayloadV1 = 'engine_getPayloadV1',
    engine_getPayloadV2 = 'engine_getPayloadV2',
    engine_getPayloadV3 = 'engine_getPayloadV3',
    engine_newPayloadV1 = 'engine_newPayloadV1',
    engine_newPayloadV2 = 'engine_newPayloadV2',
    engine_newPayloadV3 = 'engine_newPayloadV3',
    eth_createAccessList = 'eth_createAccessList',
    eth_getBlockReceipts = 'eth_getBlockReceipts',
    eth_getProof = 'eth_getProof',
    eth_maxPriorityFeePerGas = 'eth_maxPriorityFeePerGas',
    eth_signTransaction = 'eth_signTransaction'
}

export { RPC_METHODS };<|MERGE_RESOLUTION|>--- conflicted
+++ resolved
@@ -26,11 +26,10 @@
     eth_getTransactionByHash = 'eth_getTransactionByHash',
     eth_getTransactionCount = 'eth_getTransactionCount',
     eth_getTransactionReceipt = 'eth_getTransactionReceipt',
-<<<<<<< HEAD
     eth_getTransactionByBlockNumberAndIndex = 'eth_getTransactionByBlockNumberAndIndex',
-=======
     eth_getTransactionByBlockHashAndIndex = 'eth_getTransactionByBlockHashAndIndex',
->>>>>>> d62ecc13
+    eth_getBlockTransactionCountByHash = 'eth_getBlockTransactionCountByHash',
+    eth_getBlockTransactionCountByNumber = 'eth_getBlockTransactionCountByNumber',
     eth_sendTransaction = 'eth_sendTransaction',
     eth_syncing = 'eth_syncing',
     net_version = 'net_version',
@@ -42,19 +41,13 @@
     evm_mine = 'evm_mine',
     web3_sha3 = 'web3_sha3',
     net_peerCount = 'net_peerCount',
+    net_listening = 'net_listening',
 
     /**
      * TO BE IMPLEMENTED METHODS:
      */
     eth_coinbase = 'eth_coinbase',
     eth_feeHistory = 'eth_feeHistory',
-    eth_getBlockTransactionCountByHash = 'eth_getBlockTransactionCountByHash',
-    eth_getBlockTransactionCountByNumber = 'eth_getBlockTransactionCountByNumber',
-<<<<<<< HEAD
-    eth_getTransactionByBlockHashAndIndex = 'eth_getTransactionByBlockHashAndIndex',
-=======
-    eth_getTransactionByBlockNumberAndIndex = 'eth_getTransactionByBlockNumberAndIndex',
->>>>>>> d62ecc13
     eth_getUncleByBlockHashAndIndex = 'eth_getUncleByBlockHashAndIndex',
     eth_getUncleByBlockNumberAndIndex = 'eth_getUncleByBlockNumberAndIndex',
     eth_getUncleCountByBlockHash = 'eth_getUncleCountByBlockHash',
@@ -65,7 +58,6 @@
     eth_protocolVersion = 'eth_protocolVersion',
     eth_sign = 'eth_sign',
     eth_submitWork = 'eth_submitWork',
-    net_listening = 'net_listening',
     parity_nextNonce = 'parity_nextNonce',
     eth_newFilter = 'eth_newFilter',
     eth_newBlockFilter = 'eth_newBlockFilter',
