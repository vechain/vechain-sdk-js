--- conflicted
+++ resolved
@@ -1,12 +1,8 @@
 import { type SignTransactionOptions } from '../../../thor-client';
-<<<<<<< HEAD
-import { type VeChainSigner } from '../../../signer';
-=======
 import {
     type AvailableVechainProviders,
-    type VechainSigner
+    type VeChainSigner
 } from '../../../signer';
->>>>>>> 15587869
 
 /**
  * Represent a single account in a provider internal wallet.
@@ -59,15 +55,9 @@
      * @returns The signer for the given address.
      */
     getSigner: (
-<<<<<<< HEAD
-        parentProvider: TProviderType,
-        address: string
-    ) => Promise<VeChainSigner | null>;
-=======
         parentProvider: AvailableVechainProviders,
         addressOrIndex?: string | number
-    ) => Promise<VechainSigner | null>;
->>>>>>> 15587869
+    ) => Promise<VeChainSigner | null>;
 
     /**
      * Get the list of addresses in the wallet.
