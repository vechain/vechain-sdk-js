--- conflicted
+++ resolved
@@ -277,13 +277,9 @@
      * @param address - Address of the account.
      * @returns The signer for the given address.
      */
-<<<<<<< HEAD
-    async getSigner(address: string): Promise<VeChainSigner | null> {
-=======
     async getSigner(
         addressOrIndex?: string | number
-    ): Promise<VechainSigner | null> {
->>>>>>> 15587869
+    ): Promise<VeChainSigner | null> {
         if (this.wallet === undefined) {
             return null;
         }
