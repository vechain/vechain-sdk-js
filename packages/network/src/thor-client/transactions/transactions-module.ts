import {
    ABI,
    ABIContract,
    type ABIFunction,
    Address,
    Clause,
    dataUtils,
    Hex,
    HexUInt,
    Revision,
    ThorId,
    Transaction,
    type TransactionBody,
    type TransactionClause,
    Units,
    VET
} from '@vechain/sdk-core';
import { InvalidDataType, InvalidTransactionField } from '@vechain/sdk-errors';
import { ErrorFragment, Interface } from 'ethers';
import { HttpMethod } from '../../http';
import { blocksFormatter, getTransactionIndexIntoBlock } from '../../provider';
import type { VeChainSigner } from '../../signer';
import {
    buildQuery,
    BUILT_IN_CONTRACTS,
    ERROR_SELECTOR,
    PANIC_SELECTOR,
    Poll,
    thorest,
    vnsUtils
} from '../../utils';
import { type BlocksModule, type ExpandedBlockDetail } from '../blocks';
import type {
    ContractCallOptions,
    ContractCallResult,
    ContractClause,
    ContractTransactionOptions
} from '../contracts';
import { type CallNameReturnType, type DebugModule } from '../debug';
import { type ForkDetector } from '../fork';
import { type GasModule } from '../gas';
import { decodeRevertReason } from '../gas/helpers/decode-evm-error';
import type { EstimateGasOptions, EstimateGasResult } from '../gas/types';
import { type LogsModule } from '../logs';
import {
    type GetTransactionInputOptions,
    type GetTransactionReceiptInputOptions,
    type SendTransactionResult,
    type SimulateTransactionClause,
    type SimulateTransactionOptions,
    type TransactionBodyOptions,
    type TransactionDetailNoRaw,
    type TransactionDetailRaw,
    type TransactionReceipt,
    type TransactionSimulationResult,
    type WaitForTransactionOptions
} from './types';

/**
 * The `TransactionsModule` handles transaction related operations and provides
 * convenient methods for sending transactions and waiting for transaction confirmation.
 */
class TransactionsModule {
    readonly blocksModule: BlocksModule;
    readonly debugModule: DebugModule;
    readonly logsModule: LogsModule;
    readonly gasModule: GasModule;
    readonly forkDetector: ForkDetector;

    constructor(
        blocksModule: BlocksModule,
        debugModule: DebugModule,
        logsModule: LogsModule,
        gasModule: GasModule,
        forkDetector: ForkDetector
    ) {
        this.blocksModule = blocksModule;
        this.debugModule = debugModule;
        this.logsModule = logsModule;
        this.gasModule = gasModule;
        this.forkDetector = forkDetector;
    }

    /**
     * Retrieves the details of a transaction.
     *
     * @param id - Transaction ID of the transaction to retrieve.
     * @param options - (Optional) Other optional parameters for the request.
     * @returns A promise that resolves to the details of the transaction.
     * @throws {InvalidDataType}
     */
    public async getTransaction(
        id: string,
        options?: GetTransactionInputOptions
    ): Promise<TransactionDetailNoRaw | null> {
        // Invalid transaction ID
        if (!ThorId.isValid(id)) {
            throw new InvalidDataType(
                'TransactionsModule.getTransaction()',
                'Invalid transaction ID given as input. Input must be an hex string of length 64.',
                { id }
            );
        }

        // Invalid head
        if (options?.head !== undefined && !ThorId.isValid(options.head))
            throw new InvalidDataType(
                'TransactionsModule.getTransaction()',
                'Invalid head given as input. Input must be an hex string of length 64.',
                { head: options?.head }
            );

        return (await this.blocksModule.httpClient.http(
            HttpMethod.GET,
            thorest.transactions.get.TRANSACTION(id),
            {
                query: buildQuery({
                    raw: false,
                    head: options?.head,
                    pending: options?.pending
                })
            }
        )) as TransactionDetailNoRaw | null;
    }

    /**
     * Retrieves the details of a transaction.
     *
     * @param id - Transaction ID of the transaction to retrieve.
     * @param options - (Optional) Other optional parameters for the request.
     * @returns A promise that resolves to the details of the transaction.
     * @throws {InvalidDataType}
     */
    public async getTransactionRaw(
        id: string,
        options?: GetTransactionInputOptions
    ): Promise<TransactionDetailRaw | null> {
        // Invalid transaction ID
        if (!ThorId.isValid(id)) {
            throw new InvalidDataType(
                'TransactionsModule.getTransactionRaw()',
                'Invalid transaction ID given as input. Input must be an hex string of length 64.',
                { id }
            );
        }

        // Invalid head
        if (options?.head !== undefined && !ThorId.isValid(options.head))
            throw new InvalidDataType(
                'TransactionsModule.getTransaction()',
                'Invalid head given as input. Input must be an hex string of length 64.',
                { head: options?.head }
            );

        return (await this.blocksModule.httpClient.http(
            HttpMethod.GET,
            thorest.transactions.get.TRANSACTION(id),
            {
                query: buildQuery({
                    raw: true,
                    head: options?.head,
                    pending: options?.pending
                })
            }
        )) as TransactionDetailRaw | null;
    }

    /**
     * Retrieves the receipt of a transaction.
     *
     * @param id - Transaction ID of the transaction to retrieve.
     * @param options - (Optional) Other optional parameters for the request.
     *                  If `head` is not specified, the receipt of the transaction at the best block is returned.
     * @returns A promise that resolves to the receipt of the transaction.
     * @throws {InvalidDataType}
     */
    public async getTransactionReceipt(
        id: string,
        options?: GetTransactionReceiptInputOptions
    ): Promise<TransactionReceipt | null> {
        // Invalid transaction ID
        if (!ThorId.isValid(id)) {
            throw new InvalidDataType(
                'TransactionsModule.getTransactionReceipt()',
                'Invalid transaction ID given as input. Input must be an hex string of length 64.',
                { id }
            );
        }

        // Invalid head
        if (options?.head !== undefined && !ThorId.isValid(options.head))
            throw new InvalidDataType(
                'TransactionsModule.getTransaction()',
                'Invalid head given as input. Input must be an hex string of length 64.',
                { head: options?.head }
            );

        return (await this.blocksModule.httpClient.http(
            HttpMethod.GET,
            thorest.transactions.get.TRANSACTION_RECEIPT(id),
            {
                query: buildQuery({ head: options?.head })
            }
        )) as TransactionReceipt | null;
    }

    /**
     * Retrieves the receipt of a transaction.
     *
     * @param raw - The raw transaction.
     * @returns The transaction id of send transaction.
     * @throws {InvalidDataType}
     */
    public async sendRawTransaction(
        raw: string
    ): Promise<SendTransactionResult> {
        // Validate raw transaction
        if (!Hex.isValid0x(raw)) {
            throw new InvalidDataType(
                'TransactionsModule.sendRawTransaction()',
                'Sending failed: Input must be a valid raw transaction in hex format.',
                { raw }
            );
        }

        // Decode raw transaction to check if raw is ok
        try {
            Transaction.decode(HexUInt.of(raw.slice(2)).bytes, true);
        } catch (error) {
            throw new InvalidDataType(
                'TransactionsModule.sendRawTransaction()',
                'Sending failed: Input must be a valid raw transaction in hex format. Decoding error encountered.',
                { raw },
                error
            );
        }

        const transactionResult = (await this.blocksModule.httpClient.http(
            HttpMethod.POST,
            thorest.transactions.post.TRANSACTION(),
            {
                body: { raw }
            }
        )) as SendTransactionResult;

        return {
            id: transactionResult.id,
            wait: async () =>
                await this.waitForTransaction(transactionResult.id)
        };
    }

    /**
     * Sends a signed transaction to the network.
     *
     * @param signedTx - the transaction to send. It must be signed.
     * @returns A promise that resolves to the transaction ID of the sent transaction.
     * @throws {InvalidDataType}
     */
    public async sendTransaction(
        signedTx: Transaction
    ): Promise<SendTransactionResult> {
        // Assert transaction is signed or not
        if (!signedTx.isSigned) {
            throw new InvalidDataType(
                'TransactionsModule.sendTransaction()',
                'Invalid transaction given as input. Transaction must be signed.',
                { signedTx }
            );
        }

        const rawTx = Hex.of(signedTx.encoded).toString();

        return await this.sendRawTransaction(rawTx);
    }

    /**
     * Waits for a transaction to be included in a block.
     *
     * @param txID - The transaction ID of the transaction to wait for.
     * @param options - Optional parameters for the request. Includes the timeout and interval between requests.
     *                  Both parameters are in milliseconds. If the timeout is not specified, the request will not time out!
     * @returns A promise that resolves to the transaction receipt of the transaction. If the transaction is not included in a block before the timeout,
     *          the promise will resolve to `null`.
     * @throws {InvalidDataType}
     */
    public async waitForTransaction(
        txID: string,
        options?: WaitForTransactionOptions
    ): Promise<TransactionReceipt | null> {
        // Invalid transaction ID
        if (!ThorId.isValid(txID)) {
            throw new InvalidDataType(
                'TransactionsModule.waitForTransaction()',
                'Invalid transaction ID given as input. Input must be an hex string of length 64.',
                { txID }
            );
        }

        return await Poll.SyncPoll(
            async () => await this.getTransactionReceipt(txID),
            {
                requestIntervalInMilliseconds: options?.intervalMs,
                maximumWaitingTimeInMilliseconds: options?.timeoutMs
            }
        ).waitUntil((result) => {
            return result !== null;
        });
    }

    /**
     * Builds a transaction body with the given clauses without having to
     * specify the chainTag, expiration, gasPriceCoef, gas, dependsOn and reserved fields.
     *
     * @param clauses - The clauses of the transaction.
     * @param gas - The gas to be used to perform the transaction.
     * @param options - Optional parameters for the request. Includes the expiration, gasPriceCoef, maxFeePErGas, maxPriorityFeePerGas, dependsOn and isDelegated fields.
     *                  If the `expiration` is not specified, the transaction will expire after 32 blocks.
     *                  If the `gasPriceCoef` is not specified & galactica fork didn't happen yet, the transaction will use the default gas price coef of 0.
     *                  If the `gasPriceCoef` is not specified & galactica fork happened, the transaction will use the default maxFeePerGas and maxPriorityFeePerGas.
     *                  If the `dependsOn is` not specified, the transaction will not depend on any other transaction.
     *                  If the `isDelegated` is not specified, the transaction will not be delegated.
     *
     * @returns A promise that resolves to the transaction body.
     *
     * @throws an error if the genesis block or the latest block cannot be retrieved.
     */
    public async buildTransactionBody(
        clauses: TransactionClause[],
        gas: number,
        options?: TransactionBodyOptions
    ): Promise<TransactionBody> {
        // Get the genesis block to get the chainTag
        const genesisBlock = await this.blocksModule.getBlockCompressed(0);
        if (genesisBlock === null)
            throw new InvalidTransactionField(
                'TransactionsModule.buildTransactionBody()',
                'Error while building transaction body: Cannot get genesis block.',
                { fieldName: 'genesisBlock', genesisBlock, clauses, options }
            );

        const blockRef =
            options?.blockRef ?? (await this.blocksModule.getBestBlockRef());
        if (blockRef === null)
            throw new InvalidTransactionField(
                'TransactionsModule.buildTransactionBody()',
                'Error while building transaction body: Cannot get blockRef.',
                { fieldName: 'blockRef', blockRef, clauses, options }
            );

        const chainTag =
            options?.chainTag ?? Number(`0x${genesisBlock.id.slice(64)}`);

        const filledOptions = await this.fillDefaultBodyOptions(options);

        return {
            blockRef,
            chainTag,
            clauses: await this.resolveNamesInClauses(clauses),
            dependsOn: options?.dependsOn ?? null,
            expiration: options?.expiration ?? 32,
            gas,
            gasPriceCoef: filledOptions?.gasPriceCoef,
            maxFeePerGas: filledOptions?.maxFeePerGas,
            maxPriorityFeePerGas: filledOptions?.maxPriorityFeePerGas,
            nonce: options?.nonce ?? Hex.random(8).toString(),
            reserved:
                options?.isDelegated === true ? { features: 1 } : undefined
        };
    }

    /**
     * Fills the transaction body with the default options.
     *
     * @param body - The transaction body to fill.
     * @returns A promise that resolves to the filled transaction body.
     * @throws {InvalidDataType}
     */
    public async fillTransactionBody(
        body: TransactionBody
    ): Promise<TransactionBody> {
        const extractedOptions: TransactionBodyOptions = {
            maxFeePerGas: body.maxFeePerGas,
            maxPriorityFeePerGas: body.maxPriorityFeePerGas,
            gasPriceCoef: body.gasPriceCoef
        };

        const filledOptions =
            await this.fillDefaultBodyOptions(extractedOptions);
        return {
            ...body,
            ...filledOptions
        };
    }

    /**
     * Fills the default body options for a transaction.
     *
     * @param options - The transaction body options to fill.
     * @returns A promise that resolves to the filled transaction body options.
     * @throws {InvalidDataType}
     */
    public async fillDefaultBodyOptions(
        options?: TransactionBodyOptions
    ): Promise<TransactionBodyOptions> {
        options ??= {};

        // Check for mixed fee parameters
        if (
            options.gasPriceCoef !== undefined &&
            (options.maxFeePerGas !== undefined ||
                options.maxPriorityFeePerGas !== undefined)
        ) {
            throw new InvalidDataType(
                'TransactionsModule.fillDefaultBodyOptions()',
                'Invalid transaction body options. Cannot specify both legacy and dynamic fee type options.',
                { options }
            );
        }

        // Handle legacy fee type
        if (options.gasPriceCoef !== undefined) {
            options.maxFeePerGas = undefined;
            options.maxPriorityFeePerGas = undefined;
            return options;
        }

        // check if fork happened
        const galacticaHappened =
            await this.forkDetector.isGalacticaForked('best');
        if (
            !galacticaHappened &&
            (options.maxFeePerGas !== undefined ||
                options.maxPriorityFeePerGas !== undefined)
        ) {
            // user has specified dynamic fee tx, but fork didn't happen yet
            throw new InvalidDataType(
                'TransactionsModule.fillDefaultBodyOptions()',
                'Invalid transaction body options. Dynamic fee tx is not allowed before Galactica fork.',
                { options }
            );
        }
        if (
            !galacticaHappened &&
            (options.gasPriceCoef === undefined ||
                options.gasPriceCoef === null)
        ) {
            // galactica hasn't happened yet, default is legacy fee
            options.gasPriceCoef = 0;
            return options;
        }
<<<<<<< HEAD
        if (galacticaHappened) {
            // galactica happened, default to dynamic fee tx
            options.gasPriceCoef = undefined;

            // If user specified both values, use them as-is
            if (
                options.maxFeePerGas !== undefined &&
                options.maxPriorityFeePerGas !== undefined
            ) {
                return options;
            }

            // Get network values for computation
            const bestBlockBaseFeePerGas =
                await this.blocksModule.getBestBlockBaseFeePerGas();
            if (bestBlockBaseFeePerGas === null) {
                throw new InvalidDataType(
                    'TransactionsModule.fillDefaultBodyOptions()',
                    'Invalid transaction body options. Unable to get best block base fee per gas.',
                    { options }
                );
            }

            // Compute missing values
            if (options.maxPriorityFeePerGas === undefined) {
                options.maxPriorityFeePerGas =
                    await this.gasModule.getMaxPriorityFeePerGas();
            }

            if (options.maxFeePerGas === undefined) {
                const biBestBlockBaseFeePerGas = HexUInt.of(
                    bestBlockBaseFeePerGas
                ).bi;
                const biMaxPriorityFeePerGas = HexUInt.of(
                    options.maxPriorityFeePerGas
                ).bi;
                const biMaxFeePerGas =
                    biBestBlockBaseFeePerGas + biMaxPriorityFeePerGas;
                options.maxFeePerGas = HexUInt.of(biMaxFeePerGas).toString();
            }

            return options;
=======
        if (
            galacticaHappened &&
            options.maxFeePerGas !== undefined &&
            options.maxPriorityFeePerGas !== undefined
        ) {
            // galactica happened, user specified new fee type
            return options;
        }
        // default to dynamic fee tx
        options.gasPriceCoef = undefined;

        // Get best block base fee per gas
        const bestBlockBaseFeePerGas =
            await this.blocksModule.getBestBlockBaseFeePerGas();
        if (
            bestBlockBaseFeePerGas === null ||
            bestBlockBaseFeePerGas === undefined
        ) {
            throw new InvalidDataType(
                'TransactionsModule.fillDefaultBodyOptions()',
                'Invalid transaction body options. Unable to get best block base fee per gas.',
                { options }
            );
        }
        const biBestBlockBaseFeePerGas = HexUInt.of(bestBlockBaseFeePerGas).bi;

        // set maxPriorityFeePerGas if not specified already
        if (
            options.maxPriorityFeePerGas === undefined ||
            options.maxPriorityFeePerGas === null
        ) {
            // Calculate maxPriorityFeePerGas based on fee history (75th percentile)
            // and the HIGH speed threshold (min(0.046*baseFee, 75_percentile))
            const defaultMaxPriorityFeePerGas =
                await this.calculateDefaultMaxPriorityFeePerGas(
                    biBestBlockBaseFeePerGas
                );
            options.maxPriorityFeePerGas = defaultMaxPriorityFeePerGas;
        }

        // set maxFeePerGas if not specified already
        if (
            options.maxFeePerGas === undefined ||
            options.maxFeePerGas === null
        ) {
            // compute maxFeePerGas
            const biMaxPriorityFeePerGas = HexUInt.of(
                options.maxPriorityFeePerGas
            ).bi;
            const biMaxFeePerGas =
                biBestBlockBaseFeePerGas + biMaxPriorityFeePerGas;
            options.maxFeePerGas = HexUInt.of(biMaxFeePerGas).toString();
>>>>>>> 77993e44
        }
        return options;
    }

    /**
     * Calculates the default max priority fee per gas based on the current base fee
     * and historical 75th percentile rewards.
     *
     * Uses the FAST (HIGH) speed threshold: min(0.046*baseFee, 75_percentile)
     *
     * @param baseFee - The current base fee per gas
     * @returns A promise that resolves to the default max priority fee per gas as a hex string
     */
    private async calculateDefaultMaxPriorityFeePerGas(
        baseFee: bigint
    ): Promise<string> {
        // Get fee history for recent blocks
        const feeHistory = await this.gasModule.getFeeHistory({
            blockCount: 10,
            newestBlock: 'best',
            rewardPercentiles: [25, 50, 75] // Get 25th, 50th and 75th percentiles
        });

        // Get the 75th percentile reward from the most recent block
        let percentile75: bigint;

        if (
            feeHistory.reward !== null &&
            feeHistory.reward !== undefined &&
            feeHistory.reward.length > 0
        ) {
            const latestBlockRewards =
                feeHistory.reward[feeHistory.reward.length - 1];
            const equalRewardsOnLastBlock =
                new Set(latestBlockRewards).size === 3;

            // If rewards are equal in the last block, use the first one (75th percentile)
            // Otherwise, calculate the average of 75th percentiles across blocks
            if (equalRewardsOnLastBlock) {
                percentile75 = HexUInt.of(latestBlockRewards[2]).bi; // 75th percentile at index 2
            } else {
                // Calculate average of 75th percentiles across blocks
                let sum = 0n;
                let count = 0;

                for (const blockRewards of feeHistory.reward) {
                    if (
                        blockRewards.length !== null &&
                        blockRewards.length > 2 &&
                        blockRewards[2] !== null &&
                        blockRewards[2] !== undefined
                    ) {
                        sum += HexUInt.of(blockRewards[2]).bi;
                        count++;
                    }
                }

                percentile75 = count > 0 ? sum / BigInt(count) : 0n;
            }
        } else {
            // Fallback to getMaxPriorityFeePerGas if fee history is not available
            percentile75 = HexUInt.of(
                await this.gasModule.getMaxPriorityFeePerGas()
            ).bi;
        }

        // Calculate 4.6% of base fee (HIGH speed threshold)
        const baseFeeCap = (baseFee * 46n) / 1000n; // 0.046 * baseFee

        // Use the minimum of the two values
        const priorityFee =
            baseFeeCap < percentile75 ? baseFeeCap : percentile75;

        return HexUInt.of(priorityFee).toString();
    }

    /**
     * Ensures that names in clauses are resolved to addresses
     *
     * @param clauses - The clauses of the transaction.
     * @returns A promise that resolves to clauses with resolved addresses
     */
    public async resolveNamesInClauses(
        clauses: TransactionClause[]
    ): Promise<TransactionClause[]> {
        // find unique names in the clause list
        const uniqueNames = clauses.reduce((map, clause) => {
            if (
                typeof clause.to === 'string' &&
                !map.has(clause.to) &&
                clause.to.includes('.')
            ) {
                map.set(clause.to, clause.to);
            }
            return map;
        }, new Map<string, string>());

        const nameList = [...uniqueNames.keys()];

        // no names, return the original clauses
        if (uniqueNames.size === 0) {
            return clauses;
        }

        // resolve the names to addresses
        const addresses = await vnsUtils.resolveNames(
            this.blocksModule,
            this,
            nameList
        );

        // map unique names with resolved addresses
        addresses.forEach((address, index) => {
            if (address !== null) {
                uniqueNames.set(nameList[index], address);
            }
        });

        // replace names with resolved addresses, or leave unchanged
        return clauses.map((clause) => {
            if (typeof clause.to !== 'string') {
                return clause;
            }

            return {
                to: uniqueNames.get(clause.to) ?? clause.to,
                data: clause.data,
                value: clause.value
            };
        });
    }

    /**
     * Simulates the execution of a transaction.
     * Allows to estimate the gas cost of a transaction without sending it, as well as to retrieve the return value(s) of the transaction.
     *
     * @param clauses - The clauses of the transaction to simulate.
     * @param options - (Optional) The options for simulating the transaction.
     * @returns A promise that resolves to an array of simulation results.
     *          Each element of the array represents the result of simulating a clause.
     * @throws {InvalidDataType}
     */
    public async simulateTransaction(
        clauses: SimulateTransactionClause[],
        options?: SimulateTransactionOptions
    ): Promise<TransactionSimulationResult[]> {
        const {
            revision,
            caller,
            gasPrice,
            gasPayer,
            gas,
            blockRef,
            expiration,
            provedWork
        } = options ?? {};
        if (
            revision !== undefined &&
            revision !== null &&
            !Revision.isValid(revision)
        ) {
            throw new InvalidDataType(
                'TransactionsModule.simulateTransaction()',
                'Invalid revision given as input. Input must be a valid revision (i.e., a block number or block ID).',
                { revision }
            );
        }

        return (await this.blocksModule.httpClient.http(
            HttpMethod.POST,
            thorest.accounts.post.SIMULATE_TRANSACTION(revision),
            {
                query: buildQuery({ revision }),
                body: {
                    clauses: await this.resolveNamesInClauses(
                        clauses.map((clause) => {
                            return {
                                to: clause.to,
                                data: clause.data,
                                value: BigInt(clause.value).toString()
                            };
                        })
                    ),
                    gas,
                    gasPrice,
                    caller,
                    provedWork,
                    gasPayer,
                    expiration,
                    blockRef
                }
            }
        )) as TransactionSimulationResult[];
    }

    /**
     * Decode the revert reason from the encoded revert reason into a transaction.
     *
     * @param encodedRevertReason - The encoded revert reason to decode.
     * @param errorFragment - (Optional) The error fragment to use to decode the revert reason (For Solidity custom errors).
     * @returns A promise that resolves to the decoded revert reason.
     * Revert reason can be a string error or Panic(error_code)
     */
    public decodeRevertReason(
        encodedRevertReason: string,
        errorFragment?: string
    ): string {
        // Error selector
        if (encodedRevertReason.startsWith(ERROR_SELECTOR))
            return ABI.ofEncoded(
                'string',
                `0x${encodedRevertReason.slice(ERROR_SELECTOR.length)}`
            ).getFirstDecodedValue();
        // Panic selector
        else if (encodedRevertReason.startsWith(PANIC_SELECTOR)) {
            const decoded = ABI.ofEncoded(
                'uint256',
                `0x${encodedRevertReason.slice(PANIC_SELECTOR.length)}`
            ).getFirstDecodedValue<string>();
            return `Panic(0x${parseInt(decoded).toString(16).padStart(2, '0')})`;
        }
        // Solidity error, an error fragment is provided, so decode the revert reason using solidity error
        else if (errorFragment !== undefined) {
            const errorInterface = new Interface([
                ErrorFragment.from(errorFragment)
            ]);
            return errorInterface
                .decodeErrorResult(
                    ErrorFragment.from(errorFragment),
                    encodedRevertReason
                )
                .toArray()[0] as string;
        }

        // Unknown revert reason (we know ONLY that transaction is reverted)
        return ``;
    }

    /**
     * Get the revert reason of an existing transaction.
     *
     * @param transactionHash - The hash of the transaction to get the revert reason for.
     * @param errorFragment - (Optional) The error fragment to use to decode the revert reason (For Solidity custom errors).
     * @returns A promise that resolves to the revert reason of the transaction.
     */
    public async getRevertReason(
        transactionHash: string,
        errorFragment?: string
    ): Promise<string | null> {
        // 1 - Init Blocks and Debug modules
        const blocksModule = this.blocksModule;
        const debugModule = this.debugModule;

        // 2 - Get the transaction details
        const transaction = await this.getTransaction(transactionHash);

        // 3 - Get the block details (to get the transaction index)
        const block =
            transaction !== null
                ? ((await blocksModule.getBlockExpanded(
                      transaction.meta.blockID
                  )) as ExpandedBlockDetail)
                : null;

        // Block or transaction not found
        if (block === null || transaction === null) return null;

        // 4 - Get the transaction index into the block (we know the transaction is in the block)
        const transactionIndex = getTransactionIndexIntoBlock(
            blocksFormatter.formatToRPCStandard(block, ''),
            transactionHash
        );

        // 5 - Get the error or panic reason. By iterating over the clauses of the transaction
        for (
            let transactionClauseIndex = 0;
            transactionClauseIndex < transaction.clauses.length;
            transactionClauseIndex++
        ) {
            // 5.1 - Debug the clause
            const debuggedClause = (await debugModule.traceTransactionClause(
                {
                    target: {
                        blockId: ThorId.of(block.id),
                        transaction: transactionIndex,
                        clauseIndex: transactionClauseIndex
                    },
                    // Optimized for top call
                    config: {
                        OnlyTopCall: true
                    }
                },
                'call'
            )) as CallNameReturnType;

            // 5.2 - Error or panic present, so decode the revert reason
            if (debuggedClause.output !== undefined) {
                return this.decodeRevertReason(
                    debuggedClause.output,
                    errorFragment
                );
            }
        }

        // No revert reason found
        return null;
    }

    /**
     * Estimates the amount of gas required to execute a set of transaction clauses.
     *
     * @param {SimulateTransactionClause[]} clauses - An array of clauses to be simulated. Must contain at least one clause.
     * @param {string} [caller] - The address initiating the transaction. Optional.
     * @param {EstimateGasOptions} [options] - Additional options for the estimation, including gas padding.
     * @return {Promise<EstimateGasResult>} - The estimated gas result, including total gas required, whether the transaction reverted, revert reasons, and any VM errors.
     * @throws {InvalidDataType} - If clauses array is empty or if gas padding is not within the range (0, 1].
     *
     * @see {@link TransactionsModule#simulateTransaction}
     */
    public async estimateGas(
        clauses: SimulateTransactionClause[],
        caller?: string,
        options?: EstimateGasOptions
    ): Promise<EstimateGasResult> {
        // Clauses must be an array of clauses with at least one clause
        if (clauses.length <= 0) {
            throw new InvalidDataType(
                'GasModule.estimateGas()',
                'Invalid clauses. Clauses must be an array of clauses with at least one clause.',
                { clauses, caller, options }
            );
        }

        // gasPadding must be a number between (0, 1]
        if (
            options?.gasPadding !== undefined &&
            (options.gasPadding <= 0 || options.gasPadding > 1)
        ) {
            throw new InvalidDataType(
                'GasModule.estimateGas()',
                'Invalid gasPadding. gasPadding must be a number between (0, 1].',
                { gasPadding: options?.gasPadding }
            );
        }

        // Simulate the transaction to get the simulations of each clause
        const simulations = await this.simulateTransaction(clauses, {
            caller,
            ...options
        });

        // If any of the clauses reverted, then the transaction reverted
        const isReverted = simulations.some((simulation) => {
            return simulation.reverted;
        });

        // The intrinsic gas of the transaction
        const intrinsicGas = Number(Transaction.intrinsicGas(clauses).wei);

        // totalSimulatedGas represents the summation of all clauses' gasUsed
        const totalSimulatedGas = simulations.reduce((sum, simulation) => {
            return sum + simulation.gasUsed;
        }, 0);

        // The total gas of the transaction
        // If the transaction involves contract interaction, a constant 15000 gas is added to the total gas
        const totalGas = Math.ceil(
            (intrinsicGas +
                (totalSimulatedGas !== 0 ? totalSimulatedGas + 15000 : 0)) *
                (1 + (options?.gasPadding ?? 0))
        ); // Add gasPadding if it is defined
        return isReverted
            ? {
                  totalGas,
                  reverted: true,
                  revertReasons: simulations.map((simulation) => {
                      /**
                       * The decoded revert reason of the transaction.
                       * Solidity may revert with Error(string) or Panic(uint256).
                       *
                       * @link see [Error handling: Assert, Require, Revert and Exceptions](https://docs.soliditylang.org/en/latest/control-structures.html#error-handling-assert-require-revert-and-exceptions)
                       */
                      return decodeRevertReason(simulation.data) ?? '';
                  }),
                  vmErrors: simulations.map((simulation) => {
                      return simulation.vmError;
                  })
              }
            : {
                  totalGas,
                  reverted: false,
                  revertReasons: [],
                  vmErrors: []
              };
    }

    /**
     * Executes a read-only call to a smart contract function, simulating the transaction to obtain the result.
     *
     * The method simulates a transaction using the provided parameters
     * without submitting it to the blockchain, allowing read-only operations
     * to be tested without incurring gas costs or modifying the blockchain state.
     *
     * @param {string} contractAddress - The address of the smart contract.
     * @param {ABIFunction} functionAbi - The ABI definition of the smart contract function to be called.
     * @param {unknown[]} functionData - The arguments to be passed to the smart contract function.
     * @param {ContractCallOptions} [contractCallOptions] - Optional parameters for the contract call execution.
     * @return {Promise<ContractCallResult>} The result of the contract call.
     */
    public async executeCall(
        contractAddress: string,
        functionAbi: ABIFunction,
        functionData: unknown[],
        contractCallOptions?: ContractCallOptions
    ): Promise<ContractCallResult> {
        // Simulate the transaction to get the result of the contract call
        const response = await this.simulateTransaction(
            [
                {
                    to: contractAddress,
                    value: '0',
                    data: functionAbi.encodeData(functionData).toString()
                }
            ],
            contractCallOptions
        );

        return this.getContractCallResult(
            response[0].data,
            functionAbi,
            response[0].reverted
        );
    }

    /**
     * Executes and simulates multiple read-only smart-contract clause calls,
     * simulating the transaction to obtain the results.
     *
     * @param {ContractClause[]} clauses - The array of contract clauses to be executed.
     * @param {SimulateTransactionOptions} [options] - Optional simulation transaction settings.
     * @return {Promise<ContractCallResult[]>} - The decoded results of the contract calls.
     */
    public async executeMultipleClausesCall(
        clauses: ContractClause[],
        options?: SimulateTransactionOptions
    ): Promise<ContractCallResult[]> {
        // Simulate the transaction to get the result of the contract call
        const response = await this.simulateTransaction(
            clauses.map((clause) => clause.clause),
            options
        );
        // Returning the decoded results both as plain and array.
        return response.map((res, index) =>
            this.getContractCallResult(
                res.data,
                clauses[index].functionAbi,
                res.reverted
            )
        );
    }

    /**
     * Executes a transaction with a smart-contract on the VeChain blockchain.
     *
     * @param {VeChainSigner} signer - The signer instance to sign the transaction.
     * @param {string} contractAddress - The address of the smart contract.
     * @param {ABIFunction} functionAbi - The ABI of the contract function to be called.
     * @param {unknown[]} functionData - The input parameters for the contract function.
     * @param {ContractTransactionOptions} [options] - Optional transaction parameters.
     * @return {Promise<SendTransactionResult>} - A promise that resolves to the result of the transaction.
     *
     * @see {@link TransactionsModule.buildTransactionBody}
     */
    public async executeTransaction(
        signer: VeChainSigner,
        contractAddress: string,
        functionAbi: ABIFunction,
        functionData: unknown[],
        options?: ContractTransactionOptions
    ): Promise<SendTransactionResult> {
        // Sign the transaction
        const id = await signer.sendTransaction({
            clauses: [
                // Build a clause to interact with the contract function
                Clause.callFunction(
                    Address.of(contractAddress),
                    functionAbi,
                    functionData,
                    VET.of(options?.value ?? 0, Units.wei)
                )
            ],
            gas: options?.gas,
            gasLimit: options?.gasLimit,
            gasPrice: options?.gasPrice,
            gasPriceCoef: options?.gasPriceCoef,
            maxFeePerGas: options?.maxFeePerGas,
            maxPriorityFeePerGas: options?.maxPriorityFeePerGas,
            nonce: options?.nonce,
            value: options?.value,
            dependsOn: options?.dependsOn,
            expiration: options?.expiration,
            chainTag: options?.chainTag,
            blockRef: options?.blockRef,
            delegationUrl: options?.delegationUrl,
            comment: options?.comment
        });

        return {
            id,
            wait: async () => await this.waitForTransaction(id)
        };
    }

    /**
     * Executes a transaction with multiple clauses on the VeChain blockchain.
     *
     * @param {ContractClause[]} clauses - Array of contract clauses to be included in the transaction.
     * @param {VeChainSigner} signer - A VeChain signer instance used to sign and send the transaction.
     * @param {ContractTransactionOptions} [options] - Optional parameters to customize the transaction.
     * @return {Promise<SendTransactionResult>} The result of the transaction, including transaction ID and a wait function.
     */
    public async executeMultipleClausesTransaction(
        clauses: ContractClause[],
        signer: VeChainSigner,
        options?: ContractTransactionOptions
    ): Promise<SendTransactionResult> {
        const id = await signer.sendTransaction({
            clauses: clauses.map((clause) => clause.clause),
            gas: options?.gas,
            gasLimit: options?.gasLimit,
            gasPrice: options?.gasPrice,
            gasPriceCoef: options?.gasPriceCoef,
            maxFeePerGas: options?.maxFeePerGas,
            maxPriorityFeePerGas: options?.maxPriorityFeePerGas,
            nonce: options?.nonce,
            value: options?.value,
            dependsOn: options?.dependsOn,
            expiration: options?.expiration,
            chainTag: options?.chainTag,
            blockRef: options?.blockRef,
            delegationUrl: options?.delegationUrl,
            comment: options?.comment
        });

        return {
            id,
            wait: async () => await this.waitForTransaction(id)
        };
    }

    /**
     * Retrieves the base gas price from the blockchain parameters.
     *
     * This method sends a call to the blockchain parameters contract to fetch the current base gas price.
     * The base gas price is the minimum gas price that can be used for a transaction.
     * It is used to obtain the VTHO (energy) cost of a transaction.
     * @link [Total Gas Price](https://docs.vechain.org/core-concepts/transactions/transaction-calculation#total-gas-price)
     *
     * @return {Promise<ContractCallResult>} A promise that resolves to the result of the contract call, containing the base gas price.
     */
    public async getLegacyBaseGasPrice(): Promise<ContractCallResult> {
        return await this.executeCall(
            BUILT_IN_CONTRACTS.PARAMS_ADDRESS,
            ABIContract.ofAbi(BUILT_IN_CONTRACTS.PARAMS_ABI).getFunction('get'),
            [dataUtils.encodeBytes32String('base-gas-price', 'left')]
        );
    }

    /**
     * Decode the result of a contract call from the result of a simulated transaction.
     *
     * @param {string} encodedData - The encoded data received from the contract call.
     * @param {ABIFunction} functionAbi - The ABI function definition used for decoding the result.
     * @param {boolean} reverted - Indicates if the contract call reverted.
     * @return {ContractCallResult} An object containing the success status and the decoded result.
     */
    private getContractCallResult(
        encodedData: string,
        functionAbi: ABIFunction,
        reverted: boolean
    ): ContractCallResult {
        if (reverted) {
            const errorMessage = decodeRevertReason(encodedData) ?? '';
            return {
                success: false,
                result: {
                    errorMessage
                }
            };
        }

        // Returning the decoded result both as plain and array.
        const encodedResult = Hex.of(encodedData);
        const plain = functionAbi.decodeResult(encodedResult);
        const array = functionAbi.decodeOutputAsArray(encodedResult);
        return {
            success: true,
            result: {
                plain,
                array
            }
        };
    }
}

export { TransactionsModule };<|MERGE_RESOLUTION|>--- conflicted
+++ resolved
@@ -449,7 +449,6 @@
             options.gasPriceCoef = 0;
             return options;
         }
-<<<<<<< HEAD
         if (galacticaHappened) {
             // galactica happened, default to dynamic fee tx
             options.gasPriceCoef = undefined;
@@ -492,60 +491,6 @@
             }
 
             return options;
-=======
-        if (
-            galacticaHappened &&
-            options.maxFeePerGas !== undefined &&
-            options.maxPriorityFeePerGas !== undefined
-        ) {
-            // galactica happened, user specified new fee type
-            return options;
-        }
-        // default to dynamic fee tx
-        options.gasPriceCoef = undefined;
-
-        // Get best block base fee per gas
-        const bestBlockBaseFeePerGas =
-            await this.blocksModule.getBestBlockBaseFeePerGas();
-        if (
-            bestBlockBaseFeePerGas === null ||
-            bestBlockBaseFeePerGas === undefined
-        ) {
-            throw new InvalidDataType(
-                'TransactionsModule.fillDefaultBodyOptions()',
-                'Invalid transaction body options. Unable to get best block base fee per gas.',
-                { options }
-            );
-        }
-        const biBestBlockBaseFeePerGas = HexUInt.of(bestBlockBaseFeePerGas).bi;
-
-        // set maxPriorityFeePerGas if not specified already
-        if (
-            options.maxPriorityFeePerGas === undefined ||
-            options.maxPriorityFeePerGas === null
-        ) {
-            // Calculate maxPriorityFeePerGas based on fee history (75th percentile)
-            // and the HIGH speed threshold (min(0.046*baseFee, 75_percentile))
-            const defaultMaxPriorityFeePerGas =
-                await this.calculateDefaultMaxPriorityFeePerGas(
-                    biBestBlockBaseFeePerGas
-                );
-            options.maxPriorityFeePerGas = defaultMaxPriorityFeePerGas;
-        }
-
-        // set maxFeePerGas if not specified already
-        if (
-            options.maxFeePerGas === undefined ||
-            options.maxFeePerGas === null
-        ) {
-            // compute maxFeePerGas
-            const biMaxPriorityFeePerGas = HexUInt.of(
-                options.maxPriorityFeePerGas
-            ).bi;
-            const biMaxFeePerGas =
-                biBestBlockBaseFeePerGas + biMaxPriorityFeePerGas;
-            options.maxFeePerGas = HexUInt.of(biMaxFeePerGas).toString();
->>>>>>> 77993e44
         }
         return options;
     }
