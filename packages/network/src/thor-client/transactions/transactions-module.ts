--- conflicted
+++ resolved
@@ -6,15 +6,10 @@
     dataUtils,
     revisionUtils,
     secp256k1,
-<<<<<<< HEAD
-    addressUtils,
-    Hex
-=======
     Transaction,
     type TransactionBody,
     type TransactionClause,
     TransactionHandler
->>>>>>> 44228e6e
 } from '@vechain/vechain-sdk-core';
 import { buildQuery, Poll, thorest } from '../../utils';
 import {
@@ -164,7 +159,7 @@
         // Assert transaction is signed or not
         assertIsSignedTransaction('sendTransaction', signedTx);
 
-        const rawTx = Hex.of0x(signedTx.encoded);
+        const rawTx = `0x${signedTx.encoded.toString('hex')}`;
 
         return await this.sendRawTransaction(rawTx);
     }
