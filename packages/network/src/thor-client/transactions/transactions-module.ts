--- conflicted
+++ resolved
@@ -459,20 +459,11 @@
         errorFragment?: string
     ): string {
         // Error selector
-<<<<<<< HEAD
         if (encodedRevertReason.startsWith(ERROR_SELECTOR))
             return ABI.ofEncoded(
                 'string',
                 `0x${encodedRevertReason.slice(ERROR_SELECTOR.length)}`
             ).getFirstDecodedValue();
-=======
-        if (encodedRevertReason.startsWith(ERROR_SELECTOR)) {
-            return abi.decode<string>(
-                'string',
-                `0x${encodedRevertReason.slice(ERROR_SELECTOR.length)}`
-            );
-        }
->>>>>>> 399ae566
         // Panic selector
         else if (encodedRevertReason.startsWith(PANIC_SELECTOR)) {
             const decoded = ABI.ofEncoded(
