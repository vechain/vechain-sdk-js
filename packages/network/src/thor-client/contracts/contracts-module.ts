import {
    coder,
    type InterfaceAbi,
    PARAMS_ABI,
    PARAMS_ADDRESS,
    dataUtils,
    addressUtils,
<<<<<<< HEAD
    type FunctionFragment,
    abi
=======
    clauseBuilder
>>>>>>> 9ad77150
} from '@vechain/vechain-sdk-core';
import type { ContractCallOptions, ContractTransactionOptions } from './types';
import { type SendTransactionResult } from '../transactions';
import { type ThorClient } from '../thor-client';
import { ContractFactory } from './model';

/**
 * Represents a module for interacting with smart contracts on the blockchain.
 */
class ContractsModule {
    /**
     * Initializes a new instance of the `Thor` class.
     * @param thor - The Thor instance used to interact with the vechain blockchain API.
     */
    constructor(readonly thor: ThorClient) {}

    /**
     * Creates a new instance of `ContractFactory` configured with the specified ABI, bytecode, and private key.
     * This factory is used to deploy new smart contracts to the blockchain network managed by this instance.
     *
     * @param abi - The Application Binary Interface (ABI) of the contract, which defines the contract's methods and events.
     * @param bytecode - The compiled bytecode of the contract, representing the contract's executable code.
     * @param privateKey - The private key used for signing transactions during contract deployment, ensuring the deployer's identity.
     * @returns An instance of `ContractFactory` configured with the provided ABI, bytecode, and private key, ready for deploying contracts.
     */
    public createContractFactory(
        abi: InterfaceAbi,
        bytecode: string,
        privateKey: string
    ): ContractFactory {
        return new ContractFactory(abi, bytecode, privateKey, this.thor);
    }

    /**
     * Executes a read-only call to a smart contract function, simulating the transaction to obtain the result.
     *
     * @param contractAddress - The address of the smart contract to interact with.
     * @param functionFragment - The function fragment, including the name and types of the function to be called, derived from the contract's ABI.
     * @param functionData - An array of arguments to be passed to the smart contract function, corresponding to the function's parameters.
     * @param contractCallOptions - (Optional) Additional options for the contract call, such as the sender's address, gas limit, and gas price, which can affect the simulation's context.
     * @returns A promise that resolves to the decoded output of the smart contract function call, the format of which depends on the function's return types.
     *
     * The function simulates a transaction using the provided parameters without submitting it to the blockchain, allowing read-only operations to be tested without incurring gas costs or modifying the blockchain state.
     */
    public async executeContractCall(
        contractAddress: string,
        functionFragment: FunctionFragment,
        functionData: unknown[],
        contractCallOptions?: ContractCallOptions
    ): Promise<unknown> {
        // Simulate the transaction to get the result of the contract call
        const response = await this.thor.transactions.simulateTransaction(
            [
                {
                    to: contractAddress,
                    value: '0',
<<<<<<< HEAD
                    data: new abi.Function(functionFragment).encodeInput(
=======
                    data: coder.encodeFunctionInput(
                        contractABI,
                        functionName,
>>>>>>> 9ad77150
                        functionData
                    )
                }
            ],
            contractCallOptions
        );

<<<<<<< HEAD
        return new abi.Function(functionFragment).decodeOutput(
=======
        return coder.decodeFunctionOutput(
            contractABI,
            functionName,
>>>>>>> 9ad77150
            response[0].data
        );
    }

    /**
     * Executes a transaction to interact with a smart contract function.
     *
     * @param privateKey - The private key for signing the transaction.
     * @param contractAddress - The address of the smart contract.
     * @param functionFragment - The function fragment, including the name and types of the function to be called, derived from the contract's ABI.
     * @param functionData - The input data for the function.
     * @param options - (Optional) An object containing options for the transaction body. Includes all options of the `buildTransactionBody` method
     *                  besides `isDelegated`.
     *                  @see {@link TransactionsModule.buildTransactionBody}
     *
     * @returns A promise resolving to a SendTransactionResult object.
     */
    public async executeContractTransaction(
        privateKey: string,
        contractAddress: string,
        functionFragment: FunctionFragment,
        functionData: unknown[],
        options?: ContractTransactionOptions
    ): Promise<SendTransactionResult> {
        // Build a clause to interact with the contract function
        const clause = clauseBuilder.functionInteraction(
            contractAddress,
            functionFragment,
            functionData
        );

        // Estimate the gas cost of the transaction
        const gasResult = await this.thor.gas.estimateGas(
            [clause],
            addressUtils.fromPrivateKey(Buffer.from(privateKey, 'hex'))
        );

        // Build a transaction for calling the contract function
        const txBody = await this.thor.transactions.buildTransactionBody(
            [clause],
            gasResult.totalGas,
            options
        );

        // Sign the transaction with the private key
        const signedTx = await this.thor.transactions.signTransaction(
            txBody,
            privateKey
        );

        const result = await this.thor.transactions.sendTransaction(signedTx);

        result.wait = async () =>
            await this.thor.transactions.waitForTransaction(result.id);

        return result;
    }

    /**
     * Gets the base gas price in wei.
     * The base gas price is the minimum gas price that can be used for a transaction.
     * It is used to obtain the VTHO (energy) cost of a transaction.
     *
     * @link [Total Gas Price](https://docs.vechain.org/core-concepts/transactions/transaction-calculation#total-gas-price)
     *
     * @returns The base gas price in wei.
     */
    public async getBaseGasPrice(): Promise<unknown> {
        return await this.executeContractCall(
            PARAMS_ADDRESS,
            contract.coder
                .createInterface(PARAMS_ABI)
                .getFunction('get') as FunctionFragment,
            [dataUtils.encodeBytes32String('base-gas-price')]
        );
    }
}

export { ContractsModule };<|MERGE_RESOLUTION|>--- conflicted
+++ resolved
@@ -5,12 +5,9 @@
     PARAMS_ADDRESS,
     dataUtils,
     addressUtils,
-<<<<<<< HEAD
     type FunctionFragment,
-    abi
-=======
+    abi,
     clauseBuilder
->>>>>>> 9ad77150
 } from '@vechain/vechain-sdk-core';
 import type { ContractCallOptions, ContractTransactionOptions } from './types';
 import { type SendTransactionResult } from '../transactions';
@@ -67,13 +64,7 @@
                 {
                     to: contractAddress,
                     value: '0',
-<<<<<<< HEAD
                     data: new abi.Function(functionFragment).encodeInput(
-=======
-                    data: coder.encodeFunctionInput(
-                        contractABI,
-                        functionName,
->>>>>>> 9ad77150
                         functionData
                     )
                 }
@@ -81,13 +72,7 @@
             contractCallOptions
         );
 
-<<<<<<< HEAD
         return new abi.Function(functionFragment).decodeOutput(
-=======
-        return coder.decodeFunctionOutput(
-            contractABI,
-            functionName,
->>>>>>> 9ad77150
             response[0].data
         );
     }
@@ -158,7 +143,7 @@
     public async getBaseGasPrice(): Promise<unknown> {
         return await this.executeContractCall(
             PARAMS_ADDRESS,
-            contract.coder
+            coder
                 .createInterface(PARAMS_ABI)
                 .getFunction('get') as FunctionFragment,
             [dataUtils.encodeBytes32String('base-gas-price')]
