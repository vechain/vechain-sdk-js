import {
    abi,
    addressUtils,
    clauseBuilder,
    coder,
    dataUtils,
    type FunctionFragment,
    type InterfaceAbi,
    PARAMS_ABI,
    PARAMS_ADDRESS,
    type TransactionBody,
    type TransactionClause,
    TransactionHandler
} from '@vechain/sdk-core';
import type {
    ContractCallOptions,
    ContractCallResult,
    ContractTransactionOptions
} from './types';
import {
    DelegationHandler,
    type SendTransactionResult,
    type SignTransactionOptions
} from '../transactions';
import { type ThorClient } from '../thor-client';
import { Contract, ContractFactory } from './model';
<<<<<<< HEAD
import { decodeRevertReason } from '../gas/helpers/decode-evm-error';
=======
import { signerUtils, VechainBaseSigner } from '../../signer';
import { ProviderInternalBaseWallet, VechainProvider } from '../../provider';
>>>>>>> 43fc1af7

/**
 * Represents a module for interacting with smart contracts on the blockchain.
 */
class ContractsModule {
    /**
     * Initializes a new instance of the `Thor` class.
     * @param thor - The Thor instance used to interact with the vechain blockchain API.
     */
    constructor(readonly thor: ThorClient) {}

    /**
     * Creates a new instance of `ContractFactory` configured with the specified ABI, bytecode, and private key.
     * This factory is used to deploy new smart contracts to the blockchain network managed by this instance.
     *
     * @param abi - The Application Binary Interface (ABI) of the contract, which defines the contract's methods and events.
     * @param bytecode - The compiled bytecode of the contract, representing the contract's executable code.
     * @param privateKey - The private key used for signing transactions during contract deployment, ensuring the deployer's identity.
     * @returns An instance of `ContractFactory` configured with the provided ABI, bytecode, and private key, ready for deploying contracts.
     */
    public createContractFactory(
        abi: InterfaceAbi,
        bytecode: string,
        privateKey: string
    ): ContractFactory {
        return new ContractFactory(abi, bytecode, privateKey, this.thor);
    }

    /**
     * Initializes and returns a new Contract instance with the provided parameters.
     *
     * @param address - The blockchain address of the contract to load.
     * @param abi - The Application Binary Interface (ABI) of the contract, which defines the contract's methods and structures.
     * @param callerPrivateKey - Optional. The private key of the caller, used for signing transactions when interacting with the contract.
     * @returns A new instance of the Contract, initialized with the provided address, ABI, and optionally, a caller private key.
     */
    public load(
        address: string,
        abi: InterfaceAbi,
        callerPrivateKey?: string
    ): Contract {
        return new Contract(address, abi, this.thor, callerPrivateKey);
    }

    /**
     * Executes a read-only call to a smart contract function, simulating the transaction to obtain the result.
     *
     * @param contractAddress - The address of the smart contract to interact with.
     * @param functionFragment - The function fragment, including the name and types of the function to be called, derived from the contract's ABI.
     * @param functionData - An array of arguments to be passed to the smart contract function, corresponding to the function's parameters.
     * @param contractCallOptions - (Optional) Additional options for the contract call, such as the sender's address, gas limit, and gas price, which can affect the simulation's context.
     * @returns A promise that resolves to the decoded output of the smart contract function call, the format of which depends on the function's return types.
     *
     * The function simulates a transaction using the provided parameters without submitting it to the blockchain, allowing read-only operations to be tested without incurring gas costs or modifying the blockchain state.
     */
    public async executeCall(
        contractAddress: string,
        functionFragment: FunctionFragment,
        functionData: unknown[],
        contractCallOptions?: ContractCallOptions
    ): Promise<ContractCallResult | string> {
        // Simulate the transaction to get the result of the contract call
        const response = await this.thor.transactions.simulateTransaction(
            [
                {
                    to: contractAddress,
                    value: '0',
                    data: new abi.Function(functionFragment).encodeInput(
                        functionData
                    )
                }
            ],
            contractCallOptions
        );

        if (response[0].reverted) {
            /**
             * The decoded revert reason of the transaction.
             * Solidity may revert with Error(string) or Panic(uint256).
             *
             * @link see [Error handling: Assert, Require, Revert and Exceptions](https://docs.soliditylang.org/en/latest/control-structures.html#error-handling-assert-require-revert-and-exceptions)
             */
            return decodeRevertReason(response[0].data) ?? '';
        } else {
            return new abi.Function(functionFragment).decodeOutput(
                response[0].data
            );
        }
    }

    /**
     * Executes a transaction to interact with a smart contract function.
     *
     * @param privateKey - The private key for signing the transaction.
     * @param contractAddress - The address of the smart contract.
     * @param functionFragment - The function fragment, including the name and types of the function to be called, derived from the contract's ABI.
     * @param functionData - The input data for the function.
     * @param options - (Optional) An object containing options for the transaction body. Includes all options of the `buildTransactionBody` method
     *                  besides `isDelegated`.
     *                  @see {@link TransactionsModule.buildTransactionBody}
     *
     * @returns A promise resolving to a SendTransactionResult object.
     */
    public async executeTransaction(
        privateKey: string,
        contractAddress: string,
        functionFragment: FunctionFragment,
        functionData: unknown[],
        options?: ContractTransactionOptions
    ): Promise<SendTransactionResult> {
        // Build a clause to interact with the contract function
        const clause = clauseBuilder.functionInteraction(
            contractAddress,
            functionFragment,
            functionData,
            options?.value ?? 0
        );

        // Estimate the gas cost of the transaction
        const gasResult = await this.thor.gas.estimateGas(
            [clause],
            addressUtils.fromPrivateKey(Buffer.from(privateKey, 'hex'))
        );

        // Build a transaction for calling the contract function
        const txBody = await this.thor.transactions.buildTransactionBody(
            [clause],
            gasResult.totalGas,
            options
        );

        // Sign the transaction with the private key
        const result = await this._signContractTransaction(
            privateKey,
            txBody,
            this.buildSignTransactionOptions(options)
        );

        result.wait = async () =>
            await this.thor.transactions.waitForTransaction(result.id);

        return result;
    }

    /**
     * Internal function used to sign a contract transaction
     * with the provided private key.
     *
     * @param privateKey - The private key for signing the transaction.
     * @param txBody - The transaction body to sign.
     *
     * @param signTransactionOptions - (Optional) An object containing options for the transaction signature.
     * @private
     */
    private async _signContractTransaction(
        privateKey: string,
        txBody: TransactionBody,
        signTransactionOptions?: SignTransactionOptions
    ): Promise<SendTransactionResult> {
        const signer = new VechainBaseSigner(
            Buffer.from(privateKey, 'hex'),
            new VechainProvider(
                this.thor,
                new ProviderInternalBaseWallet([], {
                    delegator: signTransactionOptions
                }),
                DelegationHandler(signTransactionOptions).isDelegated()
            )
        );

        const signedTx = await signer.signTransaction(
            signerUtils.transactionBodyToTransactionRequestInput(
                txBody,
                addressUtils.fromPrivateKey(Buffer.from(privateKey, 'hex'))
            )
        );

        return await this.thor.transactions.sendTransaction(
            TransactionHandler.decode(
                Buffer.from(signedTx.slice(2), 'hex'),
                true
            )
        );
    }

    /**
     * Executes a transaction to interact with multiple smart contract functions.
     * @param clauses - An array of transaction clauses to interact with the contract functions.
     * @param privateKey - The private key for signing the transaction.
     * @param options - (Optional) An object containing options for the transaction body. Includes all options of the `buildTransactionBody` method
     */
    public async executeMultipleClausesTransaction(
        clauses: TransactionClause[],
        privateKey: string,
        options?: ContractTransactionOptions
    ): Promise<SendTransactionResult> {
        // Estimate the gas cost of the transaction
        const gasResult = await this.thor.gas.estimateGas(
            clauses,
            addressUtils.fromPrivateKey(Buffer.from(privateKey, 'hex'))
        );

        // Build a transaction for calling the contract function
        const txBody = await this.thor.transactions.buildTransactionBody(
            clauses,
            gasResult.totalGas,
            options
        );

        // Sign the transaction with the private key
        const result = await this._signContractTransaction(privateKey, txBody);

        result.wait = async () =>
            await this.thor.transactions.waitForTransaction(result.id);

        return result;
    }

    /**
     * Gets the base gas price in wei.
     * The base gas price is the minimum gas price that can be used for a transaction.
     * It is used to obtain the VTHO (energy) cost of a transaction.
     *
     * @link [Total Gas Price](https://docs.vechain.org/core-concepts/transactions/transaction-calculation#total-gas-price)
     *
     * @returns The base gas price in wei.
     */
    public async getBaseGasPrice(): Promise<unknown> {
        return await this.executeCall(
            PARAMS_ADDRESS,
            coder
                .createInterface(PARAMS_ABI)
                .getFunction('get') as FunctionFragment,
            [dataUtils.encodeBytes32String('base-gas-price')]
        );
    }

    /**
     * Build the sign transaction options based on the contract transaction options.
     * @param options - The contract transaction options.
     * @returns The sign transaction options to be used for signing the transaction.
     * @private
     */
    private buildSignTransactionOptions(
        options: ContractTransactionOptions | undefined
    ): SignTransactionOptions | undefined {
        let signTransactionOptions: SignTransactionOptions | undefined;

        if (
            options?.signTransactionOptions?.delegatorPrivateKey !== undefined
        ) {
            signTransactionOptions = {
                delegatorPrivateKey:
                    options.signTransactionOptions?.delegatorPrivateKey,
                delegatorUrl: undefined
            };
        } else if (
            options?.signTransactionOptions?.delegatorUrl !== undefined
        ) {
            signTransactionOptions = {
                delegatorPrivateKey: undefined,
                delegatorUrl: options.signTransactionOptions?.delegatorUrl
            };
        }
        return signTransactionOptions;
    }
}

export { ContractsModule };<|MERGE_RESOLUTION|>--- conflicted
+++ resolved
@@ -24,12 +24,9 @@
 } from '../transactions';
 import { type ThorClient } from '../thor-client';
 import { Contract, ContractFactory } from './model';
-<<<<<<< HEAD
 import { decodeRevertReason } from '../gas/helpers/decode-evm-error';
-=======
 import { signerUtils, VechainBaseSigner } from '../../signer';
 import { ProviderInternalBaseWallet, VechainProvider } from '../../provider';
->>>>>>> 43fc1af7
 
 /**
  * Represents a module for interacting with smart contracts on the blockchain.
