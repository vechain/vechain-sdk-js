import {
    abi,
    clauseBuilder,
    coder,
    dataUtils,
    type FunctionFragment,
    type InterfaceAbi,
    PARAMS_ABI,
    PARAMS_ADDRESS
} from '@vechain/sdk-core';
import type {
    ContractCallOptions,
    ContractCallResult,
    ContractClause,
    ContractTransactionOptions
} from './types';
import {
    type SendTransactionResult,
    type SimulateTransactionOptions
} from '../transactions';
import { type ThorClient } from '../thor-client';
import { Contract, ContractFactory } from './model';
import { decodeRevertReason } from '../gas/helpers/decode-evm-error';
import { type VeChainSigner } from '../../signer';

/**
 * Represents a module for interacting with smart contracts on the blockchain.
 */
class ContractsModule {
    /**
     * Initializes a new instance of the `Thor` class.
     * @param thor - The Thor instance used to interact with theVeChain blockchain API.
     */
    constructor(readonly thor: ThorClient) {}

    /**
     * Creates a new instance of `ContractFactory` configured with the specified ABI, bytecode, and signer.
     * This factory is used to deploy new smart contracts to the blockchain network managed by this instance.
     *
     * @param abi - The Application Binary Interface (ABI) of the contract, which defines the contract's methods and events.
     * @param bytecode - The compiled bytecode of the contract, representing the contract's executable code.
     * @param signer - The signer used for signing transactions during contract deployment, ensuring the deployer's identity.
     * @returns An instance of `ContractFactory` configured with the provided ABI, bytecode, and signer, ready for deploying contracts.
     */
    public createContractFactory(
        abi: InterfaceAbi,
        bytecode: string,
        signer: VeChainSigner
    ): ContractFactory {
        return new ContractFactory(abi, bytecode, signer, this.thor);
    }

    /**
     * Initializes and returns a new Contract instance with the provided parameters.
     *
     * @param address - The blockchain address of the contract to load.
     * @param abi - The Application Binary Interface (ABI) of the contract, which defines the contract's methods and structures.
     * @param signer - Optional. The signer caller, used for signing transactions when interacting with the contract.
     * @returns A new instance of the Contract, initialized with the provided address, ABI, and optionally, a signer.
     */
    public load(
        address: string,
        abi: InterfaceAbi,
        signer?: VeChainSigner
    ): Contract {
        return new Contract(address, abi, this.thor, signer);
    }

    /**
     * Executes a read-only call to a smart contract function, simulating the transaction to obtain the result.
     *
     * @param contractAddress - The address of the smart contract to interact with.
     * @param functionFragment - The function fragment, including the name and types of the function to be called, derived from the contract's ABI.
     * @param functionData - An array of arguments to be passed to the smart contract function, corresponding to the function's parameters.
     * @param contractCallOptions - (Optional) Additional options for the contract call, such as the sender's address, gas limit, and gas price, which can affect the simulation's context.
     * @returns A promise that resolves to the decoded output of the smart contract function call, the format of which depends on the function's return types.
     *
     * The function simulates a transaction using the provided parameters without submitting it to the blockchain, allowing read-only operations to be tested without incurring gas costs or modifying the blockchain state.
     */
    public async executeCall(
        contractAddress: string,
        functionFragment: FunctionFragment,
        functionData: unknown[],
        contractCallOptions?: ContractCallOptions
    ): Promise<ContractCallResult | string> {
        // Simulate the transaction to get the result of the contract call
        const response = await this.thor.transactions.simulateTransaction(
            [
                {
                    to: contractAddress,
                    value: '0',
                    data: new abi.Function(functionFragment).encodeInput(
                        functionData
                    )
                }
            ],
            contractCallOptions
        );

        if (response[0].reverted) {
            /**
             * The decoded revert reason of the transaction.
             * Solidity may revert with Error(string) or Panic(uint256).
             *
             * @link see [Error handling: Assert, Require, Revert and Exceptions](https://docs.soliditylang.org/en/latest/control-structures.html#error-handling-assert-require-revert-and-exceptions)
             */
            return decodeRevertReason(response[0].data) ?? '';
        } else {
            return new abi.Function(functionFragment).decodeOutput(
                response[0].data
            );
        }
    }

    /**
     * Executes a read-only call to multiple smart contract functions, simulating the transaction to obtain the results.
     * @param clauses - An array of contract clauses to interact with the contract functions.
     * @param options - (Optional) Additional options for the contract call, such as the sender's address, gas limit, and gas price, which can affect the simulation's context.
     */
    public async executeMultipleClausesCall(
        clauses: ContractClause[],
        options?: SimulateTransactionOptions
    ): Promise<Array<ContractCallResult | string>> {
        // Simulate the transaction to get the result of the contract call
        const response = await this.thor.transactions.simulateTransaction(
            clauses.map((clause) => clause.clause),
            options
        );
        return response.map((res, index) => {
            return new abi.Function(
                clauses[index].functionFragment
            ).decodeOutput(res.data);
        });
    }

    /**
     * Executes a transaction to interact with a smart contract function.
     *
     * @param signer - The signer used for signing the transaction.
     * @param contractAddress - The address of the smart contract.
     * @param functionFragment - The function fragment, including the name and types of the function to be called, derived from the contract's ABI.
     * @param functionData - The input data for the function.
     * @param options - (Optional) An object containing options for the transaction body. Includes all options of the `buildTransactionBody` method
     *                  besides `isDelegated`.
     *                  @see {@link TransactionsModule.buildTransactionBody}
     *
     * @returns A promise resolving to a SendTransactionResult object.
     */
    public async executeTransaction(
        signer: VeChainSigner,
        contractAddress: string,
        functionFragment: FunctionFragment,
        functionData: unknown[],
        options?: ContractTransactionOptions
    ): Promise<SendTransactionResult> {
        // Sign the transaction
<<<<<<< HEAD
        const result = await this._signContractTransaction(signer, txBody);

        result.wait = async () =>
            await this.thor.transactions.waitForTransaction(result.id);

        return result;
    }

    /**
     * Internal function used to sign a contract transaction
     * with the provided signer
     *
     * @param signer - The signer used for signing the transaction.
     * @param txBody - The transaction body to sign.
     *
     * @private
     */
    private async _signContractTransaction(
        signer: VeChainSigner,
        txBody: TransactionBody
    ): Promise<SendTransactionResult> {
=======
>>>>>>> a3ffeeaf
        const id = await signer.sendTransaction({
            clauses: [
                // Build a clause to interact with the contract function
                clauseBuilder.functionInteraction(
                    contractAddress,
                    functionFragment,
                    functionData,
                    options?.value ?? 0
                )
            ]
        });

        return {
            id,
            wait: async () =>
                await this.thor.transactions.waitForTransaction(id)
        };
    }

    /**
     * Executes a transaction to interact with multiple smart contract functions.
     * @param clauses - An array of transaction clauses to interact with the contract functions.
     * @param signer - The signer used to signing the transaction.
     */
    public async executeMultipleClausesTransaction(
        clauses: ContractClause[],
<<<<<<< HEAD
        signer: VeChainSigner,
        options?: ContractTransactionOptions
=======
        signer: VechainSigner
>>>>>>> a3ffeeaf
    ): Promise<SendTransactionResult> {
        const id = await signer.sendTransaction({
            clauses: clauses.map((clause) => clause.clause)
        });

        return {
            id,
            wait: async () =>
                await this.thor.transactions.waitForTransaction(id)
        };
    }

    /**
     * Gets the base gas price in wei.
     * The base gas price is the minimum gas price that can be used for a transaction.
     * It is used to obtain the VTHO (energy) cost of a transaction.
     *
     * @link [Total Gas Price](https://docs.vechain.org/core-concepts/transactions/transaction-calculation#total-gas-price)
     *
     * @returns The base gas price in wei.
     */
    public async getBaseGasPrice(): Promise<unknown> {
        return await this.executeCall(
            PARAMS_ADDRESS,
            coder
                .createInterface(PARAMS_ABI)
                .getFunction('get') as FunctionFragment,
            [dataUtils.encodeBytes32String('base-gas-price', 'left')]
        );
    }
}

export { ContractsModule };<|MERGE_RESOLUTION|>--- conflicted
+++ resolved
@@ -154,30 +154,6 @@
         options?: ContractTransactionOptions
     ): Promise<SendTransactionResult> {
         // Sign the transaction
-<<<<<<< HEAD
-        const result = await this._signContractTransaction(signer, txBody);
-
-        result.wait = async () =>
-            await this.thor.transactions.waitForTransaction(result.id);
-
-        return result;
-    }
-
-    /**
-     * Internal function used to sign a contract transaction
-     * with the provided signer
-     *
-     * @param signer - The signer used for signing the transaction.
-     * @param txBody - The transaction body to sign.
-     *
-     * @private
-     */
-    private async _signContractTransaction(
-        signer: VeChainSigner,
-        txBody: TransactionBody
-    ): Promise<SendTransactionResult> {
-=======
->>>>>>> a3ffeeaf
         const id = await signer.sendTransaction({
             clauses: [
                 // Build a clause to interact with the contract function
@@ -204,12 +180,7 @@
      */
     public async executeMultipleClausesTransaction(
         clauses: ContractClause[],
-<<<<<<< HEAD
-        signer: VeChainSigner,
-        options?: ContractTransactionOptions
-=======
-        signer: VechainSigner
->>>>>>> a3ffeeaf
+        signer: VeChainSigner
     ): Promise<SendTransactionResult> {
         const id = await signer.sendTransaction({
             clauses: clauses.map((clause) => clause.clause)
