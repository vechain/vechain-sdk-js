--- conflicted
+++ resolved
@@ -22,11 +22,7 @@
 import { type ThorClient } from '../thor-client';
 import { Contract, ContractFactory } from './model';
 import { decodeRevertReason } from '../gas/helpers/decode-evm-error';
-<<<<<<< HEAD
-import { signerUtils, type VeChainSigner } from '../../signer';
-=======
-import { type VechainSigner } from '../../signer';
->>>>>>> 15587869
+import { type VeChainSigner } from '../../signer';
 
 /**
  * Represents a module for interacting with smart contracts on the blockchain.
