--- conflicted
+++ resolved
@@ -1,18 +1,12 @@
 import {
-    addressUtils,
     contract,
-    dataUtils,
     type DeployParams,
     type InterfaceAbi,
     PARAMS_ABI,
-<<<<<<< HEAD
+    PARAMS_ADDRESS,
     dataUtils,
     addressUtils
 } from '@vechain/vechain-sdk-core';
-=======
-    PARAMS_ADDRESS
-} from '@vechainfoundation/vechain-sdk-core';
->>>>>>> a6d064a0
 import type { ContractCallOptions, ContractTransactionOptions } from './types';
 import { type SendTransactionResult } from '../transactions';
 import { type ThorClient } from '../thor-client';
