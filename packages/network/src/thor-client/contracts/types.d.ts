import type {
    SignTransactionOptions,
    SimulateTransactionOptions,
    TransactionBodyOptions
} from '../transactions';

import type {
    ABIFunction,
    ClauseOptions,
    TransactionClause,
    vechain_sdk_core_ethers
} from '@vechain/sdk-core';

declare module 'abitype' {
    export interface Register {
        AddressType: string;
    }
}

declare module 'viem/node_modules/abitype' {
    export interface Register {
        AddressType: string;
    }
}

/* --------- Input types Start --------- */

/**
 * Defines the options for executing a contract transaction.
 */
type ContractTransactionOptions = {
    value?: number;
    signTransactionOptions?: SignTransactionOptions;
} & TransactionBodyOptions &
    ClauseOptions;

/**
 * Defines the options for executing a contract call within a blockchain environment.
 */
type ContractCallOptions = SimulateTransactionOptions & ClauseOptions;

/* --------- Input types End --------- */

/**
 * Represents the result of a contract call operation, encapsulating the output of the call.
 */
type ContractCallResult = vechain_sdk_core_ethers.Result;

/**
 * Represents a contract clause, which includes the clause and the corresponding function ABI.
 */
interface ContractClause {
<<<<<<< HEAD
    clause: TransactionClause;
    functionFragment: vechain_sdk_core_ethers.FunctionFragment;
=======
    clause: ExtendedTransactionClause;
    functionAbi: ABIFunction;
>>>>>>> 17f20030
}

export type {
    ContractCallOptions,
    ContractCallResult,
    ContractClause,
    ContractTransactionOptions
};<|MERGE_RESOLUTION|>--- conflicted
+++ resolved
@@ -50,13 +50,8 @@
  * Represents a contract clause, which includes the clause and the corresponding function ABI.
  */
 interface ContractClause {
-<<<<<<< HEAD
     clause: TransactionClause;
-    functionFragment: vechain_sdk_core_ethers.FunctionFragment;
-=======
-    clause: ExtendedTransactionClause;
     functionAbi: ABIFunction;
->>>>>>> 17f20030
 }
 
 export type {
