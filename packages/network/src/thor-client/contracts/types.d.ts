import type {
    SignTransactionOptions,
    SimulateTransactionOptions,
    TransactionBodyOptions
} from '../transactions';

import type {
    ABIFunction,
    ClauseOptions,
<<<<<<< HEAD
    TransactionClause,
    vechain_sdk_core_ethers
=======
    ExtendedTransactionClause
>>>>>>> 95fbe43b
} from '@vechain/sdk-core';

declare module 'abitype' {
    export interface Register {
        AddressType: string;
    }
}

declare module 'viem/node_modules/abitype' {
    export interface Register {
        AddressType: string;
    }
}

/* --------- Input types Start --------- */

/**
 * Defines the options for executing a contract transaction.
 */
type ContractTransactionOptions = {
    value?: number;
    signTransactionOptions?: SignTransactionOptions;
} & TransactionBodyOptions &
    ClauseOptions;

/**
 * Defines the options for executing a contract call within a blockchain environment.
 */
type ContractCallOptions = SimulateTransactionOptions & ClauseOptions;

/* --------- Input types End --------- */

/**
 * Represents the result of a contract call operation, encapsulating the output of the call.
 */
type ContractCallResult = unknown[];

/**
 * Represents a contract clause, which includes the clause and the corresponding function ABI.
 */
interface ContractClause {
    clause: TransactionClause;
    functionAbi: ABIFunction;
}

export type {
    ContractCallOptions,
    ContractCallResult,
    ContractClause,
    ContractTransactionOptions
};<|MERGE_RESOLUTION|>--- conflicted
+++ resolved
@@ -7,12 +7,7 @@
 import type {
     ABIFunction,
     ClauseOptions,
-<<<<<<< HEAD
-    TransactionClause,
-    vechain_sdk_core_ethers
-=======
-    ExtendedTransactionClause
->>>>>>> 95fbe43b
+    TransactionClause
 } from '@vechain/sdk-core';
 
 declare module 'abitype' {
