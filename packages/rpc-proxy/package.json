--- conflicted
+++ resolved
@@ -34,13 +34,8 @@
     "start": "node dist/index.js"
   },
   "dependencies": {
-<<<<<<< HEAD
+    "@vechain/sdk-logging": "1.0.0-beta.15",
     "@vechain/sdk-network": "1.0.0-beta.15",
-    "@vechain/sdk-logging": "1.0.0-beta.15",
-=======
-    "@vechain/sdk-logging": "1.0.0-beta.14",
-    "@vechain/sdk-network": "1.0.0-beta.14",
->>>>>>> 3f49de67
     "commander": "^12.1.0",
     "cors": "^2.8.5",
     "express": "^4.19.2",
