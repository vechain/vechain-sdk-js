--- conflicted
+++ resolved
@@ -39,19 +39,11 @@
     "test:browser": "rm -rf ./coverage && jest --coverage --coverageDirectory=coverage --group=integration --group=unit --config ./jest.config.browser.js"
   },
   "dependencies": {
-<<<<<<< HEAD
-    "@vechain/sdk-core": "1.0.0-rc.5",
-    "@vechain/sdk-errors": "1.0.0-rc.5",
-    "@vechain/sdk-logging": "1.0.0-rc.5",
-    "@vechain/sdk-network": "1.0.0-rc.5",
-    "commander": "^13.0.0",
-=======
     "@vechain/sdk-core": "2.0.0-beta.1",
     "@vechain/sdk-errors": "2.0.0-beta.1",
     "@vechain/sdk-logging": "2.0.0-beta.1",
     "@vechain/sdk-network": "2.0.0-beta.1",
-    "commander": "^12.1.0",
->>>>>>> 5771ed4b
+    "commander": "^13.0.0",
     "cors": "^2.8.5",
     "express": "^4.21.2"
   },
