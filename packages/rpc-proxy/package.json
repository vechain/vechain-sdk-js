--- conflicted
+++ resolved
@@ -31,14 +31,9 @@
     "start": "yarn build && node dist/index.js"
   },
   "dependencies": {
-<<<<<<< HEAD
-    "@vechain/sdk-logging": "1.0.0-beta.10",
-    "@vechain/sdk-network": "1.0.0-beta.10",
-    "commander": "^12.1.0",
-=======
     "@vechain/sdk-network": "1.0.0-beta.12",
     "@vechain/sdk-logging": "1.0.0-beta.12",
->>>>>>> d812156d
+    "commander": "^12.1.0",
     "cors": "^2.8.5",
     "express": "^4.19.2"
   },
