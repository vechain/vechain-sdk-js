import { THOR_SOLO_DEFAULT_GENESIS_ACCOUNTS } from '../config/accounts';
import {
    Address,
    ClauseBuilder,
    HexUInt,
    Revision,
    Transaction,
    ThorNetworks,
    type TransactionBody,
    type TransactionClause,
    VTHO_ADDRESS
} from '@vechain/sdk';
import {
    THOR_SOLO_CHAIN_TAG,
    THOR_SOLO_SEEDED_TEST_TOKEN_AMOUNT,
    THOR_SOLO_SEEDED_VET_AMOUNT,
    THOR_SOLO_SEEDED_VTHO_AMOUNT
} from '../config/constants';
import { type TestAccount } from '../funder/accounts';
import {
    FetchHttpClient,
    RetrieveExpandedBlock,
    SendTransaction
} from '@vechain/sdk';

const genesisDeployerAccount = THOR_SOLO_DEFAULT_GENESIS_ACCOUNTS[0];

/**
 * Seeds VET to the seeded accounts.
 * Seeds from the first account in the default genesis accounts.
 */
export const seedVET = async (accounts: TestAccount[]): Promise<string> => {
    try {
<<<<<<< HEAD
        const thorClient = FetchHttpClient.at(new URL('http://localhost:8669'));
=======
        const thorClient = FetchHttpClient.at(
            new URL(ThorNetworks.SOLONET),
            {}
        );
>>>>>>> e40a6bb1
        const latestBlock = (
            await RetrieveExpandedBlock.of(Revision.of(0)).askTo(thorClient)
        ).response;
        const privateKey = HexUInt.of(genesisDeployerAccount.privateKey).bytes;
        const clauses: TransactionClause[] = [];
        for (const account of accounts) {
            const clause = ClauseBuilder.transferVET(
                Address.of(account.address),
                BigInt(THOR_SOLO_SEEDED_VET_AMOUNT)
            );
            clauses.push(clause);
        }
        const txBody: TransactionBody = {
            chainTag: THOR_SOLO_CHAIN_TAG,
            blockRef:
                latestBlock !== null
                    ? latestBlock.id.toString().slice(0, 18)
                    : '0x0',
            expiration: 32,
            clauses,
            gas: 1000000,
            gasPriceCoef: 0,
            dependsOn: null,
            nonce: 123
        };

        const encodedSignedTx = Transaction.of(txBody).sign(privateKey).encoded;
        const sendResult = (
            await SendTransaction.of(encodedSignedTx).askTo(thorClient)
        ).response.id;
        console.log(
            `Accounts seeded with ${THOR_SOLO_SEEDED_VET_AMOUNT} VET, tx id: ${sendResult.toString()}`
        );
        return sendResult.toString();
    } catch (error) {
        console.error(
            'Error seeding VET',
            error instanceof Error ? error.message : String(error)
        );
        throw error;
    }
};

/**
 * Seeds VTHO to the seeded accounts.
 * Seeds from the first account in the default genesis accounts.
 */
export const seedVTHO = async (accounts: TestAccount[]): Promise<string> => {
    try {
<<<<<<< HEAD
        const thorClient = FetchHttpClient.at(new URL('http://localhost:8669'));
=======
        const thorClient = FetchHttpClient.at(
            new URL(ThorNetworks.SOLONET),
            {}
        );
>>>>>>> e40a6bb1
        const latestBlock = (
            await RetrieveExpandedBlock.of(Revision.of(0)).askTo(thorClient)
        ).response;
        const privateKey = HexUInt.of(genesisDeployerAccount.privateKey).bytes;
        const clauses: TransactionClause[] = [];
        for (const account of accounts) {
            const clause = ClauseBuilder.transferToken(
                Address.of(VTHO_ADDRESS),
                Address.of(account.address),
                BigInt(THOR_SOLO_SEEDED_VTHO_AMOUNT)
            );
            clauses.push(clause);
        }
        const txBody: TransactionBody = {
            chainTag: THOR_SOLO_CHAIN_TAG,
            blockRef:
                latestBlock !== null
                    ? latestBlock.id.toString().slice(0, 18)
                    : '0x0',
            expiration: 32,
            clauses,
            gas: 1000000,
            gasPriceCoef: 0,
            dependsOn: null,
            nonce: 1
        };
        const encodedSignedTx = Transaction.of(txBody).sign(privateKey).encoded;
        const sendResult = (
            await SendTransaction.of(encodedSignedTx).askTo(thorClient)
        ).response.id;
        console.log(
            `Accounts seeded with ${THOR_SOLO_SEEDED_VTHO_AMOUNT} VTHO, tx id: ${sendResult.toString()}`
        );
        return sendResult.toString();
    } catch (error) {
        console.error(
            'Error seeding VTHO',
            error instanceof Error ? error.message : String(error)
        );
        throw error;
    }
};

/**
 * Seeds TestToken to the seeded accounts.
 * Seeds from the first account in the default genesis accounts.
 */
export const seedTestToken = async (
    accounts: TestAccount[]
): Promise<string> => {
    try {
<<<<<<< HEAD
        const thorClient = FetchHttpClient.at(new URL('http://localhost:8669'));
=======
        const thorClient = FetchHttpClient.at(
            new URL(ThorNetworks.SOLONET),
            {}
        );
>>>>>>> e40a6bb1
        const latestBlock = (
            await RetrieveExpandedBlock.of(Revision.of(0)).askTo(thorClient)
        ).response;
        const privateKey = HexUInt.of(genesisDeployerAccount.privateKey).bytes;
        const clauses: TransactionClause[] = [];
        for (const account of accounts) {
            const clause = ClauseBuilder.transferToken(
                Address.of(VTHO_ADDRESS),
                Address.of(account.address),
                BigInt(THOR_SOLO_SEEDED_TEST_TOKEN_AMOUNT)
            );
            clauses.push(clause);
        }
        const txBody: TransactionBody = {
            chainTag: THOR_SOLO_CHAIN_TAG,
            blockRef:
                latestBlock !== null
                    ? latestBlock.id.toString().slice(0, 18)
                    : '0x0',
            expiration: 32,
            clauses,
            gas: 1000000,
            gasPriceCoef: 0,
            dependsOn: null,
            nonce: 2
        };
        const encodedSignedTx = Transaction.of(txBody).sign(privateKey).encoded;
        const sendResult = (
            await SendTransaction.of(encodedSignedTx).askTo(thorClient)
        ).response.id;
        console.log(
            `Accounts seeded with ${THOR_SOLO_SEEDED_TEST_TOKEN_AMOUNT} TestToken, tx id: ${sendResult.toString()}`
        );
        return sendResult.toString();
    } catch (error) {
        console.error(
            'Error seeding TestToken',
            error instanceof Error ? error.message : String(error)
        );
        throw error;
    }
};<|MERGE_RESOLUTION|>--- conflicted
+++ resolved
@@ -31,14 +31,10 @@
  */
 export const seedVET = async (accounts: TestAccount[]): Promise<string> => {
     try {
-<<<<<<< HEAD
-        const thorClient = FetchHttpClient.at(new URL('http://localhost:8669'));
-=======
         const thorClient = FetchHttpClient.at(
             new URL(ThorNetworks.SOLONET),
             {}
         );
->>>>>>> e40a6bb1
         const latestBlock = (
             await RetrieveExpandedBlock.of(Revision.of(0)).askTo(thorClient)
         ).response;
@@ -88,14 +84,10 @@
  */
 export const seedVTHO = async (accounts: TestAccount[]): Promise<string> => {
     try {
-<<<<<<< HEAD
-        const thorClient = FetchHttpClient.at(new URL('http://localhost:8669'));
-=======
         const thorClient = FetchHttpClient.at(
             new URL(ThorNetworks.SOLONET),
             {}
         );
->>>>>>> e40a6bb1
         const latestBlock = (
             await RetrieveExpandedBlock.of(Revision.of(0)).askTo(thorClient)
         ).response;
@@ -147,14 +139,10 @@
     accounts: TestAccount[]
 ): Promise<string> => {
     try {
-<<<<<<< HEAD
-        const thorClient = FetchHttpClient.at(new URL('http://localhost:8669'));
-=======
         const thorClient = FetchHttpClient.at(
             new URL(ThorNetworks.SOLONET),
             {}
         );
->>>>>>> e40a6bb1
         const latestBlock = (
             await RetrieveExpandedBlock.of(Revision.of(0)).askTo(thorClient)
         ).response;
