/**
 * Seeded Thor solo accounts for testing purposes.
 * Every account has 10000 VET and 10000 VTHO.
 */
const THOR_SOLO_ACCOUNTS_TO_SEED: Array<{
    privateKey: string;
    address: string;
}> = [
    /* ----------- NEW ACCOUNTS ----------- */
    /**
     * Each new account starts with
     * - VET: 500000000
     * - VTHO: at least 500000000 (VTHO is not constant due to generation when having VET)
     */
    {
        privateKey:
            '7f9290cc44c5fd2b95fe21d6ad6fe5fa9c177e1cd6f3b4c96a97b13e09eaa158',
        address: '0x3db469a79593dcc67f07DE1869d6682fC1eaf535'
    },
    {
        privateKey:
            '62183dac319418f40e47dec7b60f104d0d6a9e248860b005e8b6d36cf9e8f11a',
        address: '0x9E4E0efb170070e35A6b76b683aEE91dd77805B3'
    },
    {
        privateKey:
            '605f80ed94fe3ae1261fbda6eb3a941367675de4980040e421abb316806de181',
        address: '0x5804B0609fceDcaA9dE460B35315745d15eAC627'
    },
    {
        privateKey:
            'd12574629f65259c99837b27432df45c85c8c9c9c0d5111b79766cbe9b523507',
        address: '0x77d06Fb005252Ff67F54623FcE721c88503c21a1'
    },
    {
        privateKey:
            'ea5383ac1f9e625220039a4afac6a7f868bf1ad4f48ce3a1dd78bd214ee4ace5',
        address: '0x2669514f9fe96bc7301177ba774d3da8a06cace4'
    },
    {
        privateKey:
            '1758771c54938e977518e4ff1c297aca882f6598891df503030734532efa790e',
        address: '0x9e7911de289c3c856ce7f421034f66b6cde49c39'
    },
    {
        privateKey:
            '432f38bcf338c374523e83fdb2ebe1030aba63c7f1e81f7d76c5f53f4d42e766',
        address: '0x88b2551c3ed42ca663796c10ce68c88a65f73fe2'
    },
    {
        privateKey:
            '706e6acd567fdc22db54aead12cb39db01c4832f149f95299aa8dd8bef7d28ff',
        address: '0xf02f557c753edf5fcdcbfe4c1c3a448b3cc84d54'
    },
    {
        privateKey:
            'f9fc826b63a35413541d92d2bfb6661128cd5075fcdca583446d20c59994ba26',
        address: '0x7a28e7361fd10f4f058f9fefc77544349ecff5d6'
    },
    {
        privateKey:
            '0da72e8e26580d409d1837e23cc50c887358964152039e32af0c8a147c6b616d',
        address: '0xb717b660cd51109334bd10b2c168986055f58c1a'
    },
    {
        privateKey:
            '6e8ad4e4ffb888082d94975a58dc9a8179f8724ba22301cd8392ba5352af7e25',
        address: '0x62226ae029dabcf90f3cb66f091919d2687d5257'
    },
    {
        privateKey:
            '521b7793c6eb27d137b617627c6b85d57c0aa303380e9ca4e30a30302fbc6676',
        address: '0x062f167a905c1484de7e75b88edc7439f82117de'
    },
    {
        privateKey:
            'adc81265b0909dec70235ec973b1758e45ce5ce7cfe92eb96b79cd0ef07bc6bc',
        address: '0x3e3d79163b08502a086213cd09660721740443d7'
    },
    {
        privateKey:
            'deffcf96479a5a96da44dc2a7a8bac76bfa8419fe4c04a0ec451b8b3cd59d1f1',
        address: '0x982E6C08c767ca7dD6216738E6A25413c341f976'
    },
    {
        privateKey:
            'c28b624ca34d79faea128d75c5245753a3db86de6c25f13a01bf5219ced7e4ce',
        address: '0x74284087E9b0953b453FDced661ac37F51E53Fe2'
    },
    {
        privateKey:
            '26e677ecb20d46180826c59ef89f0ae9911977758a6a2c56282d92250258bdad',
        address: '0x0DcC42dfEd29218713aF324241D848a7520dbc21'
    },
    {
        privateKey:
            '1685223dd6d6a176d79ee4e4e7aa135f34200a370ad5406dbecb7f00c3e0d8ca',
        address: '0x17906B53a9b987bFf4f7237903B265Cb1AAcb730'
    },
    {
        privateKey:
            '2c25e6396d5a08934da4b5f3676bdab972fae0f4f5cd280b005784bffe112a2d',
        address: '0xd95aEf7F16225735F2828bbC66E94FAcDF2497A6'
    },
    {
        privateKey:
            '5792faa53744041eba7cb8b32a46873fdcd1d8ba539be1a26be35a42ba884737',
        address: '0x60b406d7186c497D6a5cE31EdC478343878F754e'
    },
    {
        privateKey:
            '8b6a1b73c6b16c18a5eb1b46d4d0d4ba814238eee816ae62f35773b84b412353',
        address: '0xFE3B5E9b0A1f138ba5cD8eC3E680377b87D9EDec'
    },
    {
        privateKey:
            'f62f0d5000e6db546bc6211d9d48206d5b34b01a2a24d2220767eead0d1ff9dd',
        address: '0xa246E66bb325DD2A44A0e91ecF666e09b71279fB'
    },
    {
        privateKey:
            'bab4f3336a77eec9fdf7376364064fee73e09d41476822f643e7588bdf7c630b',
        address: '0x31C547C920015D8beE16E268bB68544f504078B9'
    },
    {
        privateKey:
            '30838bf61ff83e1e46b1a03b513891dc7a952337e0dd4f21e0dfb476a9a3ecf4',
        address: '0x5b4890580888abd2f86e5edBA84Bbda8f3Dd059D'
    },
    {
        privateKey:
            '4e7e8fe56a58519d11fb6715bda21e03625cd3681a30b8a794e8e903c9f1928d',
        address: '0x003BF8BA29D56b12eAbf49a2D4d0c53772192cbC'
    },
    {
        privateKey:
            '9e0377258219da33780f7bcaaccba0265cafbfd41ac80d2fba464e22a6dae89d',
        address: '0x8d9F4AAc301e72e42dFa2cBd7FF5E7aB37307B47'
    },
    {
        privateKey:
            'faa67ba07113618be1fddcb7e140dbfe3abb6c91dc78573b5e3d145f0017f827',
        address: '0xDA1D8cDc054f69c13f928F7D91d19B3Ab58bDD77'
    },
    {
        privateKey:
            '2247de7b0f86ab0e4ca75bf1523d3d28db65a14a5ec925db4830174f2ddc5454',
        address: '0x1e0E3249DED9B40F32b845f882D5770d1d82BA88'
    },
    {
        privateKey:
            '773b068cce7d1fa773e67f4cb4b850abe64902ff4bb62bbf6999eded54416ce4',
        address: '0x5D37A25d68d47Ba3CC2AA39121b656c264089090'
    },
    {
        privateKey:
            '7fbb40478385547e747a5654e791b592c90b17acb0bf4ecf9e60d496c84b7ed1',
        address: '0xDDBa9D735F6f205eF9F4aaf043F03bc90F3F3f30'
    },
    {
        privateKey:
            '461d5a5ac88f635001a030968d751a199d3f1a786f54f6712e20087fe783b0aa',
        address: '0x0D6925144803b331e09d2d60b2D2d670438D9977'
    }
];

// Default genesis accounts for the Thor Solo
const THOR_SOLO_DEFAULT_GENESIS_ACCOUNTS: Array<{
    privateKey: string;
    address: string;
}> = [
    {
        privateKey:
            '99f0500549792796c14fed62011a51081dc5b5e68fe8bd8a13b86be829c4fd36',
        address: '0xf077b491b355e64048ce21e3a6fc4751eeea77fa'
    },
    {
        privateKey:
            '7b067f53d350f1cf20ec13df416b7b73e88a1dc7331bc904b92108b1e76a08b1',
        address: '0x435933c8064b4ae76be665428e0307ef2ccfbd68'
    },
    {
        privateKey:
            'f4a1a17039216f535d42ec23732c79943ffb45a089fbb78a14daad0dae93e991',
        address: '0x0f872421dc479f3c11edd89512731814d0598db5'
    },
    {
        privateKey:
            '35b5cc144faca7d7f220fca7ad3420090861d5231d80eb23e1013426847371c4',
        address: '0xf370940abdbd2583bc80bfc19d19bc216c88ccf0'
    },
    {
        privateKey:
            '10c851d8d6c6ed9e6f625742063f292f4cf57c2dbeea8099fa3aca53ef90aef1',
        address: '0x99602e4bbc0503b8ff4432bb1857f916c3653b85'
    },
    {
        privateKey:
            '2dd2c5b5d65913214783a6bd5679d8c6ef29ca9f2e2eae98b4add061d0b85ea0',
        address: '0x61e7d0c2b25706be3485980f39a3a994a8207acf'
    },
    {
        privateKey:
            'e1b72a1761ae189c10ec3783dd124b902ffd8c6b93cd9ff443d5490ce70047ff',
        address: '0x361277d1b27504f36a3b33d3a52d1f8270331b8c'
    },
    {
        privateKey:
            '35cbc5ac0c3a2de0eb4f230ced958fd6a6c19ed36b5d2b1803a9f11978f96072',
        address: '0xd7f75a0a1287ab2916848909c8531a0ea9412800'
    },
    {
        privateKey:
            'b639c258292096306d2f60bc1a8da9bc434ad37f15cd44ee9a2526685f592220',
        address: '0xabef6032b9176c186f6bf984f548bda53349f70a'
    },
    {
        privateKey:
            '9d68178cdc934178cca0a0fd1f40ed46be153cf23cb1805b59cc612c0ad2bbe0',
        address: '0x865306084235bf804c8bba8a8d56890940ca8f0b'
    },
    {
<<<<<<< HEAD
        // Used in docs/examples/transactions/dynamic-fee-tx.ts
        privateKey:
            '0x658c8a0db369c02797cb20c89c24e5bfb1598c2e7f99d3f9595a9e91b3d970fe',
        address: '0xA92C535D0A04332ecF3dbB3F5F5609c242232F35'
=======
        privateKey:
            'aa3c12b75e8c7d992040de6ff97a09559cf7de2bc455ea07010b20adcb0fec62',
        address: '0x89D5C412c08679a284b149D35228a83b274a8486'
    },
    {
        privateKey:
            'a83bb5521dd7a5f4afaec3a1a38bb1187baf20fec29966849b1a7d54acd41c5f',
        address: '0x45bB89198d5023240b34D482176c982Ba0985D80'
    },
    {
        privateKey:
            '599969b8800f2ebf29dfdbda9289e99b09d4dfa6ee500e5c711b215792016ed5',
        address: '0x3710fF9FF4C7fb263c39Ed96D788151Cf88F987C'
    },
    {
        privateKey:
            '53da9696c9945d7718e1e3c534be61d9975acf01cad92b2e47364c419a6626bb',
        address: '0x426d9F15ECbb59be81999D1DC06880cbFa02bda9'
    },
    {
        privateKey:
            '2ac2ed64c98e5ffddad1d7fa82e19c99155b2a9789dc050f4ebf5458ddf6b9a6',
        address: '0x41055989aB587b9aCBDB7Ac81577e0249144Bfa0'
    },
    {
        privateKey:
            '357739d702d6f1cf8dbb276105f068165429776498fad4bb7348d56746f7e48e',
        address: '0x5E04836DF99FA2D63992e01Ce7F0d702dFe63Dc3'
    },
    {
        privateKey:
            '28eb40bad6953dd405d63af8896c1101b522bcab5d7817b24e6cfb61ba7a4609',
        address: '0xa996b54e88333F7D6252C171984CCCB3Cf730494'
    },
    {
        privateKey:
            '30b9fd2a8e7cc5bc8755afb5c3bbb5146ebef7a1120ded1fc20fa46509beebde',
        address: '0x3A3bC8b8dA5049003A3a3a51138c0DA34B5471ba'
    },
    {
        privateKey:
            '74fc230d4f716cfc1412db39789c6fe9dc09d4c4af89049c81c8f19f11a1637f',
        address: '0x4d7Edb29bfb3a64eAD68B1AeEB21Ef9eff7af8F0'
    },
    {
        privateKey:
            '784ac3eaebb120ce4833d8c6b16c996d2500c2a13db9bf435a8ac22923039dde',
        address: '0xFdC39bA5126bceaA0B11A0a4D8Dfd18C1fbD8dfA'
    },
    {
        privateKey:
            '684c87e0be4b2bad262391a99f0be2865e4b470816d33344301fed4c1e9211f9',
        address: '0x6C310F58e9B6Efc43392705FdBBbed1d691204eF'
    },
    {
        privateKey:
            '29b78acc9b5b54ab35fc0b39147ebe180ae9c941524b6a5b0a2249d12344b827',
        address: '0xCfCaDaF427d9e7112220f9C180C777A1C0E93012'
    },
    {
        privateKey:
            '1002feaf1a3087630daa0c6dec4953c521f0ddc1bccd45826a8f6aa469ffb9ea',
        address: '0xB4E3b2bD715b1529C76c79f827B6726D969cD895'
    },
    {
        privateKey:
            'd56a1d389c42c74ba47636cbd7aad031d3f9e115c7067f464b62ae37e319263e',
        address: '0x62028705f5775e2B0c8c5347a6861493972b0CDc'
    },
    {
        privateKey:
            'c8165b45dad519ecf2e462e10fe6ab52f49fcd435a07da4dcb25e8e5d9429a5d',
        address: '0x2AE21d812Af6B8434A7484A6C8092c273e2920a5'
    },
    {
        privateKey:
            '95d40aac1986bbc44c424db2be41a1f28ca1550344a55f7bd8dae257f1fb9340',
        address: '0xE57A13a41756106F03dc9d80f255E9B8E4306997'
    },
    {
        privateKey:
            '40b2eead54cfc624679a3ff5b196e4016b9a4942b67844fc041c1029e12626e1',
        address: '0x59e96c968b2daB63Add6711a4d58d7B7219E0779'
    },
    {
        privateKey:
            'b93b6576e5514e36394ed07b8e6ada752c63b21a2a91f98c2ea2a9c95a24da97',
        address: '0x6F7C53286e6303bbafC2c3EF3Aa9302E938A264b'
    },
    {
        privateKey:
            'e17d7640ecd4abb1565f114a4c83e74871736c81bb486f4a9ddd943a8a69e376',
        address: '0x9B865BB9CB726209cf145F2195da4BEF54D200d1'
    },
    {
        privateKey:
            '76227c448df1ea457fa23c697a72ad90cce96a1160f853aab729747b1b0614a2',
        address: '0xc0724fC1F8B0414d6D55C0EE9fbeA199b9056AD9'
    },
    {
        privateKey:
            '99d81d3cebc023b0352d41fd85d537ef8bd350d8a6fef0902f1e065da902878b',
        address: '0x8609Bb9416D9F6Fe785524B1c7F6aB7DfE12e8d9'
    },
    {
        privateKey:
            '59a72ac758aa23c028bc1b3ddbe5dcc285df44ccba56d0e5145eda909c5b899a',
        address: '0x00DD6BC0eb0a4551b95522CBa63b654e7D514703'
    },
    {
        privateKey:
            '124a4f57bf2bb8b9415349dfd5a841eed07ad9d68e5855d11d9abfcaa0dd1a7c',
        address: '0x6381f8255bDddeB9C02c6A872Dc0eBcE1b569b67'
>>>>>>> 52eb99a0
    }
];

/**
 * Interface representing a Thor solo account
 */
interface ThorSoloAccount {
    privateKey: string;
    address: string;
}

/**
 * Combined array of all available accounts
 */
const ALL_ACCOUNTS = [
    ...THOR_SOLO_ACCOUNTS_TO_SEED,
    ...THOR_SOLO_DEFAULT_GENESIS_ACCOUNTS
];

export {
    THOR_SOLO_DEFAULT_GENESIS_ACCOUNTS,
    THOR_SOLO_ACCOUNTS_TO_SEED,
    ALL_ACCOUNTS,
    type ThorSoloAccount
};<|MERGE_RESOLUTION|>--- conflicted
+++ resolved
@@ -220,12 +220,6 @@
         address: '0x865306084235bf804c8bba8a8d56890940ca8f0b'
     },
     {
-<<<<<<< HEAD
-        // Used in docs/examples/transactions/dynamic-fee-tx.ts
-        privateKey:
-            '0x658c8a0db369c02797cb20c89c24e5bfb1598c2e7f99d3f9595a9e91b3d970fe',
-        address: '0xA92C535D0A04332ecF3dbB3F5F5609c242232F35'
-=======
         privateKey:
             'aa3c12b75e8c7d992040de6ff97a09559cf7de2bc455ea07010b20adcb0fec62',
         address: '0x89D5C412c08679a284b149D35228a83b274a8486'
@@ -339,7 +333,6 @@
         privateKey:
             '124a4f57bf2bb8b9415349dfd5a841eed07ad9d68e5855d11d9abfcaa0dd1a7c',
         address: '0x6381f8255bDddeB9C02c6A872Dc0eBcE1b569b67'
->>>>>>> 52eb99a0
     }
 ];
 
