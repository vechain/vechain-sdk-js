--- conflicted
+++ resolved
@@ -1,11 +1,7 @@
 /**
  * Bloom filter implementation.
  *
-<<<<<<< HEAD
- * A [Bloom filter](https://en.wikipedia.org/wiki/Bloom_filter)
-=======
  * A [Bloom Filter](https://en.wikipedia.org/wiki/Bloom_filter)
->>>>>>> 5c0ef171
  * is a space-efficient probabilistic data structure
  * that is used to test whether an element is a member of a set.
  * False positive matches are possible, but false negatives are not.
@@ -14,7 +10,99 @@
  */
 import * as utils from '@noble/curves/abstract/utils';
 import { blake2b256 } from '../hash';
-<<<<<<< HEAD
+
+/**
+ * Adds two numbers with wraparound behavior, treating them as unsigned 32-bit integers.
+ *
+ * JavaScript represents numbers using the IEEE 754 standard for floating-point arithmetic,
+ * which does not automatically handle wrapping of integers. This function ensures that
+ * the addition of two numbers returns a result that is wrapped to a 32-bit unsigned integer,
+ * emulating the behavior of integer addition in languages with fixed-width integers.
+ *
+ * @param {number} a - The first number to add.
+ * @param {number} b - The second number to add.
+ * @return {number} The result of adding `a` and `b`, modulo 2^32.
+ */
+function addWithUInt32Wrap(a: number, b: number): number {
+    return (a + b) % 2 ** 32;
+}
+
+/**
+ * Calculates the optimal number of bits per key (`m` in math literature) based
+ * on the number of hash functions (`k`) used to generate the Bloom Filter.
+ *
+ * Mathematically, `bitsPerkey` is approximated as `(k / ln(2))` which is simplified
+ * to the higher integer close to `(bitsPerKey / 0.69)` for computational efficiency.
+ * It also ensures that `k` is within a practical range [1, 30], hence the function
+ * - returns `2` for `k = 1`,
+ * - returns `44` for `k >= 30`.
+ *
+ * @param {number} k - The number of keys.
+ * @return {number} - The number of bits per key.
+ */
+function calculateBitsPerKey(k: number): number {
+    if (k <= 1) return 2;
+    return k >= 30 ? 44 : Math.ceil(k / 0.69);
+}
+
+/**
+ * Calculates the optimal number of hash functions (`k`) based on bits per key.
+ *
+ * Mathematically, `k` is approximated as `(bitsPerKey * ln(2))` which is simplified
+ * to the lower integer close to `(bitsPerKey * 0.69)` for computational efficiency.
+ * It also ensures that `k` stays within a practical range [1, 30].
+ *
+ * @param bitsPerKey - The number of bits per key.
+ * @returns The calculated optimal `k` value.
+ */
+function calculateK(bitsPerKey: number): number {
+    const k = Math.floor(bitsPerKey * 0.69); // bitsPerKey * ln(2),  0.69 =~ ln(2)
+    if (k < 1) return 1;
+    return k > 30 ? 30 : k;
+}
+
+/**
+ * Distribute method distributes a given hash value across a set of bits.
+ *
+ * @param {number} hash - The hash value to distribute.
+ * @param {number} k - The number of times to distribute the hash value.
+ * @param {number} nBits - The total number of bits to distribute the hash value across.
+ * @param {function} cb - The callback function to be called for each distributed bit.
+ * It takes two arguments: index (the index of the byte containing the distributed bit)
+ * and bit (the distributed bit itself).
+ * @returns {boolean} Returns true if all bits were successfully distributed, false otherwise.
+ */
+function distribute(
+    hash: number,
+    k: number,
+    nBits: number,
+    cb: (index: number, bit: number) => boolean
+): boolean {
+    const delta = ((hash >>> 17) | (hash << 15)) >>> 0;
+    for (let i = 0; i < k; i++) {
+        const bitPos = hash % nBits;
+
+        if (!cb(Math.floor(bitPos / 8), 1 << bitPos % 8)) {
+            return false;
+        }
+
+        hash = addWithUInt32Wrap(hash, delta);
+    }
+    return true;
+}
+
+/**
+ * Computes the hash of the given key using blake2b256 algorithm.
+ *
+ * Secure audit function.
+ * * {@link blake2b256}
+ *
+ * @param {Uint8Array} key - The key to be hashed.
+ * @return {number} The computed hash value as a number.
+ */
+function hash(key: Uint8Array): number {
+    return Number(utils.bytesToNumberBE(blake2b256(key).slice(0, 4)));
+}
 
 /**
  * This class represents a Bloom filter with its associated bit array and
@@ -55,169 +143,8 @@
         );
     }
 }
-=======
->>>>>>> 5c0ef171
-
-/**
- * Adds two numbers with wraparound behavior, treating them as unsigned 32-bit integers.
- *
- * JavaScript represents numbers using the IEEE 754 standard for floating-point arithmetic,
- * which does not automatically handle wrapping of integers. This function ensures that
- * the addition of two numbers returns a result that is wrapped to a 32-bit unsigned integer,
- * emulating the behavior of integer addition in languages with fixed-width integers.
- *
- * @param {number} a - The first number to add.
- * @param {number} b - The second number to add.
- * @return {number} The result of adding `a` and `b`, modulo 2^32.
- */
-function addWithUInt32Wrap(a: number, b: number): number {
-    return (a + b) % 2 ** 32;
-}
-
-/**
-<<<<<<< HEAD
- * Computes the hash of the given key using blake2b256 algorithm.
- *
- * Secure audit function.
- * * {@link blake2b256}
- *
- * @param {Uint8Array} key - The key to be hashed.
- * @return {number} The computed hash value as a number.
- */
-function hash(key: Uint8Array): number {
-    return Number(utils.bytesToNumberBE(blake2b256(key).slice(0, 4)));
-}
-
-/**
- * Distribute method distributes a given hash value across a set of bits.
- *
- * @param {number} hash - The hash value to distribute.
- * @param {number} k - The number of times to distribute the hash value.
- * @param {number} nBits - The total number of bits to distribute the hash value across.
- * @param {function} cb - The callback function to be called for each distributed bit. It takes two arguments: index (the index of the byte containing the distributed bit) and bit (
- *the distributed bit itself).
-=======
- * Calculates the optimal number of bits per key (`m` in math literature) based
- * on the number of hash functions (`k`) used to generate the Bloom Filter.
- *
- * Mathematically, `bitsPerkey` is approximated as `(k / ln(2))` which is simplified
- * to the higher integer close to `(bitsPerKey / 0.69)` for computational efficiency.
- * It also ensures that `k` is within a practical range [1, 30], hence the function
- * - returns `2` for `k = 1`,
- * - returns `44` for `k >= 30`.
- *
- * @param {number} k - The number of keys.
- * @return {number} - The number of bits per key.
- */
-function calculateBitsPerKey(k: number): number {
-    if (k <= 1) return 2;
-    return k >= 30 ? 44 : Math.ceil(k / 0.69);
-}
-
-/**
- * Calculates the optimal number of hash functions (`k`) based on bits per key.
- *
- * Mathematically, `k` is approximated as `(bitsPerKey * ln(2))` which is simplified
- * to the lower integer close to `(bitsPerKey * 0.69)` for computational efficiency.
- * It also ensures that `k` stays within a practical range [1, 30].
- *
- * @param bitsPerKey - The number of bits per key.
- * @returns The calculated optimal `k` value.
- */
-function calculateK(bitsPerKey: number): number {
-    const k = Math.floor(bitsPerKey * 0.69); // bitsPerKey * ln(2),  0.69 =~ ln(2)
-    if (k < 1) return 1;
-    return k > 30 ? 30 : k;
-}
-
-/**
- * Distribute method distributes a given hash value across a set of bits.
- *
- * @param {number} hash - The hash value to distribute.
- * @param {number} k - The number of times to distribute the hash value.
- * @param {number} nBits - The total number of bits to distribute the hash value across.
- * @param {function} cb - The callback function to be called for each distributed bit.
- * It takes two arguments: index (the index of the byte containing the distributed bit)
- * and bit (the distributed bit itself).
->>>>>>> 5c0ef171
- * @returns {boolean} Returns true if all bits were successfully distributed, false otherwise.
- */
-function distribute(
-    hash: number,
-    k: number,
-    nBits: number,
-    cb: (index: number, bit: number) => boolean
-): boolean {
-    const delta = ((hash >>> 17) | (hash << 15)) >>> 0;
-    for (let i = 0; i < k; i++) {
-        const bitPos = hash % nBits;
-
-        if (!cb(Math.floor(bitPos / 8), 1 << bitPos % 8)) {
-            return false;
-        }
-
-        hash = addWithUInt32Wrap(hash, delta);
-    }
-    return true;
-}
-
-/**
-<<<<<<< HEAD
-=======
- * Computes the hash of the given key using blake2b256 algorithm.
- *
- * Secure audit function.
- * * {@link blake2b256}
- *
- * @param {Uint8Array} key - The key to be hashed.
- * @return {number} The computed hash value as a number.
- */
-function hash(key: Uint8Array): number {
-    return Number(utils.bytesToNumberBE(blake2b256(key).slice(0, 4)));
-}
-
-/**
- * This class represents a Bloom filter with its associated bit array and
- * a specified number (k) of hash functions.
- */
-class Filter {
-    public readonly bits: Uint8Array;
-    public readonly k: number;
-
-    /**
-     * Constructs a new Filter instance.
-     *
-     * @constructor
-     * @param {Uint8Array} bits - The input array containing bits.
-     * @param {number} k - The value of k.
-     */
-    constructor(bits: Uint8Array, k: number) {
-        this.bits = bits;
-        this.k = k;
-    }
-
-    /**
-     * Checks if the Bloom filter may contain the specified key.
-     * Note: false positives are possible, but false negatives are not.
-     *
-     * @param {Uint8Array} key - The key to check.
-     *
-     * @return {boolean} - True if the Bloom filter may contain the key, otherwise false.
-     */
-    public contains(key: Uint8Array): boolean {
-        return distribute(
-            hash(key),
-            this.k,
-            this.bits.byteLength * 8,
-            (index, bit) => {
-                return (this.bits[index] & bit) === bit;
-            }
-        );
-    }
-}
-
-/**
->>>>>>> 5c0ef171
+
+/**
  * Represents a Bloom filter generator.
  *
  * This class aids in the creation and management of Bloom filters.
@@ -242,13 +169,6 @@
     /**
      * Generates a Bloom filter with the specified number of bits per key and number of hash functions.
      * The generator will be reset after generation.
-     *
-     * @param {number} bitsPerKey - The desired number of bits per key in the Bloom filter.
-     * @param {number} k - The number of hash functions to use in the Bloom filter.
-     * @returns {Filter} - The generated Bloom filter.
-     */
-    /**
-     * Generates a Bloom filter with the specified number of bits per key and number of hash functions.
      *
      * @param {number} bitsPerKey - The desired number of bits per key in the Bloom filter.
      * @param {number} k - The number of hash functions to use in the Bloom filter.
@@ -280,10 +200,7 @@
 }
 
 export const bloom = {
-<<<<<<< HEAD
-=======
     calculateBitsPerKey,
->>>>>>> 5c0ef171
     calculateK,
     Filter,
     Generator
