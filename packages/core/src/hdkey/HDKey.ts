--- conflicted
+++ resolved
@@ -1,16 +1,9 @@
 import * as nc_utils from '@noble/curves/abstract/utils';
 import * as s_bip32 from '@scure/bip32';
 import * as s_bip39 from '@scure/bip39';
-<<<<<<< HEAD
-import { HexUInt } from '../vcdm/HexUInt';
-import { IllegalArgumentError } from '../errors';
-import { Secp256k1 } from '../secp256k1';
-import { Sha256 } from '../vcdm/hash/Sha256';
-=======
 import { IllegalArgumentError } from '@errors';
 import { Secp256k1 } from '@secp256k1';
 import { Sha256, FixedPointNumber } from '@vcdm';
->>>>>>> f4384eb6
 import { base58 } from '@scure/base';
 
 /**
@@ -104,15 +97,18 @@
     }
 
     /**
-     * Creates an HDKey instance from a private key and chain code.
-     *
-     * @param {Uint8Array} privateKey - The 32-byte private key used to derive the HDKey instance.
-     *                                  Must be exactly 32 bytes in length.
-     * @param {Uint8Array} chainCode  - The chain code associated with the private key.
-     * @return {HDKey} The derived HDKey instance.
-     * @throws {IllegalArgumentError} If the private key is not 32 bytes in length or any other invalid input is given.
-     *
-     * @remarks Security audit method, depends on
+     * Creates a
+     * [BIP32 Hierarchical Deterministic Key](https://github.com/bitcoin/bips/blob/master/bip-0032.mediawiki)
+     * from a private key and chain code.
+     *
+     * @param {privateKey} The private key.
+     * @param {chainCode} The chain code.
+     *
+     * @returns Returns the hierarchical deterministic key from `privateKey` and `chainCode`.
+     *
+     * @throws {IllegalArgumentError} If the `privateKey` is invalid.
+     *
+     * @remarks Security auditable method, depends on
      * * [base58.encode](https://github.com/paulmillr/scure-base);
      * * {@link Sha256};
      * * [s_bip32.HDKey.fromExtendedKey](https://github.com/paulmillr/scure-bip32).
