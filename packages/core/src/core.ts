import { ethers } from 'ethers';

// Our core library
export * from './certificate';
<<<<<<< HEAD
export * from './clause';
=======
export * from './encoding';
export * from './vcdm/hash';
>>>>>>> 944247fa
export * from './hdkey';
export * from './keystore';
export * from './secp256k1';
export * from './transaction';
export * from './utils';
export * from './vcdm';

// Other libraries
export { ethers as vechain_sdk_core_ethers };<|MERGE_RESOLUTION|>--- conflicted
+++ resolved
@@ -2,12 +2,6 @@
 
 // Our core library
 export * from './certificate';
-<<<<<<< HEAD
-export * from './clause';
-=======
-export * from './encoding';
-export * from './vcdm/hash';
->>>>>>> 944247fa
 export * from './hdkey';
 export * from './keystore';
 export * from './secp256k1';
