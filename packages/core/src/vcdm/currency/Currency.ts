--- conflicted
+++ resolved
@@ -2,9 +2,6 @@
 import { type Txt } from '../Txt';
 import { type VeChainDataModel } from '../VeChainDataModel';
 
-<<<<<<< HEAD
-export interface Currency extends VeChainDataModel<Currency> {
-=======
 /**
  * Interface representing the properties for currency implementation
  * that extends from VeChainDataModel.
@@ -21,7 +18,6 @@
      * @remarks Since currency codes likely use Unicode composite symbols,
      * {@link Txt} type enforce the reresentation of the code is normalized.
      */
->>>>>>> 38614d01
     get code(): Txt;
 
     /**
