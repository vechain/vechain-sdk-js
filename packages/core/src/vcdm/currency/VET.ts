--- conflicted
+++ resolved
@@ -1,9 +1,5 @@
-<<<<<<< HEAD
-import { Coin } from './Coin';
-=======
 import { Clause, type ClauseOptions } from '../../transaction';
 import { type Address } from '../Address';
->>>>>>> b09bbfb8
 import { FixedPointNumber } from '../FixedPointNumber';
 import { Txt } from '../Txt';
 import { Coin } from './Coin';
