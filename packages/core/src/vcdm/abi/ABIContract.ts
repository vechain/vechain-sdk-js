import {
    getAbiItem,
    type AbiEvent,
    type AbiFunction,
    type ContractEventName,
    type ContractFunctionName,
    type DecodeEventLogReturnType,
    type DecodeFunctionDataReturnType,
    type DecodeFunctionResultReturnType,
    type Abi as ViemABI
} from 'viem';
import { ABI } from './ABI';
<<<<<<< HEAD
import { ABIFunction, ABIEvent, type ABIEventData } from '.';
=======
import { ABIFunction } from './ABIFunction';
import { ABIEvent, type ABIEventData } from './ABIEvent';
>>>>>>> 54b7b9f9
import { type Hex } from '@vcdm';
import {
    AbiEventNotFoundError,
    AbiFunctionNotFoundError,
    InvalidAbiDecodingTypeError,
    InvalidAbiEncodingTypeError
} from '@errors';

/**
 * Full Qualified Path
 */
const FQP = 'packages/core/src/vcdm/abi/ABIContract.ts!';

class ABIContract<TAbi extends ViemABI> extends ABI {
    private readonly viemABI: ViemABI;

    constructor(readonly abi: TAbi) {
        super();
        this.viemABI = abi as ViemABI;
    }

    /**
     * Creates an ABIContract instance from a viem ABI.
     * @param {ViemABI} abi representation of the contract.
     * @returns New instance of ABIContract.
     */
    public static ofAbi<TAbi extends ViemABI>(abi: TAbi): ABIContract<TAbi> {
        return new ABIContract(abi);
    }

    /**
     * Returns the function with the given name.
     * @param {string} name The function's name.
     * @returns {ABIFunction} The function with the given name.
     * @throws {AbiFunctionNotFoundError} If the function is not found in this contract.
     */
    public getFunction<TFunctionName extends ContractFunctionName<TAbi>>(
        name: TFunctionName | string
    ): ABIFunction<TAbi, TFunctionName> {
        const functionAbiItem = getAbiItem({
            abi: this.viemABI,
            name: name as string
        });
        if (functionAbiItem === null || functionAbiItem === undefined) {
            throw new AbiFunctionNotFoundError(
                `${FQP}<ABIContract>.getFunction(name: string): ABIFunction<TAbi, TFunctionName>`,
                `Function '${name}' not found in contract ABI.`,
                {
                    type: 'function',
                    value: name
                }
            );
        }
        return new ABIFunction<TAbi, TFunctionName>(
            functionAbiItem as AbiFunction
        );
    }

    /**
     * Returns the event with the given name.
     * @param {string} name The event's name.
     * @returns {ABIEvent} The event with the given name.
     * @throws {AbiEventNotFoundError} If the event is not found in this contract.
     */
    public getEvent<TEventName extends ContractEventName<TAbi>>(
        name: TEventName | string
    ): ABIEvent<TAbi, TEventName> {
        const eventAbiItem = getAbiItem({
            abi: this.viemABI,
            name: name as string
        });
        if (eventAbiItem === null || eventAbiItem === undefined) {
            throw new AbiEventNotFoundError(
                `${FQP}<ABIContract>.getEvent(name: string): ABIEvent<TAbi, TEventName>`,
                `Function '${name}' not found in contract ABI.`,
                {
                    type: 'event',
                    value: name
                }
            );
        }
        return new ABIEvent<TAbi, TEventName>(eventAbiItem as AbiEvent);
    }

    /**
     * Encode function data that can be used to send a transaction.
     * @param {string} functionName The name of the function defined in the ABI.
     * @param {unknown[]} functionData The data to pass to the function.
     * @returns {Hex} The encoded data in hexadecimal that can be used to send a transaction.
     * @throws {InvalidAbiEncodingTypeError} If encoding fails.
     */
    public encodeFunctionInput<
        TFunctionName extends ContractFunctionName<TAbi>
    >(functionName: TFunctionName | string, functionData?: unknown[]): Hex {
        try {
            const functionAbiItem = getAbiItem({
                abi: this.viemABI,
                name: functionName as string
            });
            const functionAbi = new ABIFunction<TAbi, TFunctionName>(
                functionAbiItem as AbiFunction
            );

            return functionAbi.encodeData(functionData);
        } catch (error) {
            throw new InvalidAbiEncodingTypeError(
                `${FQP}<ABIContract>.encodeFunctionInput(functionName: string, functionData?: unknown[]): Hex`,
                `Encoding failed: Data format is invalid. Function data does not match the expected format for ABI type encoding.`,
                { functionName, functionData },
                error instanceof Error ? error : undefined
            );
        }
    }

    /**
     * Decode the function data of an encoded function
     * @param {string} functionName The name of the function defined in the ABI.
     * @param {Hex} encodedFunctionInput The encoded function data.
     * @returns {DecodeFunctionDataReturnType} an array of the decoded function data
     * @throws {InvalidAbiDecodingTypeError} If decoding fails.
     */
    public decodeFunctionInput<
        TFunctionName extends ContractFunctionName<TAbi>
    >(
        functionName: TFunctionName | string,
        encodedFunctionInput: Hex
    ): DecodeFunctionDataReturnType<TAbi, TFunctionName> {
        try {
            const functionAbiItem = getAbiItem({
                abi: this.viemABI,
                name: functionName as string
            });
            const functionAbi = new ABIFunction<TAbi, TFunctionName>(
                functionAbiItem as AbiFunction
            );

            return functionAbi.decodeData(encodedFunctionInput);
        } catch (error) {
            throw new InvalidAbiDecodingTypeError(
                `${FQP}<ABIContract>.decodeFunctionInput(functionName: string, encodedFunctionInput: Hex): DecodeFunctionDataReturnType<TAbi, TFunctionName>`,
                'Decoding failed: Data must be a valid hex string encoding a compliant ABI type.',
                { functionName, encodedFunctionInput },
                error instanceof Error ? error : undefined
            );
        }
    }

    /**
     * Decodes the output from a contract function using the specified ABI and function name.
     * It takes the encoded function output and attempts to decode it according to the ABI definition.
     *
     * @param {string} functionName - The name of the function in the contract to decode the output for.
     * @param {Hex} encodedFunctionOutput - The encoded output data from the contract function.
     * @returns {DecodeFunctionResultReturnType} - The decoded output, which provides a user-friendly way
     * to interact with the decoded data.
     * @throws {InvalidAbiDecodingTypeError} - If decoding fails.
     *
     * @example
     * // Example of decoding output for a function called "getValue":
     * const decodedOutput = decodeFunctionOutput('getValue', encodedValue);
     *
     */
    public decodeFunctionOutput<
        TFunctionName extends ContractFunctionName<TAbi>
    >(
        functionName: TFunctionName | string,
        encodedFunctionOutput: Hex
    ): DecodeFunctionResultReturnType<TAbi, TFunctionName> {
        try {
            const functionAbiItem = getAbiItem({
                abi: this.viemABI,
                name: functionName as string
            });
            const functionAbi = new ABIFunction<TAbi, TFunctionName>(
                functionAbiItem as AbiFunction
            );

            return functionAbi.decodeResult(encodedFunctionOutput);
        } catch (error) {
            throw new InvalidAbiDecodingTypeError(
                `${FQP}<ABIContract>.decodeFunctionOutput(functionName: string, encodedFunctionOutput: Hex): DecodeFunctionResultReturnType<TAbi, TFunctionName>`,
                'Decoding failed: Data must be a valid hex string encoding a compliant ABI type.',
                { functionName, encodedFunctionOutput },
                error instanceof Error ? error : undefined
            );
        }
    }

    /**
     * Encodes event log data based on the provided event name, and data to encode.
     * @param {string} eventName - The name of the event to be encoded.
     * @param {unknown[]} eventArgs - An array of data to be encoded in the event log.
     * @returns {ABIEventData} An object containing the encoded data and topics.
     * @throws {InvalidAbiEncodingTypeError} If encoding fails.
     */
    public encodeEventLog<TEventName extends ContractEventName<TAbi>>(
        eventName: TEventName | string,
        eventArgs: unknown[]
    ): ABIEventData {
        try {
            const eventAbiItem = getAbiItem({
                abi: this.viemABI,
                name: eventName as string
            });
            const eventAbi = new ABIEvent<TAbi, TEventName>(
                eventAbiItem as AbiEvent
            );
            return eventAbi.encodeEventLog(eventArgs);
        } catch (error) {
            throw new InvalidAbiEncodingTypeError(
                '$(FQP)ABIContract.encodeEventLog(eventName: string, eventArgs: unknown[]): ABIEventData',
                `Encoding failed: Data format is invalid. Event data does not match the expected format for ABI type encoding.`,
                { eventName, dataToEncode: eventArgs },
                error instanceof Error ? error : undefined
            );
        }
    }

    /**
     * Decodes event log data based on the provided event name, and data/topics to decode.
     * @param {string} eventName - The name of the event to be decoded.
     * @param {ABIEventData} eventToDecode - An object containing the data and topics to be decoded.
     * @returns {DecodeEventLogReturnType} The decoded data of the event log.
     * @throws {InvalidAbiDecodingTypeError} - If decoding fails.
     */
    public decodeEventLog<TEventName extends ContractEventName<TAbi>>(
        eventName: TEventName | string,
        eventToDecode: ABIEventData
    ): DecodeEventLogReturnType<TAbi, TEventName> {
        try {
            const eventAbiItem = getAbiItem({
                abi: this.viemABI,
                name: eventName as string
            });
            const eventAbi = new ABIEvent<TAbi, TEventName>(
                eventAbiItem as AbiEvent
            );
            return eventAbi.decodeEventLog(eventToDecode);
        } catch (error) {
            throw new InvalidAbiDecodingTypeError(
                `${FQP}<ABIContract>.decodeEventLog(eventName: string, eventToDecode: ABIEventData): DecodeEventLogReturnType<TAbi, TEventName>`,
                `Encoding failed: Data format is invalid. Event data does not match the expected format for ABI type encoding.`,
                { eventName, dataToDecode: eventToDecode },
                error instanceof Error ? error : undefined
            );
        }
    }

    /**
     * Decodes a VeChain log based on the ABI definition.
     *
     * This method takes raw `data` and `topics` from a VeChain log and attempts
     * to decode them using the contract's ABI definition. If the decoding is successful,
     * it returns a log object representing the decoded information. If the decoding fails,
     * it throws a custom error with detailed information.
     *
     * @param {Hex} data - The hexadecimal string of the data field in the log.
     * @param {Hex[]} topics - An array of hexadecimal strings representing the topics of the log.
     * @returns {DecodeEventLogReturnType} - A log object representing the decoded log or null if decoding fails.
     * @throws {InvalidAbiDecodingTypeError} - If parsing fails decoding the log.
     */
    public parseLog<TEventName extends ContractEventName<TAbi>>(
        data: Hex,
        topics: Hex[]
    ): DecodeEventLogReturnType<TAbi, TEventName> {
        try {
            return ABIEvent.parseLog(this.abi, {
                data,
                topics
            });
        } catch (e) {
            throw new InvalidAbiDecodingTypeError(
                `${FQP}<ABIContract>.parseLog(data: Hex, topics: Hex[]): DecodeEventLogReturnType<TAbi, TEventName>`,
                `Decoding failed: Data must be a valid hex string encoding a compliant ABI type.`,
                { data, topics },
                e instanceof Error ? e : undefined
            );
        }
    }

    /**
     *
     * Parses the log data and topics into an array of values.
     *
     * @param {Hex} data - The hexadecimal string of the data field in the log.
     * @param {Hex[]} topics - An array of hexadecimal strings representing the topics of the log.
     * @returns {unknown[]} - An array of values of the decoded log data.
     */
    public parseLogAsArray(data: Hex, topics: Hex[]): unknown[] {
        const eventLogDecoded = this.parseLog(data, topics);
        if (eventLogDecoded.args === undefined) {
            return [];
        }

        return this.parseObjectValues(
            eventLogDecoded.args as unknown as object
        );
    }
}

export { ABIContract };<|MERGE_RESOLUTION|>--- conflicted
+++ resolved
@@ -10,12 +10,8 @@
     type Abi as ViemABI
 } from 'viem';
 import { ABI } from './ABI';
-<<<<<<< HEAD
-import { ABIFunction, ABIEvent, type ABIEventData } from '.';
-=======
 import { ABIFunction } from './ABIFunction';
 import { ABIEvent, type ABIEventData } from './ABIEvent';
->>>>>>> 54b7b9f9
 import { type Hex } from '@vcdm';
 import {
     AbiEventNotFoundError,
