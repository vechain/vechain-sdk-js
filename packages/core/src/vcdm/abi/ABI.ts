import {
    decodeAbiParameters,
    encodeAbiParameters,
    parseAbiParameters,
    type AbiParameter
} from 'viem';
import { Hex } from '../Hex';
import { type VeChainDataModel } from '../VeChainDataModel';
import {
<<<<<<< HEAD
    AbiConstructorNotFoundError,
=======
>>>>>>> 247c01eb
    InvalidAbiDecodingTypeError,
    InvalidAbiEncodingTypeError,
    UnsupportedOperationError
} from '../../errors';

/**
 * Full Qualified Path
 */
const FQP = 'packages/core/src/vcdm/abi/ABI.ts!';

/**
 * Represents an ABI (Application Binary Interface).
 * @extends VeChainDataModel
 */
class ABI implements VeChainDataModel<ABI> {
    private readonly types: readonly AbiParameter[];
    private readonly values: unknown[];

    /**
     * ABI constructor from types and values.
     *
     * @param {string | AbiParameter[]} types - A list of ABI types representing the types of the values.
     * @param {unknown[]} values - An array of values according to the specified ABI types.
     **/
    protected constructor(
        types: string | AbiParameter[] = [],
        values: unknown[] = []
    ) {
        this.types =
            typeof types === 'string' ? parseAbiParameters(types) : types;
        this.values = values;
    }

    /**
     * Compares the current ABI instance with another ABI instance.
     * @param that The ABI to compare with.
     * @returns {number} A non-zero number if the current ABI is different to the other ABI or zero if they are equal.
     * @override {@link VeChainDataModel#compareTo}
     * @remark The comparison is done by comparing the types and values of the ABI instances.
     **/
    public compareTo(that: ABI): number {
        this.types.forEach((type, index) => {
            if (type !== that.types[index]) {
                return -1;
            }
        });
        this.values.forEach((value, index) => {
            if (value !== that.values[index]) {
                return 1;
            }
        });

        return 0;
    }

    /**
     * Checks if the current ABI object is equal to the given ABI object.
     * @param that The ABI object to compare with.
     * @returns {boolean} True if the objects are equal, false otherwise.
     * @override {@link VeChainDataModel#isEqual}
     * @remark The comparison is done by comparing the types and values of the ABI instances.
     **/
    public isEqual(that: ABI): boolean {
        return this.compareTo(that) === 0;
    }

    /**
     * Throws an exception because the ABI cannot be represented as a big integer.
     * @returns {bigint} The BigInt representation of the ABI.
     * @throws {UnsupportedOperationError} The ABI cannot be represented as a bigint.
     * @override {@link VeChainDataModel#bi}
     * @remark The conversion to BigInt is not supported for an ABI.
     */
    public get bi(): bigint {
        throw new UnsupportedOperationError(
            `${FQP}<ABI>.bi: bigint`,
            'There is no big integer representation for an ABI.',
            { data: '' }
        );
    }

    /**
     * Encodes the values according to the specified ABI types when creating the ABI instance.
     *
     * @returns The ABI-encoded bytes representing the given values.
     * @throws {InvalidAbiDataToEncodeOrDecode, InvalidDataType}
     */
    public get bytes(): Uint8Array {
        return this.toHex().bytes;
    }

    /**
     * Throws an exception because the ABI cannot be represented as a number.
     * @returns {bigint} The number representation of the ABI.
     * @throws {UnsupportedOperationError} The mnemonic cannot be represented as a number.
     * @override {@link VeChainDataModel#n}
     * @remark The conversion to number is not supported for an ABI.
     */
    public get n(): number {
        throw new UnsupportedOperationError(
            `${FQP}<ABI>.n: number`,
            'There is no number representation for an ABI.',
            { data: '' }
        );
    }

    /**
     * Instantiates an ABI object from the given types and values.
     * @param {string | AbiParameter[]} types ABI parameters representing the types of the values.
     * @param {unknown[]} values ABI values.
     * @returns {ABI} The ABI object with the given types and values.
<<<<<<< HEAD
     * @throws {AbiConstructorNotFoundError} If the construction of the ABI instance fails.
=======
     * @throws {InvalidAbiEncodingTypeError} If the construction of the ABI instance fails.
>>>>>>> 247c01eb
     */
    public static of(types: string | AbiParameter[], values: unknown[]): ABI {
        try {
            return new ABI(types, values);
        } catch (error) {
<<<<<<< HEAD
            throw new AbiConstructorNotFoundError(
=======
            throw new InvalidAbiEncodingTypeError(
>>>>>>> 247c01eb
                `${FQP}ABI.of(types: string | AbiParameter[], values: unknown[])`,
                'Types and values must be valid ABI parameters.',
                {
                    types,
                    values
                },
                error instanceof Error ? error : undefined
            );
        }
    }

    /**
     * Decodes the ABI values from the given ABI types and encoded data.
     * @param {string| AbiParameter[]} types The list of ABI types representing the types of the values to decode.
     * @param {Hex} dataEncoded The encoded data to decode.
     * @throws {InvalidAbiDecodingTypeError} If decoding arguments to ABI failed.
     * @returns An ABI instance with the decoded values.
     */
    public static ofEncoded(
        types: string | AbiParameter[],
        dataEncoded: string | Uint8Array
    ): ABI {
        try {
            const hexDataEncoded = Hex.of(dataEncoded);
            let values: readonly unknown[];
            if (typeof types === 'string') {
                const parsedAbiParams = parseAbiParameters(types);
                values = decodeAbiParameters(
                    parsedAbiParams,
                    hexDataEncoded.bytes
                );
            } else {
                values = decodeAbiParameters([...types], hexDataEncoded.bytes);
            }
            return new ABI(types, [...values]);
        } catch (error) {
            throw new InvalidAbiDecodingTypeError(
                `${FQP}ABI.ofEncoded(types: string | AbiParameter[], dataEncoded: string | Uint8Array)`,
                'Decoding failed: Data must be a valid ABI type with corresponding valid data.',
                {
                    types,
                    data: dataEncoded
                },
                error instanceof Error ? error : undefined
            );
        }
    }

    /**
     * Recursively parses an object and collects the values of each attribute into an array,
     * with nested arrays for nested objects.
     * @param {object} obj - The object to parse.
     * @returns {unknown[]} An array of values from the object, with nested arrays for nested objects.
     */
    public parseObjectValues(obj: object): unknown[] {
        const values: unknown[] = [];

        const recursiveParse = (currentObj: object): unknown[] => {
            const currentValues: unknown[] = [];
            for (const key in currentObj) {
                if (Object.prototype.hasOwnProperty.call(currentObj, key)) {
                    const value = (currentObj as never)[key];
                    if (typeof value === 'object' && value !== null) {
                        currentValues.push(recursiveParse(value));
                    } else {
                        currentValues.push(value);
                    }
                }
            }
            return currentValues;
        };

        values.push(...recursiveParse(obj));
        return values;
    }

    /**
     * It gets the first decoded value from the ABI.
     * @returns {ReturnType} The first decoded value from the ABI.
     */
    public getFirstDecodedValue<ReturnType>(): ReturnType {
        if (this.values[0] instanceof Object) {
            return this.parseObjectValues(
                this.values[0] as object
            ) as ReturnType;
        }
        return this.values[0] as ReturnType;
    }

    /**
     * Parses an ABI to its Hex representation.
     * @returns {Hex} The Hex representation of the ABI.
     * @throws {InvalidAbiEncodingTypeError} If encoding to hexadecimal fails.
     */
    public toHex(): Hex {
        try {
            const abiParametersEncoded = encodeAbiParameters(
                this.types,
                this.values
            );
            return Hex.of(abiParametersEncoded);
        } catch (error) {
            throw new InvalidAbiEncodingTypeError(
                'ABI.toHex',
                'Encoding failed: Data must be a valid ABI type with corresponding valid data.',
                {
                    types: this.types,
                    values: this.values
                },
                error instanceof Error ? error : undefined
            );
        }
    }
}

export { ABI };<|MERGE_RESOLUTION|>--- conflicted
+++ resolved
@@ -7,10 +7,6 @@
 import { Hex } from '../Hex';
 import { type VeChainDataModel } from '../VeChainDataModel';
 import {
-<<<<<<< HEAD
-    AbiConstructorNotFoundError,
-=======
->>>>>>> 247c01eb
     InvalidAbiDecodingTypeError,
     InvalidAbiEncodingTypeError,
     UnsupportedOperationError
@@ -122,21 +118,13 @@
      * @param {string | AbiParameter[]} types ABI parameters representing the types of the values.
      * @param {unknown[]} values ABI values.
      * @returns {ABI} The ABI object with the given types and values.
-<<<<<<< HEAD
-     * @throws {AbiConstructorNotFoundError} If the construction of the ABI instance fails.
-=======
      * @throws {InvalidAbiEncodingTypeError} If the construction of the ABI instance fails.
->>>>>>> 247c01eb
      */
     public static of(types: string | AbiParameter[], values: unknown[]): ABI {
         try {
             return new ABI(types, values);
         } catch (error) {
-<<<<<<< HEAD
-            throw new AbiConstructorNotFoundError(
-=======
             throw new InvalidAbiEncodingTypeError(
->>>>>>> 247c01eb
                 `${FQP}ABI.of(types: string | AbiParameter[], values: unknown[])`,
                 'Types and values must be valid ABI parameters.',
                 {
