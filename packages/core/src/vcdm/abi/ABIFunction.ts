import {
    InvalidAbiDataToEncodeOrDecode,
    InvalidAbiItem
} from '@vechain/sdk-errors';
import {
    type AbiFunction,
    decodeFunctionData,
    type DecodeFunctionDataReturnType,
    decodeFunctionResult,
    type DecodeFunctionResultReturnType,
    encodeFunctionData,
    type Hex as ViemHex
} from 'viem';
import { ABIItem } from './ABIItem';
import { HexUInt } from '../HexUInt';

/**
 * Represents a function call in the Function ABI.
 * @extends ABIItem
 */
class ABIFunction extends ABIItem {
    private readonly abiFunction: AbiFunction;
    public constructor(signature: string);
    public constructor(signature: AbiFunction);
    public constructor(signature: string | AbiFunction) {
        try {
            super(signature);
            this.abiFunction = this.signature as AbiFunction;
        } catch (error) {
            throw new InvalidAbiItem(
                'ABIFunction constructor',
                'Initialization failed: Cannot create Function ABI. Function format is invalid.',
                {
                    type: 'function',
                    value: signature
                },
                error
            );
        }
    }

    /**
     * Get the function selector.
     * @returns {string} The function selector.
     * @override {@link ABIItem#signatureHash}
     */
    public get signatureHash(): string {
        return super.signatureHash.substring(0, 10);
    }

    /**
     * Decode data using the function's ABI.
     *
     * @param {HexUInt} data - Data to decode.
     * @returns Decoding results.
     * @throws {InvalidAbiDataToEncodeOrDecode}
     */
    public decodeData(data: HexUInt): DecodeFunctionDataReturnType {
        try {
            return decodeFunctionData({
                abi: [this.abiFunction],
                data: data.toString() as ViemHex
            });
        } catch (error) {
            throw new InvalidAbiDataToEncodeOrDecode(
                'ABIFunction.decodeData',
                'Decoding failed: Data must be a valid hex string encoding a compliant ABI type.',
                { data },
                error
            );
        }
    }

    /**
     * Encode data using the function's ABI.
     *
     * @param dataToEncode - Data to encode.
     * @returns {HexUInt} Encoded data.
     * @throws {InvalidAbiDataToEncodeOrDecode}
     */
    public encodeData<TValue>(dataToEncode?: TValue[]): HexUInt {
        try {
            return HexUInt.of(
                encodeFunctionData({
                    abi: [this.abiFunction],
                    args: dataToEncode
                })
            );
        } catch (e) {
            throw new InvalidAbiDataToEncodeOrDecode(
                'ABIFunction.encodeData',
                'Encoding failed: Data format is invalid. Function data does not match the expected format for ABI type encoding.',
                { dataToEncode },
                e
            );
        }
    }

    /**
     * Decodes the output data from a transaction based on ABI (Application Binary Interface) specifications.
     * This method attempts to decode the given hex-like data into a readable format using the contract's interface.
     *
     * @param {HexUInt} data - The data to be decoded, typically representing the output of a contract function call.
     * @returns {DecodeFunctionResultReturnType} An object containing the decoded data.
     * @throws {InvalidAbiDataToEncodeOrDecode}
     *
     * @example
     * ```typescript
     *   const decoded = abiFunctionInstance.decodeResult(rawTransactionOutput);
     *   console.log('Decoded Output:', decoded);
     * ```
     */
    public decodeResult(data: HexUInt): DecodeFunctionResultReturnType {
        try {
            return decodeFunctionResult({
                abi: [this.abiFunction],
                data: data.toString() as ViemHex
            });
        } catch (error) {
            throw new InvalidAbiDataToEncodeOrDecode(
                'ABIFunction.decodeResult',
                'Decoding failed: Data must be a valid hex string encoding a compliant ABI type.',
                { data },
                error
            );
        }
    }

    /**
<<<<<<< HEAD
     * DISCLAIMER: This method will be eventually deprecated in favour of viem via #1184.
     * Decodes a function output following the ethers format.
     * @param {HexUInt} data The data to be decoded
     * @returns {Result} The decoded data
     * @deprecated
     */
    public decodeEthersOutput(data: HexUInt): Result {
=======
     * Decodes a function output returning an array of values.
     * @param {Hex} data The data to be decoded
     * @returns {unknown[]} The decoded data as array of values
     */
    public decodeOutputAsArray(data: Hex): unknown[] {
>>>>>>> 95fbe43b
        const resultDecoded = this.decodeResult(data);
        if (this.abiFunction.outputs.length > 1) {
            return this.parseObjectValues(resultDecoded as object);
        } else if (
            this.abiFunction.outputs.length === 1 &&
            this.abiFunction.outputs[0].type === 'tuple'
        ) {
            return [this.parseObjectValues(resultDecoded as object)];
        }
        return [resultDecoded];
    }
}
export { ABIFunction };<|MERGE_RESOLUTION|>--- conflicted
+++ resolved
@@ -11,8 +11,8 @@
     encodeFunctionData,
     type Hex as ViemHex
 } from 'viem';
+import { Hex } from '../Hex';
 import { ABIItem } from './ABIItem';
-import { HexUInt } from '../HexUInt';
 
 /**
  * Represents a function call in the Function ABI.
@@ -51,11 +51,11 @@
     /**
      * Decode data using the function's ABI.
      *
-     * @param {HexUInt} data - Data to decode.
+     * @param {Hex} data - Data to decode.
      * @returns Decoding results.
      * @throws {InvalidAbiDataToEncodeOrDecode}
      */
-    public decodeData(data: HexUInt): DecodeFunctionDataReturnType {
+    public decodeData(data: Hex): DecodeFunctionDataReturnType {
         try {
             return decodeFunctionData({
                 abi: [this.abiFunction],
@@ -75,12 +75,12 @@
      * Encode data using the function's ABI.
      *
      * @param dataToEncode - Data to encode.
-     * @returns {HexUInt} Encoded data.
+     * @returns {Hex} Encoded data.
      * @throws {InvalidAbiDataToEncodeOrDecode}
      */
-    public encodeData<TValue>(dataToEncode?: TValue[]): HexUInt {
+    public encodeData<TValue>(dataToEncode?: TValue[]): Hex {
         try {
-            return HexUInt.of(
+            return Hex.of(
                 encodeFunctionData({
                     abi: [this.abiFunction],
                     args: dataToEncode
@@ -100,7 +100,7 @@
      * Decodes the output data from a transaction based on ABI (Application Binary Interface) specifications.
      * This method attempts to decode the given hex-like data into a readable format using the contract's interface.
      *
-     * @param {HexUInt} data - The data to be decoded, typically representing the output of a contract function call.
+     * @param {Hex} data - The data to be decoded, typically representing the output of a contract function call.
      * @returns {DecodeFunctionResultReturnType} An object containing the decoded data.
      * @throws {InvalidAbiDataToEncodeOrDecode}
      *
@@ -110,7 +110,7 @@
      *   console.log('Decoded Output:', decoded);
      * ```
      */
-    public decodeResult(data: HexUInt): DecodeFunctionResultReturnType {
+    public decodeResult(data: Hex): DecodeFunctionResultReturnType {
         try {
             return decodeFunctionResult({
                 abi: [this.abiFunction],
@@ -127,21 +127,11 @@
     }
 
     /**
-<<<<<<< HEAD
-     * DISCLAIMER: This method will be eventually deprecated in favour of viem via #1184.
-     * Decodes a function output following the ethers format.
-     * @param {HexUInt} data The data to be decoded
-     * @returns {Result} The decoded data
-     * @deprecated
-     */
-    public decodeEthersOutput(data: HexUInt): Result {
-=======
      * Decodes a function output returning an array of values.
      * @param {Hex} data The data to be decoded
      * @returns {unknown[]} The decoded data as array of values
      */
     public decodeOutputAsArray(data: Hex): unknown[] {
->>>>>>> 95fbe43b
         const resultDecoded = this.decodeResult(data);
         if (this.abiFunction.outputs.length > 1) {
             return this.parseObjectValues(resultDecoded as object);
