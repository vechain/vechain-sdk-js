--- conflicted
+++ resolved
@@ -1,11 +1,7 @@
 import * as nc_utils from '@noble/curves/abstract/utils';
 import * as nh_utils from '@noble/hashes/utils';
 import {
-<<<<<<< HEAD
-    InvalidCastType,
-=======
     InvalidOperation,
->>>>>>> c13361d0
     InvalidDataType,
     type ObjectErrorData
 } from '@vechain/sdk-errors';
@@ -360,8 +356,6 @@
         }
         throw new InvalidDataType(methodName, errorMessage, data, error);
     }
-<<<<<<< HEAD
-=======
 
     /**
      * Returns a string representation of the object.
@@ -371,7 +365,6 @@
     public toString(): string {
         return (this.sign < 0 ? '-0x' : '0x') + this.digits;
     }
->>>>>>> c13361d0
 }
 
 export { Hex };