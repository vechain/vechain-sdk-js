--- conflicted
+++ resolved
@@ -15,11 +15,7 @@
  *
  * @return {Uint8Array} - The Keccak-256 hash of the data.
  */
-<<<<<<< HEAD
-function keccak256(data: string | Uint8Array): Buffer;
-=======
 function keccak256(data: string | Uint8Array): Uint8Array;
->>>>>>> edabbd33
 
 /**
  * Calculates the Keccak-256 hash of the provided data.
@@ -32,11 +28,7 @@
  *
  * @returns {Uint8Array} - The calculated Keccak-256 hash as a Uint8Array.
  */
-<<<<<<< HEAD
-function keccak256(data: string | Uint8Array, returnType: 'buffer'): Buffer;
-=======
 function keccak256(data: string | Uint8Array, returnType: 'buffer'): Uint8Array;
->>>>>>> edabbd33
 
 /**
  * Returns the Keccak-256 hash of the given data.
@@ -53,10 +45,6 @@
 /* --- Overloaded functions end --- */
 
 /**
-<<<<<<< HEAD
- * Calculates the keccak256 hash of the given data and returns the hash based on the returnType specified.
- * Defaults to returning a Buffer if returnType is not provided.
-=======
  * Calculates the Keccak-256 hash of the given data.
  *
  * Secure audit function.
@@ -66,15 +54,6 @@
  * @param {ReturnType} [returnType='buffer'] - The return type of the hash. Defaults to 'buffer'.
  *
  * @return {Uint8Array | string} - The Keccak-256 hash data in the specified return type.
->>>>>>> edabbd33
- *
- * Secure audit function.
- * * [keccak_256](https://github.com/paulmillr/noble-hashes?tab=readme-ov-file#sha3-fips-shake-keccak).
- *
- * @param {HashInput} data - The data to be hashed, either a Buffer or string.
- * @param {ReturnType} [returnType='buffer'] - The desired return type, either 'buffer' or 'hex'. Default is 'buffer'.
- *
- * @return {Buffer|string} The keccak256 hash of the data.
  *
  * @throws{InvalidDataReturnTypeError}
  */
@@ -85,11 +64,7 @@
     // Assert that the returnType is valid
     assertIsValidReturnType('keccak256', returnType);
     const hash = keccak_256(data);
-<<<<<<< HEAD
-    return returnType === 'buffer' ? Buffer.from(hash) : Hex0x.of(hash);
-=======
     return returnType === 'buffer' ? hash : Hex0x.of(hash);
->>>>>>> edabbd33
 }
 
 export { keccak256 };