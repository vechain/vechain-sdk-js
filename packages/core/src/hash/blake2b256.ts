import { Hex0x } from '../utils';
import { assertIsValidReturnType } from '../assertions';
import { blake2b } from '@noble/hashes/blake2b';
import { type ReturnType } from './types';

/**
 * Internal function to calculates the BLAKE2B-256 hash of the input data.
 *
 * Secure audit function.
 * * [blake2b](https://github.com/paulmillr/noble-hashes?tab=readme-ov-file#blake2b-blake2s-blake3)
 *
<<<<<<< HEAD
 * @param {Array<Buffer|string>} data - The input data to be hashed. It accepts multiple arguments in the form of Buffers or strings.
 *
 * @returns {Buffer} - The BLAKE2B-256 hash of the input data.
 */
function _blake2b256(...data: Array<Buffer | string>): Buffer {
=======
 * @param {Array<Uint8Array|string>} data - The input data to be hashed.
 * It accepts multiple arguments in the form of `Uint8Array` or strings.
 *
 * @returns {Uint8Array} - The BLAKE2B-256 hash of the input data.
 */
function _blake2b256(...data: Array<Uint8Array | string>): Uint8Array {
>>>>>>> edabbd33
    const ctx = blake2b.create({ dkLen: 32 });
    data.forEach((datum) => {
        ctx.update(datum);
    });
<<<<<<< HEAD
    return Buffer.from(ctx.digest());
=======
    return ctx.digest();
>>>>>>> edabbd33
}

/* --- Overloaded functions start --- */

/**
<<<<<<< HEAD
 * Calculates the Blake2b-256 hash of the given data.
 *
 * @param {string | Uint8Array} data - The data to hash. It can be either a string or a Uint8Array.
 * @returns {Buffer} - The resulting hash as a Buffer object.
 */
function blake2b256(data: string | Uint8Array): Buffer;

/**
 * Calculates the Blake2b256 hash of the given data.
 *
 * @param {string | Uint8Array} data - The data to hash. It can be either a string or a Uint8Array.
 * @param {string} returnType - The return type of the hash. Only 'buffer' is supported currently.
 * @return {Buffer} - The Blake2b256 hash of the data as a Buffer object.
 */
function blake2b256(data: string | Uint8Array, returnType: 'buffer'): Buffer;

/**
 * Calculates the Blake2b-256 hash of the provided data.
 *
 * @param {string | Uint8Array} data - The data to calculate the hash from. Can be a string or a Uint8Array.
 * @param {'hex'} returnType - The return type of the hash. Currently, only supports returning the hash as a hex string.
 * @return {string} - The calculated hash as a hex string.
=======
 * Calculates the Blake2b-256 hash value for the given data.
 *
 * Secure audit function.
 * * {@link _blake2b256}
 *
 * @param {string | Uint8Array} data - The input data for which the hash needs to be computed.
 * @returns {Uint8Array} - The BLAKE2B-256 hash value computed for the given input data.
 */
function blake2b256(data: string | Uint8Array): Uint8Array;

/**
 * Calculates the BLAKE2b-256 hash of the given data.
 *
 * Secure audit function.
 * * {@link _blake2b256}
 *
 * @param {string | Uint8Array} data - The input data to be hashed. Can be either a string or a Uint8Array.
 * @param {'buffer'} returnType - The desired return type. Currently only supports 'buffer'.
 * @returns {Uint8Array} - The BLAKE2b-256 hash as a Uint8Array.
 */
function blake2b256(
    data: string | Uint8Array,
    returnType: 'buffer'
): Uint8Array;

/**
 * Compute the BLAKE2b-256 hash of the given data.
 *
 * Secure audit function.
 * * {@link _blake2b256}
 *
 * @param {string | Uint8Array} data - The data to hash.
 * @param {string} returnType - The desired return type of the hash. Only "hex" is supported.
 *
 * @return {string} - The BLAKE2b-256 hash of the data in the specified return type.
>>>>>>> edabbd33
 */
function blake2b256(data: string | Uint8Array, returnType: 'hex'): string;

/* --- Overloaded functions end --- */

/**
<<<<<<< HEAD
 * Calculates the BLAKE2b-256 hash of the provided data.
 *
 * @param {string | Uint8Array} data - The data to be hashed.
 * @param {ReturnType} [returnType='buffer'] - The return type of the hash. 'buffer' returns a Buffer object, 'hex' returns a hexadecimal string.
 * @returns {Buffer | string} - The hash value calculated from the data.
=======
 * Computes the BLAKE2b-256 hash of the given data.
 *
 * Secure audit function.
 * * {@link _blake2b256}
 *
 * @param {string | Uint8Array} data - The data to be hashed.
 * @param {ReturnType} [returnType='buffer'] - The type of the return value. Valid options are 'buffer' (default) and 'hex'.
 *
 * @returns {Uint8Array | string} - The computed hash value.
>>>>>>> edabbd33
 */
function blake2b256(
    data: string | Uint8Array,
    returnType: ReturnType = 'buffer'
): Uint8Array | string {
    // Assert that the returnType is valid
    assertIsValidReturnType('blake2b256', returnType);

    // Converts the data to an array of Uint8Array or string
    const dataBytesLike = [data] as Array<Uint8Array | string>;

    const hash = _blake2b256(...dataBytesLike);

    return returnType === 'buffer' ? hash : Hex0x.of(hash);
}

export { blake2b256 };<|MERGE_RESOLUTION|>--- conflicted
+++ resolved
@@ -9,58 +9,22 @@
  * Secure audit function.
  * * [blake2b](https://github.com/paulmillr/noble-hashes?tab=readme-ov-file#blake2b-blake2s-blake3)
  *
-<<<<<<< HEAD
- * @param {Array<Buffer|string>} data - The input data to be hashed. It accepts multiple arguments in the form of Buffers or strings.
- *
- * @returns {Buffer} - The BLAKE2B-256 hash of the input data.
- */
-function _blake2b256(...data: Array<Buffer | string>): Buffer {
-=======
  * @param {Array<Uint8Array|string>} data - The input data to be hashed.
  * It accepts multiple arguments in the form of `Uint8Array` or strings.
  *
  * @returns {Uint8Array} - The BLAKE2B-256 hash of the input data.
  */
 function _blake2b256(...data: Array<Uint8Array | string>): Uint8Array {
->>>>>>> edabbd33
     const ctx = blake2b.create({ dkLen: 32 });
     data.forEach((datum) => {
         ctx.update(datum);
     });
-<<<<<<< HEAD
-    return Buffer.from(ctx.digest());
-=======
     return ctx.digest();
->>>>>>> edabbd33
 }
 
 /* --- Overloaded functions start --- */
 
 /**
-<<<<<<< HEAD
- * Calculates the Blake2b-256 hash of the given data.
- *
- * @param {string | Uint8Array} data - The data to hash. It can be either a string or a Uint8Array.
- * @returns {Buffer} - The resulting hash as a Buffer object.
- */
-function blake2b256(data: string | Uint8Array): Buffer;
-
-/**
- * Calculates the Blake2b256 hash of the given data.
- *
- * @param {string | Uint8Array} data - The data to hash. It can be either a string or a Uint8Array.
- * @param {string} returnType - The return type of the hash. Only 'buffer' is supported currently.
- * @return {Buffer} - The Blake2b256 hash of the data as a Buffer object.
- */
-function blake2b256(data: string | Uint8Array, returnType: 'buffer'): Buffer;
-
-/**
- * Calculates the Blake2b-256 hash of the provided data.
- *
- * @param {string | Uint8Array} data - The data to calculate the hash from. Can be a string or a Uint8Array.
- * @param {'hex'} returnType - The return type of the hash. Currently, only supports returning the hash as a hex string.
- * @return {string} - The calculated hash as a hex string.
-=======
  * Calculates the Blake2b-256 hash value for the given data.
  *
  * Secure audit function.
@@ -96,30 +60,25 @@
  * @param {string} returnType - The desired return type of the hash. Only "hex" is supported.
  *
  * @return {string} - The BLAKE2b-256 hash of the data in the specified return type.
->>>>>>> edabbd33
  */
 function blake2b256(data: string | Uint8Array, returnType: 'hex'): string;
 
 /* --- Overloaded functions end --- */
 
 /**
-<<<<<<< HEAD
- * Calculates the BLAKE2b-256 hash of the provided data.
- *
- * @param {string | Uint8Array} data - The data to be hashed.
- * @param {ReturnType} [returnType='buffer'] - The return type of the hash. 'buffer' returns a Buffer object, 'hex' returns a hexadecimal string.
- * @returns {Buffer | string} - The hash value calculated from the data.
-=======
  * Computes the BLAKE2b-256 hash of the given data.
  *
  * Secure audit function.
  * * {@link _blake2b256}
+ * Calculates the BLAKE2b-256 hash of the provided data.
  *
  * @param {string | Uint8Array} data - The data to be hashed.
  * @param {ReturnType} [returnType='buffer'] - The type of the return value. Valid options are 'buffer' (default) and 'hex'.
  *
  * @returns {Uint8Array | string} - The computed hash value.
->>>>>>> edabbd33
+ * @param {string | Uint8Array} data - The data to be hashed.
+ * @param {ReturnType} [returnType='buffer'] - The return type of the hash. 'buffer' returns a Buffer object, 'hex' returns a hexadecimal string.
+ * @returns {Buffer | string} - The hash value calculated from the data.
  */
 function blake2b256(
     data: string | Uint8Array,
