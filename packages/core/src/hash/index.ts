--- conflicted
+++ resolved
@@ -1,10 +1,3 @@
-<<<<<<< HEAD
-export * from './types.d';
-export * from './blake2b256';
-export * from './Sha256';
-export * from './keccak256';
-=======
 export * from './Blake2b256';
 export * from './Keccak256';
-export * from './Sha256';
->>>>>>> 1d8be4a0
+export * from './Sha256';