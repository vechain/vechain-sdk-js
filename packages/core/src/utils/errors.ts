/**
 * Error messages
 */
const ERRORS = {
    /**
     * Secp256k1 error messages
     */
    SECP256K1: {
        INVALID_PRIVATE_KEY: 'Invalid private key',
        INVALID_MESSAGE_HASH: 'Invalid message hash',
        INVALID_SIGNATURE: 'Invalid signature',
        INVALID_SIGNATURE_RECOVERY: 'Invalid signature recovery'
    },

    /**
     * Address error messages
     */
    ADDRESS: {
        INVALID_ADDRESS: 'Invalid address',
        INVALID_CHECKSUM: 'Invalid checksum'
    },

    /**
     * Keystore error messages
     */
    KEYSTORE: {
        INVALID_KEYSTORE: 'Invalid keystore',
        INVALID_PASSWORD: 'Invalid password'
    },

    /**
     * HDNode error messages
     */
    HDNODE: {
        INVALID_PUBLICKEY: 'Invalid public key',
        INVALID_PRIVATEKEY: 'Invalid private key',
        INVALID_CHAINCODE: 'Invalid chain code',
        INVALID_MNEMONICS: 'Invalid mnemonics'
    },

    /**
     * Bloom filter error messages
     */
    BLOOM: {
        INVALID_BLOOM:
            'Invalid Bloom filter format. Bloom filters must adhere to the format 0x[0-9a-fA-F]{16,}.',
        INVALID_K: 'Invalid k. It should be a positive integer.'
    },

    /**
     * Data error messages
     */
    DATA: {
        /**
         * Error message for invalid data type
         * @param format - The expected data type
         * @returns The error message
         */
        INVALID_DATA_TYPE: function (format: string): string {
            return `Invalid data type. Data should be ${format}.`;
        }
    },

<<<<<<< HEAD
    RLP: {
        /**
         * Error message for invalid RLP
         * @param context - The context of the error
         * @param message - The error message
         * @returns The error message
         */
        INVALID_RLP: function (context: string, message: string): string {
            return `${context}: ${message}`;
=======
    /**
     * Abi error messages
     */
    ABI: {
        HIGH_LEVEL: {
            INVALID_FUNCTION: 'Invalid function',
            INVALID_EVENT: 'Invalid event',
            INVALID_DATA_TO_DECODE:
                'Invalid data to decode into function or event',
            INVALID_DATA_TO_ENCODE:
                'Invalid data to encode into function or event',
            INVALID_FORMAT_TYPE:
                "Invalid format type. Format type should be one of 'sighash', 'minimal', 'full', or 'json'."
        },
        LOW_LEVEL: {
            INVALID_DATA_TO_DECODE: 'Invalid data to decode',
            INVALID_DATA_TO_ENCODE: 'Invalid data to encode'
>>>>>>> ddb9beb3
        }
    }
};

export { ERRORS };<|MERGE_RESOLUTION|>--- conflicted
+++ resolved
@@ -61,17 +61,6 @@
         }
     },
 
-<<<<<<< HEAD
-    RLP: {
-        /**
-         * Error message for invalid RLP
-         * @param context - The context of the error
-         * @param message - The error message
-         * @returns The error message
-         */
-        INVALID_RLP: function (context: string, message: string): string {
-            return `${context}: ${message}`;
-=======
     /**
      * Abi error messages
      */
@@ -89,7 +78,18 @@
         LOW_LEVEL: {
             INVALID_DATA_TO_DECODE: 'Invalid data to decode',
             INVALID_DATA_TO_ENCODE: 'Invalid data to encode'
->>>>>>> ddb9beb3
+        }
+    },
+
+    RLP: {
+        /**
+         * Error message for invalid RLP
+         * @param context - The context of the error
+         * @param message - The error message
+         * @returns The error message
+         */
+        INVALID_RLP: function (context: string, message: string): string {
+            return `${context}: ${message}`;
         }
     }
 };
