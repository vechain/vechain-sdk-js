--- conflicted
+++ resolved
@@ -35,7 +35,7 @@
  * @see H0x.of
  * @see HexString
  */
-const REGEX_FOR_0X_HEX = /^0x[0-9a-f]*$/i;
+const REGEX_FOR_0X_PREFIX_HEX = /^0x[0-9a-f]*$/i;
 
 /**
  * Regular expression for matching a string in the format /^[0-9A-Fa-f]*$/
@@ -43,7 +43,7 @@
  * @type {RegExp}
  * @see Hex.isValid
  */
-const REGEX_FOR_HEX = /^[0-9a-f]*$/i;
+// const REGEX_FOR_NO_PREFIX_HEX = /^[0-9a-f]*$/i;
 
 /**
  * Regular expression for matching a string in the format `/^(0x)?[0-9a-f]*$/i;`
@@ -51,7 +51,7 @@
  * @type {RegExp}
  * @see HexString
  */
-const REGEX_FOR_OPTIONAL_0X_HEX = /^(0x)?[0-9a-f]*$/i;
+const REGEX_FOR_OPTIONAL_0X_PREFIX_HEX = /^(0x)?[0-9a-f]*$/i;
 
 /**
  * Represents the error messages used in the {@link Hex} object.
@@ -60,7 +60,7 @@
 enum ErrorMessage {
     /**
      * Error message constant for invalid hexadecimal expression
-     * not matching {@link REGEX_FOR_0X_HEX}.
+     * not matching {@link REGEX_FOR_0X_PREFIX_HEX}.
      *
      * @const {string}
      */
@@ -227,16 +227,32 @@
     return i === exp.length ? '0' : exp.slice(i);
 }
 
+/**
+ * Helper for encoding hexadecimal values prefixed with `0x`.
+ */
 const H0x = {
     /**
      * Checks if the given expression is a valid hexadecimal expression
-     * prefixed with `0x`.
+     * - prefixed with `0x` (or optionally if `is0xOptional is `true`),
+     * - byte aligned if  `isByteAligned` is `true`.
      *
      * @param {string} exp - The expression to be validated.
+     * @param {boolean} is0xOptional - Do not check if `exp` is `0x` prefixed, `false` by default.
+     * @param {boolean} isByteAliged - Check `exp` represents a full byte or an array of bytes, `false`, by default.
      * @returns {boolean} - Whether the expression is valid or not.
      */
-    isValid(exp: string): boolean {
-        return REGEX_FOR_0X_EXP.test(exp);
+    isValid(
+        exp: string,
+        is0xOptional: boolean = false,
+        isByteAliged: boolean = false
+    ): boolean {
+        let predicate: boolean = is0xOptional
+            ? REGEX_FOR_OPTIONAL_0X_PREFIX_HEX.test(exp)
+            : REGEX_FOR_0X_PREFIX_HEX.test(exp);
+        if (isByteAliged && predicate) {
+            predicate = exp.length % 2 === 0;
+        }
+        return predicate;
     },
     /**
      * Returns a hexadecimal representation from the given input data prefixed with `0x`.
@@ -260,22 +276,6 @@
  * Helper for encoding hexadecimal values.
  */
 const Hex = {
-    /**
-     * Checks if the given expression is a valid hexadecimal expression.
-     *
-     * It doesn't check if the given input is aligned to bytes (even long) or nibbles.
-     *
-     * @param {string} exp - The expression to be validated.
-     * @param {boolean} checkByteAligment check the expression represents a complete byte array,
-     * @returns {boolean} - Whether the expression is valid or not.
-     */
-    isValid(exp: string, checkByteAligment: boolean = false): boolean {
-        let predicate = REGEX_FOR_HEX.test(exp);
-        if (predicate && checkByteAligment) {
-            predicate = exp.length % 2 === 0;
-        }
-        return predicate;
-    },
     /**
      * Returns a hexadecimal representation from the given input data.
      * This method calls
@@ -318,69 +318,9 @@
     }
 };
 
-<<<<<<< HEAD
-/**
- * Helper for encoding hexadecimal values prefixed with `0x`.
- */
-const H0x = {
-    /**
-     * Checks if the given expression is a valid hexadecimal expression
-     * prefixed with `0x`,
-     *
-     * It doesn't check if the given input is aligned to bytes (even long) or nibbles.
-     *
-     * @param {string} exp - The expression to be validated.
-     * @returns {boolean} - Whether the expression is valid or not.
-     */
-    isValid(exp: string): boolean {
-        return REGEX_FOR_0X_HEX.test(exp);
-    },
-    /**
-     * Checks if the given expression is a valid hexadecimal expression
-     * optionally prefixed with `0x`.
-     *
-     * It doesn't check if the given input is aligned to bytes (even long) or nibbles.
-     *
-     * @param {string} exp - The expression to be validated.
-     * @param {boolean} checkByteAligment check the expression represents a complete byte array,
-     * @returns {boolean} - Whether the expression is valid or not.
-     */
-    isValidWithOptional0x(
-        exp: string,
-        checkByteAligment: boolean = false
-    ): boolean {
-        let predicate = REGEX_FOR_OPTIONAL_0X_HEX.test(exp);
-        if (predicate && checkByteAligment) {
-            predicate = exp.length % 2 === 0;
-        }
-        return predicate;
-    },
-    /**
-     * Returns a hexadecimal representation from the given input data prefixed with `0x`.
-     *
-     * **Note:** this method calls {@link Hex.of} to generate the hexadecimal representation of n,
-     * then it prefixes the result with `0x`.
-     *
-     * @param {bigint | Buffer | Uint8Array | number | string} n - The input data to be represented.
-     * @param {number} [bytes=0] - If not `0` by default, the hexadecimal representation encodes at least {number}  bytes.
-     * @returns {Uint8Array} - The resulting hexadecimal representation,
-     * it is guaranteed to be even characters long.
-     * @see Hex
-     */
-    of: function (
-        n: bigint | number | string | Buffer | Uint8Array,
-        bytes: number = 0
-    ): string {
-        return `${PREFIX}${Hex.of(n, bytes)}`;
-    }
-};
-
-/**
- * Helper for encoding Ethereum quantities according
- * [HexString](https://docs.ethers.org/v6/api/utils/#HexString) specifications.
- */
-=======
->>>>>>> 7bc8cf8a
+/**
+ * Helper for encoding hexadecimal values as used to represent Ethereum quantities.
+ */
 const Quantity = {
     /**
      *  Returns a hexadecimal representation for the given input data
