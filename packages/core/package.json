{
  "name": "@vechain/sdk-core",
  "version": "1.0.0-beta.4",
  "description": "Includes modules for fundamental operations like hashing and cryptography",
  "author": "vechain Foundation",
  "license": "MIT",
  "homepage": "https://github.com/vechain/vechain-sdk-js",
  "repository": {
    "type": "git",
    "url": "github:vechain/vechain-sdk-js"
  },
  "keywords": [
    "vechain",
    "contract",
    "encoding",
    "certificate",
    "bloom"
  ],
  "private": false,
  "main": "dist/index.js",
  "types": "src/index.ts",
  "files": [
    "dist",
    "src",
    "package.json",
    "README.md",
    "LICENSE"
  ],
  "scripts": {
    "build": "rm -rf ./dist && tsup src/index.ts --format cjs,esm --dts",
    "lint": "eslint --ext .ts src --ext .ts tests",
    "format": "prettier --write src/**/*.ts tests/**/*.ts",
    "test:unit": "rm -rf ./coverageUnit && jest --coverage --coverageDirectory=coverageUnit --group=unit",
    "test:integration": "rm -rf ./coverageIntegration && jest --coverage --coverageDirectory=coverageIntegration --group=integration",
    "test": "rm -rf ./coverage && jest --coverage --coverageDirectory=coverage --group=integration --group=unit"
  },
  "dependencies": {
    "@ethereumjs/rlp": "^5.0.2",
    "@scure/bip32": "^1.4.0",
    "@scure/bip39": "^1.3.0",
    "@types/elliptic": "^6.4.18",
    "@vechain/sdk-errors": "1.0.0-beta.4",
<<<<<<< HEAD
    "bignumber.js": "^9.1.2",
=======
    "@vechain/sdk-logging": "1.0.0-beta.4",
>>>>>>> f9515efb
    "blakejs": "^1.2.1",
    "elliptic": "^6.5.5",
    "ethers": "6.12.1",
    "fast-json-stable-stringify": "^2.1.0"
   }
}<|MERGE_RESOLUTION|>--- conflicted
+++ resolved
@@ -40,11 +40,8 @@
     "@scure/bip39": "^1.3.0",
     "@types/elliptic": "^6.4.18",
     "@vechain/sdk-errors": "1.0.0-beta.4",
-<<<<<<< HEAD
+    "@vechain/sdk-logging": "1.0.0-beta.4",
     "bignumber.js": "^9.1.2",
-=======
-    "@vechain/sdk-logging": "1.0.0-beta.4",
->>>>>>> f9515efb
     "blakejs": "^1.2.1",
     "elliptic": "^6.5.5",
     "ethers": "6.12.1",
