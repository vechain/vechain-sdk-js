--- conflicted
+++ resolved
@@ -40,12 +40,8 @@
     "@ethereumjs/rlp": "^5.0.2",
     "@noble/ciphers": "^0.6.0",
     "@scure/bip32": "^1.4.0",
-<<<<<<< HEAD
-    "@scure/bip39": "^1.3.0",
-=======
     "@scure/bip39": "^1.4.0",
     "@types/elliptic": "^6.4.18",
->>>>>>> 4695d02d
     "@vechain/sdk-errors": "1.0.0-beta.30",
     "@vechain/sdk-logging": "1.0.0-beta.30",
     "blakejs": "^1.2.1",
