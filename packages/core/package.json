--- conflicted
+++ resolved
@@ -1,35 +1,4 @@
 {
-<<<<<<< HEAD
-  "name": "core",
-  "version": "1.0.0",
-  "main": "index.js",
-  "license": "MIT",
-  "scripts": {
-    "build": "rm -rf ./dist && tsup src/index.ts --format cjs,esm --dts",
-    "lint": "eslint --ext .ts src --ext .ts tests",
-    "test": "rm -rf ./coverage && jest --coverage"
-  },
-  "devDependencies": {
-    "@jest/globals": "^29.7.0",
-    "@typescript-eslint/eslint-plugin": "^6.7.2",
-    "eslint": "^8.0.1",
-    "eslint-config-standard-with-typescript": "^39.0.0",
-    "eslint-plugin-import": "^2.25.2",
-    "eslint-plugin-n": "^15.0.0 || ^16.0.0 ",
-    "eslint-plugin-promise": "^6.0.0",
-    "jest": "^29.7.0",
-    "ts-jest": "^29.1.1",
-    "tsup": "^7.2.0",
-    "typescript": "*"
-  },
-  "dependencies": {
-    "@noble/secp256k1": "^2.0.0",
-    "blakejs": "^1.2.1",
-    "elliptic": "^6.5.4",
-    "ethers": "^6.7.1",
-    "rlp": "^3.0.0"
-  }
-=======
     "name": "core",
     "version": "1.0.0",
     "main": "index.js",
@@ -61,7 +30,7 @@
         "@types/elliptic": "^6.4.15",
         "blakejs": "^1.2.1",
         "elliptic": "^6.5.4",
-        "ethers": "^6.7.1"
+        "ethers": "^6.7.1",
+    "rlp": "^3.0.0"
     }
->>>>>>> 6518196c
 }