<<<<<<< HEAD
// import * as n_utils from '@noble/curves/abstract/utils';
import { Hex, Txt, ZERO_BYTES } from '../../src';
//
// /**
//  * Hash functions to test
//  */
// const hashFunctionsToTest = [
//     {
//         hashFunction: keccak256,
//         results: {
//             HELLO_WORLD_HASH_VALUE_HEX:
//                 '0x47173285a8d7341e5e972fc677286384f802f8ef42a5ec5f03bbfa254cb01fad',
//             HELLO_WORLD_HASH_VALUE_BUFFER: n_utils.hexToBytes(
//                 '47173285a8d7341e5e972fc677286384f802f8ef42a5ec5f03bbfa254cb01fad'
//             ),
//             ZERO_BUFFER_HASH_VALUE_HEX:
//                 '0xc5d2460186f7233c927e7db2dcc703c0e500b653ca82273b7bfad8045d85a470',
//             ZERO_BUFFER_HASH_VALUE_BUFFER: n_utils.hexToBytes(
//                 'c5d2460186f7233c927e7db2dcc703c0e500b653ca82273b7bfad8045d85a470'
//             )
//         }
//     },
//     {
//         hashFunction: blake2b256,
//         results: {
//             HELLO_WORLD_HASH_VALUE_HEX:
//                 '0x256c83b297114d201b30179f3f0ef0cace9783622da5974326b436178aeef610',
//             HELLO_WORLD_HASH_VALUE_BUFFER: n_utils.hexToBytes(
//                 '256c83b297114d201b30179f3f0ef0cace9783622da5974326b436178aeef610'
//             ),
//             ZERO_BUFFER_HASH_VALUE_HEX:
//                 '0x0e5751c026e543b2e8ab2eb06099daa1d1e5df47778f7787faab45cdf12fe3a8',
//             ZERO_BUFFER_HASH_VALUE_BUFFER: n_utils.hexToBytes(
//                 '0e5751c026e543b2e8ab2eb06099daa1d1e5df47778f7787faab45cdf12fe3a8'
//             )
//         }
//     },
// ];
//
=======
import { Hex, Txt } from '../../src';
>>>>>>> 1d8be4a0

const CONTENT = Hex.of(
    Txt.of('Hello world - Здравствуйте - こんにちは!').bytes
);
const NO_CONTENT = Hex.of('0x');

<<<<<<< HEAD
const BLAKE2B256_CONTENT = 'Hello world - Здравствуйте - こんにちは!';
const BLAKE2B256_CONTENT_HASH =
    '0x6a908bb80109908919c0bf5d0594c890700dd46acc097f9f28bfc85a0a2e6c0c';

const BLAKE2B256_NO_CONTENT = ZERO_BYTES(0);
const BLAKE2B256_NO_CONTENT_HASH =
    '0x0e5751c026e543b2e8ab2eb06099daa1d1e5df47778f7787faab45cdf12fe3a8';

export {
    BLAKE2B256_CONTENT,
    BLAKE2B256_CONTENT_HASH,
    BLAKE2B256_NO_CONTENT,
    BLAKE2B256_NO_CONTENT_HASH,
    CONTENT,
    NO_CONTENT
};
=======
export { CONTENT, NO_CONTENT };
>>>>>>> 1d8be4a0
<|MERGE_RESOLUTION|>--- conflicted
+++ resolved
@@ -1,69 +1,8 @@
-<<<<<<< HEAD
-// import * as n_utils from '@noble/curves/abstract/utils';
-import { Hex, Txt, ZERO_BYTES } from '../../src';
-//
-// /**
-//  * Hash functions to test
-//  */
-// const hashFunctionsToTest = [
-//     {
-//         hashFunction: keccak256,
-//         results: {
-//             HELLO_WORLD_HASH_VALUE_HEX:
-//                 '0x47173285a8d7341e5e972fc677286384f802f8ef42a5ec5f03bbfa254cb01fad',
-//             HELLO_WORLD_HASH_VALUE_BUFFER: n_utils.hexToBytes(
-//                 '47173285a8d7341e5e972fc677286384f802f8ef42a5ec5f03bbfa254cb01fad'
-//             ),
-//             ZERO_BUFFER_HASH_VALUE_HEX:
-//                 '0xc5d2460186f7233c927e7db2dcc703c0e500b653ca82273b7bfad8045d85a470',
-//             ZERO_BUFFER_HASH_VALUE_BUFFER: n_utils.hexToBytes(
-//                 'c5d2460186f7233c927e7db2dcc703c0e500b653ca82273b7bfad8045d85a470'
-//             )
-//         }
-//     },
-//     {
-//         hashFunction: blake2b256,
-//         results: {
-//             HELLO_WORLD_HASH_VALUE_HEX:
-//                 '0x256c83b297114d201b30179f3f0ef0cace9783622da5974326b436178aeef610',
-//             HELLO_WORLD_HASH_VALUE_BUFFER: n_utils.hexToBytes(
-//                 '256c83b297114d201b30179f3f0ef0cace9783622da5974326b436178aeef610'
-//             ),
-//             ZERO_BUFFER_HASH_VALUE_HEX:
-//                 '0x0e5751c026e543b2e8ab2eb06099daa1d1e5df47778f7787faab45cdf12fe3a8',
-//             ZERO_BUFFER_HASH_VALUE_BUFFER: n_utils.hexToBytes(
-//                 '0e5751c026e543b2e8ab2eb06099daa1d1e5df47778f7787faab45cdf12fe3a8'
-//             )
-//         }
-//     },
-// ];
-//
-=======
 import { Hex, Txt } from '../../src';
->>>>>>> 1d8be4a0
 
 const CONTENT = Hex.of(
     Txt.of('Hello world - Здравствуйте - こんにちは!').bytes
 );
 const NO_CONTENT = Hex.of('0x');
 
-<<<<<<< HEAD
-const BLAKE2B256_CONTENT = 'Hello world - Здравствуйте - こんにちは!';
-const BLAKE2B256_CONTENT_HASH =
-    '0x6a908bb80109908919c0bf5d0594c890700dd46acc097f9f28bfc85a0a2e6c0c';
-
-const BLAKE2B256_NO_CONTENT = ZERO_BYTES(0);
-const BLAKE2B256_NO_CONTENT_HASH =
-    '0x0e5751c026e543b2e8ab2eb06099daa1d1e5df47778f7787faab45cdf12fe3a8';
-
-export {
-    BLAKE2B256_CONTENT,
-    BLAKE2B256_CONTENT_HASH,
-    BLAKE2B256_NO_CONTENT,
-    BLAKE2B256_NO_CONTENT_HASH,
-    CONTENT,
-    NO_CONTENT
-};
-=======
-export { CONTENT, NO_CONTENT };
->>>>>>> 1d8be4a0
+export { CONTENT, NO_CONTENT };