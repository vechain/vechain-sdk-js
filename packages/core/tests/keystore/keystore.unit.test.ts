--- conflicted
+++ resolved
@@ -4,14 +4,9 @@
 import { encryptionPassword } from './fixture';
 import {
     InvalidKeystoreError,
-<<<<<<< HEAD
-    InvalidKeystorePasswordError
-} from '@vechain/vechain-sdk-errors';
-=======
     InvalidKeystorePasswordError,
     InvalidSecp256k1PrivateKeyError
 } from '@vechain/sdk-errors';
->>>>>>> 0a972166
 
 /**
  * Keystore tests
@@ -53,8 +48,7 @@
                     Buffer.from('wrong private key', 'hex'),
                     encryptionPassword
                 )
-            // ).rejects.toThrowError(InvalidSecp256k1PrivateKeyError);
-        ).rejects.toThrowError(Error);
+        ).rejects.toThrowError(InvalidSecp256k1PrivateKeyError);
     });
 
     /**
