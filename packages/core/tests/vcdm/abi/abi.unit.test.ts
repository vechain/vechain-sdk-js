--- conflicted
+++ resolved
@@ -20,12 +20,7 @@
     simpleParametersDataForFunction2,
     topicsEventTestCases
 } from './fixture';
-import log from 'loglevel';
 import fastJsonStableStringify from 'fast-json-stable-stringify';
-
-const logger = log.getLogger(
-    'TEST:UNIT!packages/core/tests/vcdm/abi/abi.unit.test.ts'
-);
 
 /**
  * ABI tests - encode & decode
@@ -63,20 +58,12 @@
 
         // Encode and Decode - Errors
         encodedDecodedInvalidValues.forEach((encodedDecodedValue) => {
-            // expect(() =>
-            try {
+            expect(() =>
                 ABI.of(
                     encodedDecodedValue.type,
                     encodedDecodedValue.value as unknown as unknown[]
-                );
-            } catch (error) {
-<<<<<<< HEAD
-                logger.debug(error);
-=======
-                console.log(error);
->>>>>>> 0e2f9180
-            }
-            // ).toThrowError(AbiConstructorNotFoundError);
+                ).toHex()
+            ).toThrowError(InvalidAbiEncodingTypeError);
 
             expect(() =>
                 ABI.ofEncoded(
@@ -406,13 +393,9 @@
         topicsEventTestCases.forEach(
             ({ event, valuesToEncode, expectedTopics }) => {
                 test(`Encode Event topics - ${
-<<<<<<< HEAD
                     typeof event === 'string'
                         ? event
                         : fastJsonStableStringify(event)
-=======
-                    typeof event === 'string' ? event : JSON.stringify(event)
->>>>>>> 0e2f9180
                 }`, () => {
                     const ev =
                         typeof event === 'string'
@@ -431,11 +414,7 @@
          */
         invalidTopicsEventTestCases.forEach(
             ({ event, valuesToEncode, expectedError }) => {
-<<<<<<< HEAD
                 test(`Encode Event topics - ${fastJsonStableStringify(event)}`, () => {
-=======
-                test(`Encode Event topics - ${JSON.stringify(event)}`, () => {
->>>>>>> 0e2f9180
                     const ev =
                         typeof event === 'string'
                             ? new ABIEvent(event)
