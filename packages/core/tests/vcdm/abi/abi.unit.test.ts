--- conflicted
+++ resolved
@@ -20,16 +20,7 @@
     simpleParametersDataForFunction2,
     topicsEventTestCases
 } from './fixture';
-<<<<<<< HEAD
-import log from 'loglevel';
 import fastJsonStableStringify from 'fast-json-stable-stringify';
-
-const logger = log.getLogger(
-    'TEST:UNIT!packages/core/tests/vcdm/abi/abi.unit.test.ts'
-);
-=======
-import fastJsonStableStringify from 'fast-json-stable-stringify';
->>>>>>> 247c01eb
 
 /**
  * ABI tests - encode & decode
@@ -67,21 +58,12 @@
 
         // Encode and Decode - Errors
         encodedDecodedInvalidValues.forEach((encodedDecodedValue) => {
-            // expect(() =>
-            try {
+            expect(() =>
                 ABI.of(
                     encodedDecodedValue.type,
                     encodedDecodedValue.value as unknown as unknown[]
-<<<<<<< HEAD
-                );
-            } catch (error) {
-                logger.debug(error);
-            }
-            // ).toThrowError(AbiConstructorNotFoundError);
-=======
                 ).toHex()
             ).toThrowError(InvalidAbiEncodingTypeError);
->>>>>>> 247c01eb
 
             expect(() =>
                 ABI.ofEncoded(
