--- conflicted
+++ resolved
@@ -38,14 +38,9 @@
     "test:solo": "(yarn start-thor-solo && yarn test && yarn stop-thor-solo) || yarn stop-thor-solo"
   },
   "dependencies": {
-<<<<<<< HEAD
-    "@vechain/sdk-network": "1.0.0-beta.26",
-    "@vechain/sdk-errors": "1.0.0-beta.26",
-    "@vechain/sdk-ethers-adapter": "1.0.0-beta.26"
-=======
     "@vechain/sdk-network": "1.0.0-beta.27",
+    "@vechain/sdk-errors": "1.0.0-beta.27",
     "@vechain/sdk-ethers-adapter": "1.0.0-beta.27"
->>>>>>> a252603d
   },
   "devDependencies": {
     "@nomicfoundation/hardhat-ethers": "^3.0.6"
