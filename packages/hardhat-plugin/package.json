--- conflicted
+++ resolved
@@ -29,13 +29,9 @@
     "test": "rm -rf ./coverage && jest --coverage --coverageDirectory=coverage --group=integration --group=unit"
   },
   "dependencies": {
-<<<<<<< HEAD
-    "@vechain/vechain-sdk-provider": "0.0.15"
+    "@vechain/vechain-sdk-provider": "0.0.16"
   },
   "devDependencies": {
     "@nomiclabs/hardhat-ethers": "^2.2.3"
-=======
-    "@vechain/vechain-sdk-provider": "0.0.16"
->>>>>>> f8b8f14b
   }
 }