--- conflicted
+++ resolved
@@ -62,7 +62,6 @@
 > {}
 
 /**
-<<<<<<< HEAD
  * Invalid function error to be thrown when an invalid function is detected.
  * @param code - The error code from the error types enum.
  * @param message - The error message.
@@ -73,7 +72,8 @@
     ABI.CONTRACT_INTERFACE_ERROR,
     DefaultErrorData
 > {}
-=======
+
+/**
  * Errors enum.
  *
  * @public
@@ -83,9 +83,9 @@
     INVALID_EVENT = 'INVALID_EVENT',
     INVALID_DATA_TO_DECODE = 'INVALID_DATA_TO_DECODE',
     INVALID_DATA_TO_ENCODE = 'INVALID_DATA_TO_ENCODE',
-    INVALID_FORMAT_TYPE = 'INVALID_FORMAT_TYPE'
+    INVALID_FORMAT_TYPE = 'INVALID_FORMAT_TYPE',
+    CONTRACT_INTERFACE_ERROR = 'CONTRACT_INTERFACE_ERROR'
 }
->>>>>>> 261cea8d
 
 export {
     InvalidAbiDataToDecodeError,
@@ -93,9 +93,6 @@
     InvalidAbiEventError,
     InvalidAbiFormatTypeError,
     InvalidAbiFunctionError,
-<<<<<<< HEAD
-    ContractInterfaceError
-=======
+    ContractInterfaceError,
     ABI
->>>>>>> 261cea8d
 };