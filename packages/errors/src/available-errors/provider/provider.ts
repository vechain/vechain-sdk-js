--- conflicted
+++ resolved
@@ -142,10 +142,6 @@
     JSONRPCMethodNotFound,
     JSONRPCParseError,
     JSONRPCProviderError,
-<<<<<<< HEAD
     JSONRPCServerError,
     ProviderMethodError
-=======
-    JSONRPCServerError
->>>>>>> af205a84
 };