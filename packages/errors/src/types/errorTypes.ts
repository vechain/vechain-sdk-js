import {
    InvalidAbiEventError,
    InvalidAbiFormatTypeError,
    InvalidAbiFunctionError,
    InvalidAbiDataToEncodeError,
    InvalidAbiDataToDecodeError,
<<<<<<< HEAD
    ContractInterfaceError
} from '../model/abi';
import {
=======
>>>>>>> 261cea8d
    InvalidAddressError,
    InvalidSecp256k1MessageHashError,
    InvalidHDNodePrivateKeyError,
    InvalidSecp256k1SignatureError,
    InvalidSecp256k1SignatureRecoveryError,
    InvalidBloomError,
    InvalidKError,
    CertificateNotSignedError,
    CertificateInvalidSignatureFormatError,
    CertificateInvalidSignerError,
    InvalidDataTypeError,
    InvalidDataReturnTypeError,
    InvalidHDNodeChaincodeError,
    InvalidHDNodeMnemonicsError,
    InvalidHDNodePublicKeyError,
    InvalidHDNodeDerivationPathError,
    InvalidKeystoreError,
<<<<<<< HEAD
    InvalidKeystorePasswordError
} from '../model/keystore';
import { InvalidRLPError, type InvalidRLPErrorData } from '../model/rlp';

enum SECP256K1 {
    INVALID_PRIVATE_KEY = 'INVALID_PRIVATE_KEY',
    INVALID_MESSAGE_HASH = 'INVALID_MESSAGE_HASH',
    INVALID_SIGNATURE = 'INVALID_SIGNATURE',
    INVALID_SIGNATURE_RECOVERY = 'INVALID_SIGNATURE_RECOVERY'
}

enum ADDRESS {
    INVALID_ADDRESS = 'INVALID_ADDRESS',
    INVALID_CHECKSUM = 'INVALID_CHECKSUM'
}

enum KEYSTORE {
    INVALID_KEYSTORE = 'INVALID_KEYSTORE',
    INVALID_PASSWORD = 'INVALID_PASSWORD'
}

enum HDNODE {
    INVALID_PUBLICKEY = 'INVALID_PUBLICKEY',
    INVALID_PRIVATEKEY = 'INVALID_PRIVATEKEY',
    INVALID_CHAINCODE = 'INVALID_CHAINCODE',
    INVALID_MNEMONICS = 'INVALID_MNEMONICS'
}

enum BLOOM {
    INVALID_BLOOM = 'INVALID_BLOOM',
    INVALID_K = 'INVALID_K'
}

enum ABI {
    INVALID_FUNCTION = 'INVALID_FUNCTION',
    INVALID_EVENT = 'INVALID_EVENT',
    INVALID_DATA_TO_DECODE = 'INVALID_DATA_TO_DECODE',
    INVALID_DATA_TO_ENCODE = 'INVALID_DATA_TO_ENCODE',
    INVALID_FORMAT_TYPE = 'INVALID_FORMAT_TYPE',
    CONTRACT_INTERFACE_ERROR = 'CONTRACT_INTERFACE_ERROR'
}
=======
    InvalidKeystorePasswordError,
    InvalidRLPError,
    InvalidSecp256k1PrivateKeyError,
    TransactionAlreadySignedError,
    TransactionNotSignedError,
    TransactionBodyError,
    TransactionDelegationError,
    type InvalidRLPErrorData,
    type ErrorBase,
    ABI,
    ADDRESS,
    SECP256K1,
    KEYSTORE,
    HDNODE,
    BLOOM,
    RLP,
    DATA,
    TRANSACTION,
    CERTIFICATE
} from '../model';
>>>>>>> 261cea8d

/**
 * @note: REGISTER YOUR NEW FANCY ERRORS BELOW!
 */

/**
 * Default error data type. it accepts any object.
 *
 * @param ErrorCodeT - The error code type from the error types enum.
 */
type DefaultErrorData = Record<string, unknown>;

/**
 * Error code type.
 *
 * @public
 */
type ErrorCode =
    | SECP256K1
    | ADDRESS
    | KEYSTORE
    | HDNODE
    | BLOOM
    | CERTIFICATE
    | ABI
    | RLP
    | DATA
    | TRANSACTION;

/**
 * Conditional type to get the error data type from the error code.
 * The type is used to specify the data type of the error builder.
 *
 * @param ErrorCodeT - The error code type from the error types enum.
 *
 * @public
 */
type DataType<ErrorCodeT extends ErrorCode> = ErrorCodeT extends RLP.INVALID_RLP
    ? InvalidRLPErrorData
    : DefaultErrorData;

/**
 * Default error codes.
 *
 * @public
 */
const ERROR_CODES = {
    SECP256K1,
    ADDRESS,
    KEYSTORE,
    HDNODE,
    BLOOM,
    CERTIFICATE,
    ABI,
    RLP,
    DATA,
    TRANSACTION
};

/**
 * Conditional type to get the error type from the error code.
 * The type is used to specify the return type of the error builder.
 *
 * @note When adding a new error, add the error code and the error class to the type.
 *
 * @param ErrorCodeT - The error code type from the error types enum.
 *
 * @public
 */
<<<<<<< HEAD
type ErrorType<ErrorCodeT> = ErrorCodeT extends SECP256K1.INVALID_PRIVATE_KEY
    ? InvalidPrivateKeyError
    : ErrorCodeT extends SECP256K1.INVALID_MESSAGE_HASH
    ? InvalidMessageHashError
    : ErrorCodeT extends SECP256K1.INVALID_SIGNATURE
    ? InvalidSignatureError
    : ErrorCodeT extends SECP256K1.INVALID_SIGNATURE_RECOVERY
    ? InvalidSignatureRecoveryError
    : ErrorCodeT extends ADDRESS.INVALID_ADDRESS
    ? InvalidAddressError
    : ErrorCodeT extends ADDRESS.INVALID_CHECKSUM
    ? InvalidChecksumError
    : ErrorCodeT extends KEYSTORE.INVALID_KEYSTORE
    ? InvalidKeystoreError
    : ErrorCodeT extends KEYSTORE.INVALID_PASSWORD
    ? InvalidKeystorePasswordError
    : ErrorCodeT extends HDNODE.INVALID_CHAINCODE
    ? InvalidChaincodeError
    : ErrorCodeT extends HDNODE.INVALID_MNEMONICS
    ? InvalidMnemonicsError
    : ErrorCodeT extends HDNODE.INVALID_PRIVATEKEY
    ? InvalidPrivateKeyError
    : ErrorCodeT extends HDNODE.INVALID_PUBLICKEY
    ? InvalidPublicKeyError
    : ErrorCodeT extends BLOOM.INVALID_BLOOM
    ? InvalidBloomError
    : ErrorCodeT extends BLOOM.INVALID_K
    ? InvalidKError
    : ErrorCodeT extends ABI.INVALID_EVENT
    ? InvalidAbiEventError
    : ErrorCodeT extends ABI.INVALID_DATA_TO_DECODE
    ? InvalidAbiDataToDecodeError
    : ErrorCodeT extends ABI.INVALID_DATA_TO_ENCODE
    ? InvalidAbiDataToEncodeError
    : ErrorCodeT extends ABI.INVALID_FORMAT_TYPE
    ? InvalidAbiFormatTypeError
    : ErrorCodeT extends ABI.INVALID_FUNCTION
    ? InvalidAbiFunctionError
    : ErrorCodeT extends ABI.CONTRACT_INTERFACE_ERROR
    ? ContractInterfaceError
    : ErrorCodeT extends RLP.INVALID_RLP
    ? InvalidRLPError
    : ErrorCodeT extends DATA.INVALID_DATA_TYPE
    ? InvalidDataTypeError
    : never;
=======
type ErrorType<ErrorCodeT> =
    ErrorCodeT extends SECP256K1.INVALID_SECP256k1_PRIVATE_KEY
        ? InvalidSecp256k1PrivateKeyError
        : ErrorCodeT extends SECP256K1.INVALID_SECP256k1_MESSAGE_HASH
        ? InvalidSecp256k1MessageHashError
        : ErrorCodeT extends SECP256K1.INVALID_SECP256k1_SIGNATURE
        ? InvalidSecp256k1SignatureError
        : ErrorCodeT extends SECP256K1.INVALID_SECP256k1_SIGNATURE_RECOVERY
        ? InvalidSecp256k1SignatureRecoveryError
        : ErrorCodeT extends ADDRESS.INVALID_ADDRESS
        ? InvalidAddressError
        : ErrorCodeT extends KEYSTORE.INVALID_KEYSTORE
        ? InvalidKeystoreError
        : ErrorCodeT extends KEYSTORE.INVALID_PASSWORD
        ? InvalidKeystorePasswordError
        : ErrorCodeT extends HDNODE.INVALID_HDNODE_CHAIN_CODE
        ? InvalidHDNodeChaincodeError
        : ErrorCodeT extends HDNODE.INVALID_HDNODE_MNEMONICS
        ? InvalidHDNodeMnemonicsError
        : ErrorCodeT extends HDNODE.INVALID_HDNODE_PRIVATE_KEY
        ? InvalidHDNodePrivateKeyError
        : ErrorCodeT extends HDNODE.INVALID_HDNODE_PUBLIC_KEY
        ? InvalidHDNodePublicKeyError
        : ErrorCodeT extends HDNODE.INVALID_HDNODE_DERIVATION_PATH
        ? InvalidHDNodeDerivationPathError
        : ErrorCodeT extends BLOOM.INVALID_BLOOM
        ? InvalidBloomError
        : ErrorCodeT extends BLOOM.INVALID_K
        ? InvalidKError
        : ErrorCodeT extends CERTIFICATE.CERTIFICATE_NOT_SIGNED
        ? CertificateNotSignedError
        : ErrorCodeT extends CERTIFICATE.CERTIFICATE_INVALID_SIGNATURE_FORMAT
        ? CertificateInvalidSignatureFormatError
        : ErrorCodeT extends CERTIFICATE.CERTIFICATE_INVALID_SIGNER
        ? CertificateInvalidSignerError
        : ErrorCodeT extends ABI.INVALID_EVENT
        ? InvalidAbiEventError
        : ErrorCodeT extends ABI.INVALID_DATA_TO_DECODE
        ? InvalidAbiDataToDecodeError
        : ErrorCodeT extends ABI.INVALID_DATA_TO_ENCODE
        ? InvalidAbiDataToEncodeError
        : ErrorCodeT extends ABI.INVALID_FORMAT_TYPE
        ? InvalidAbiFormatTypeError
        : ErrorCodeT extends ABI.INVALID_FUNCTION
        ? InvalidAbiFunctionError
        : ErrorCodeT extends RLP.INVALID_RLP
        ? InvalidRLPError
        : ErrorCodeT extends DATA.INVALID_DATA_TYPE
        ? InvalidDataTypeError
        : ErrorCodeT extends DATA.INVALID_DATA_RETURN_TYPE
        ? InvalidDataReturnTypeError
        : ErrorCodeT extends TRANSACTION.ALREADY_SIGNED
        ? TransactionAlreadySignedError
        : ErrorCodeT extends TRANSACTION.NOT_SIGNED
        ? TransactionNotSignedError
        : ErrorCodeT extends TRANSACTION.INVALID_TRANSACTION_BODY
        ? TransactionBodyError
        : ErrorCodeT extends TRANSACTION.INVALID_DELEGATION
        ? TransactionDelegationError
        : never;
>>>>>>> 261cea8d

/**
 * Map to get the error class from the error code.
 * The class is used to construct the error object.
 *
 * @note When adding a new error, add the error code and the error class to the map.
 *
 * @param ErrorCodeT - The error code type from the error types enum.
 *
 * @public
 */
const ErrorClassMap = new Map<
    ErrorCode,
    typeof ErrorBase<ErrorCode, DataType<ErrorCode>>
>([
    [ADDRESS.INVALID_ADDRESS, InvalidAddressError],
    [SECP256K1.INVALID_SECP256k1_PRIVATE_KEY, InvalidSecp256k1PrivateKeyError],
    [
        SECP256K1.INVALID_SECP256k1_MESSAGE_HASH,
        InvalidSecp256k1MessageHashError
    ],
    [SECP256K1.INVALID_SECP256k1_SIGNATURE, InvalidSecp256k1SignatureError],
    [
        SECP256K1.INVALID_SECP256k1_SIGNATURE_RECOVERY,
        InvalidSecp256k1SignatureRecoveryError
    ],
    [KEYSTORE.INVALID_KEYSTORE, InvalidKeystoreError],
    [KEYSTORE.INVALID_PASSWORD, InvalidKeystorePasswordError],
    [HDNODE.INVALID_HDNODE_CHAIN_CODE, InvalidHDNodeChaincodeError],
    [HDNODE.INVALID_HDNODE_MNEMONICS, InvalidHDNodeMnemonicsError],
    [HDNODE.INVALID_HDNODE_PRIVATE_KEY, InvalidHDNodePrivateKeyError],
    [HDNODE.INVALID_HDNODE_PUBLIC_KEY, InvalidHDNodePublicKeyError],
    [HDNODE.INVALID_HDNODE_DERIVATION_PATH, InvalidHDNodeDerivationPathError],
    [BLOOM.INVALID_BLOOM, InvalidBloomError],
    [BLOOM.INVALID_K, InvalidKError],
    [CERTIFICATE.CERTIFICATE_NOT_SIGNED, CertificateNotSignedError],
    [
        CERTIFICATE.CERTIFICATE_INVALID_SIGNATURE_FORMAT,
        CertificateInvalidSignatureFormatError
    ],
    [CERTIFICATE.CERTIFICATE_INVALID_SIGNER, CertificateInvalidSignerError],
    [ABI.INVALID_EVENT, InvalidAbiEventError],
    [ABI.INVALID_DATA_TO_DECODE, InvalidAbiDataToDecodeError],
    [ABI.INVALID_DATA_TO_ENCODE, InvalidAbiDataToEncodeError],
    [ABI.INVALID_FORMAT_TYPE, InvalidAbiFormatTypeError],
    [ABI.INVALID_FUNCTION, InvalidAbiFunctionError],
    [ABI.CONTRACT_INTERFACE_ERROR, ContractInterfaceError],
    [RLP.INVALID_RLP, InvalidRLPError],
    [DATA.INVALID_DATA_TYPE, InvalidDataTypeError],
    [DATA.INVALID_DATA_RETURN_TYPE, InvalidDataReturnTypeError],
    [TRANSACTION.ALREADY_SIGNED, TransactionAlreadySignedError],
    [TRANSACTION.NOT_SIGNED, TransactionNotSignedError],
    [TRANSACTION.INVALID_TRANSACTION_BODY, TransactionBodyError],
    [TRANSACTION.INVALID_DELEGATION, TransactionDelegationError]
]);

export {
    type ErrorType,
    type DataType,
    type DefaultErrorData,
    type ErrorCode,
    ErrorClassMap,
    ERROR_CODES
};<|MERGE_RESOLUTION|>--- conflicted
+++ resolved
@@ -4,12 +4,7 @@
     InvalidAbiFunctionError,
     InvalidAbiDataToEncodeError,
     InvalidAbiDataToDecodeError,
-<<<<<<< HEAD
-    ContractInterfaceError
-} from '../model/abi';
-import {
-=======
->>>>>>> 261cea8d
+    ContractInterfaceError,
     InvalidAddressError,
     InvalidSecp256k1MessageHashError,
     InvalidHDNodePrivateKeyError,
@@ -27,49 +22,6 @@
     InvalidHDNodePublicKeyError,
     InvalidHDNodeDerivationPathError,
     InvalidKeystoreError,
-<<<<<<< HEAD
-    InvalidKeystorePasswordError
-} from '../model/keystore';
-import { InvalidRLPError, type InvalidRLPErrorData } from '../model/rlp';
-
-enum SECP256K1 {
-    INVALID_PRIVATE_KEY = 'INVALID_PRIVATE_KEY',
-    INVALID_MESSAGE_HASH = 'INVALID_MESSAGE_HASH',
-    INVALID_SIGNATURE = 'INVALID_SIGNATURE',
-    INVALID_SIGNATURE_RECOVERY = 'INVALID_SIGNATURE_RECOVERY'
-}
-
-enum ADDRESS {
-    INVALID_ADDRESS = 'INVALID_ADDRESS',
-    INVALID_CHECKSUM = 'INVALID_CHECKSUM'
-}
-
-enum KEYSTORE {
-    INVALID_KEYSTORE = 'INVALID_KEYSTORE',
-    INVALID_PASSWORD = 'INVALID_PASSWORD'
-}
-
-enum HDNODE {
-    INVALID_PUBLICKEY = 'INVALID_PUBLICKEY',
-    INVALID_PRIVATEKEY = 'INVALID_PRIVATEKEY',
-    INVALID_CHAINCODE = 'INVALID_CHAINCODE',
-    INVALID_MNEMONICS = 'INVALID_MNEMONICS'
-}
-
-enum BLOOM {
-    INVALID_BLOOM = 'INVALID_BLOOM',
-    INVALID_K = 'INVALID_K'
-}
-
-enum ABI {
-    INVALID_FUNCTION = 'INVALID_FUNCTION',
-    INVALID_EVENT = 'INVALID_EVENT',
-    INVALID_DATA_TO_DECODE = 'INVALID_DATA_TO_DECODE',
-    INVALID_DATA_TO_ENCODE = 'INVALID_DATA_TO_ENCODE',
-    INVALID_FORMAT_TYPE = 'INVALID_FORMAT_TYPE',
-    CONTRACT_INTERFACE_ERROR = 'CONTRACT_INTERFACE_ERROR'
-}
-=======
     InvalidKeystorePasswordError,
     InvalidRLPError,
     InvalidSecp256k1PrivateKeyError,
@@ -90,7 +42,6 @@
     TRANSACTION,
     CERTIFICATE
 } from '../model';
->>>>>>> 261cea8d
 
 /**
  * @note: REGISTER YOUR NEW FANCY ERRORS BELOW!
@@ -160,53 +111,6 @@
  *
  * @public
  */
-<<<<<<< HEAD
-type ErrorType<ErrorCodeT> = ErrorCodeT extends SECP256K1.INVALID_PRIVATE_KEY
-    ? InvalidPrivateKeyError
-    : ErrorCodeT extends SECP256K1.INVALID_MESSAGE_HASH
-    ? InvalidMessageHashError
-    : ErrorCodeT extends SECP256K1.INVALID_SIGNATURE
-    ? InvalidSignatureError
-    : ErrorCodeT extends SECP256K1.INVALID_SIGNATURE_RECOVERY
-    ? InvalidSignatureRecoveryError
-    : ErrorCodeT extends ADDRESS.INVALID_ADDRESS
-    ? InvalidAddressError
-    : ErrorCodeT extends ADDRESS.INVALID_CHECKSUM
-    ? InvalidChecksumError
-    : ErrorCodeT extends KEYSTORE.INVALID_KEYSTORE
-    ? InvalidKeystoreError
-    : ErrorCodeT extends KEYSTORE.INVALID_PASSWORD
-    ? InvalidKeystorePasswordError
-    : ErrorCodeT extends HDNODE.INVALID_CHAINCODE
-    ? InvalidChaincodeError
-    : ErrorCodeT extends HDNODE.INVALID_MNEMONICS
-    ? InvalidMnemonicsError
-    : ErrorCodeT extends HDNODE.INVALID_PRIVATEKEY
-    ? InvalidPrivateKeyError
-    : ErrorCodeT extends HDNODE.INVALID_PUBLICKEY
-    ? InvalidPublicKeyError
-    : ErrorCodeT extends BLOOM.INVALID_BLOOM
-    ? InvalidBloomError
-    : ErrorCodeT extends BLOOM.INVALID_K
-    ? InvalidKError
-    : ErrorCodeT extends ABI.INVALID_EVENT
-    ? InvalidAbiEventError
-    : ErrorCodeT extends ABI.INVALID_DATA_TO_DECODE
-    ? InvalidAbiDataToDecodeError
-    : ErrorCodeT extends ABI.INVALID_DATA_TO_ENCODE
-    ? InvalidAbiDataToEncodeError
-    : ErrorCodeT extends ABI.INVALID_FORMAT_TYPE
-    ? InvalidAbiFormatTypeError
-    : ErrorCodeT extends ABI.INVALID_FUNCTION
-    ? InvalidAbiFunctionError
-    : ErrorCodeT extends ABI.CONTRACT_INTERFACE_ERROR
-    ? ContractInterfaceError
-    : ErrorCodeT extends RLP.INVALID_RLP
-    ? InvalidRLPError
-    : ErrorCodeT extends DATA.INVALID_DATA_TYPE
-    ? InvalidDataTypeError
-    : never;
-=======
 type ErrorType<ErrorCodeT> =
     ErrorCodeT extends SECP256K1.INVALID_SECP256k1_PRIVATE_KEY
         ? InvalidSecp256k1PrivateKeyError
@@ -267,7 +171,6 @@
         : ErrorCodeT extends TRANSACTION.INVALID_DELEGATION
         ? TransactionDelegationError
         : never;
->>>>>>> 261cea8d
 
 /**
  * Map to get the error class from the error code.
