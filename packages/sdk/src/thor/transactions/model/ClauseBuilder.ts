import { ERC721_ABI, VIP180_ABI } from '@utils';
import {
<<<<<<< HEAD
    ABI,
    ABIContract,
    Hex,
    type ABIFunction,
=======
    FixedPointNumber,
    VET,
    Hex,
    HexInt,
>>>>>>> e40a6bb1
    type Address,
    type HexUInt
} from '@vcdm';
import {
    type ClauseOptions,
    type DeployParams,
    type TransactionClause
} from '@thor';
import { IllegalArgumentError } from '@errors';
import { 
    encodeFunctionData, 
    encodeAbiParameters,
    parseAbiParameters,
    type AbiFunction,
    type Abi
} from 'viem';

/**
 * Full Qualified Path
 */
const FQP = 'packages/sdk/src/transaction/Clause.ts!';

/**
 * This class represent a transaction clause.
 *
 * @extends {TransactionClause}
 */
class ClauseBuilder implements TransactionClause {
    /**
     * Used internally in {@link Clause.callFunction}.
     */
    private static readonly FORMAT_TYPE = 'json';

    /**
     * Used internally to tag a transaction not tranferring token amount.
     */
    private static readonly NO_VALUE = Hex.PREFIX + '0';

    /**
     * Used internally to tag a transaction without data.
     */
    private static readonly NO_DATA = Hex.PREFIX;

    /**
     * Used internally in {@link Clause.transferNFT} method.
     */
    private static readonly TRANSFER_NFT_FUNCTION = 'transferFrom';

    /**
     * Used internally in {@link Clause.transferToken} method.
     */
    private static readonly TRANSFER_TOKEN_FUNCTION = 'transfer';

    /**
     * Represents the address where:
     * - transfer token to, or
     * - invoke contract method on.
     */
    readonly to: string | null;

    /**
     * Return the amount to transfer to the destination.
     */
    readonly value: bigint;

    /**
     * Return the hexadecimal expression of the encoding of the arguments
     * of the called function of a smart contract.
     */
    readonly data: string;

    /**
     * An optional comment to describe the purpose of the clause.
     */
    readonly comment?: string;

    /**
     * An optional  Application Binary Interface (ABI) of the called
     * function of a smart contract.
     */
    readonly abi?: string;

    /**
     * Creates an instance of the class.
     *
     * @param {string|null} to - The address to transfer token
     * or the smart contract to call, can be null.
     * @param {bigint} value - The token amount being transferred in wei units.
     * @param {string} data - Arguments of the smart contract function called
     * as encoded as a hexadecimal expression
     * @param {string} [comment] - An optional comment.
     * @param {string} [abi] - An optional ABI string.
     */
    protected constructor(
        to: string | null,
        value: bigint,
        data: string,
        comment?: string,
        abi?: string
    ) {
        this.to = to;
        this.value = value;
        this.data = data;
        this.comment = comment;
        this.abi = abi;
    }

    /**
     * Return the amount to transfer to the destination.
     *
     * @return {bigint} The amount as a bigint.
     */
    public amount(): bigint {
        return this.value;
    }

    /**
     * Return a new clause to call a function of a smart contract.
     *
     * @param {Address} contractAddress - The address of the smart contract.
     * @param {Abi} contractAbi - The ABI of the contract.
     * @param {string} functionName - The name of the function to call.
     * @param {unknown[]} args - The arguments for the function.
     * @param {VET} [amount=VET.of(FixedPointNumber.ZERO)] - The amount of VET to be sent with the transaction calling the function.
     * @param {ClauseOptions} [clauseOptions] - Optional clause settings.
     * @return {Clause} A clause object to call the function in a transaction.
     * @throws {IllegalArgumentError} Throws an error if the amount is not a finite positive value.
     */
    public static callFunction(
        contractAddress: Address,
        contractAbi: Abi,
        functionName: string,
        args: unknown[],
        amount: bigint = BigInt(0),
        clauseOptions?: ClauseOptions
    ): ClauseBuilder {
<<<<<<< HEAD
        if (amount >= 0n) {
            return new ClauseBuilder(
                contractAddress.toString().toLowerCase(),
                amount,
                functionAbi.encodeData(args).toString(),
=======
        if (amount.value.isFinite() && amount.value.isPositive()) {
            const encodedData = encodeFunctionData({
                abi: contractAbi,
                functionName,
                args
            });

            const functionAbi = contractAbi.find(
                (item: any) => item.type === 'function' && item.name === functionName
            ) as AbiFunction;

            return new ClauseBuilder(
                contractAddress.toString().toLowerCase(),
                Hex.PREFIX + amount.wei.toString(Hex.RADIX),
                encodedData,
>>>>>>> e40a6bb1
                clauseOptions?.comment,
                clauseOptions?.includeABI === true && functionAbi
                    ? JSON.stringify(functionAbi)
                    : undefined
            );
        }
        throw new IllegalArgumentError(
<<<<<<< HEAD
            `${FQP}Clause.callFunction(contractAddress: Address, functionAbi: ABIFunction, args: unknown[], amount: VET): Clause`,
            'not positive amount',
            { amount: `${amount}` }
=======
            `${FQP}Clause.callFunction(contractAddress: Address, contractAbi: Abi, functionName: string, args: unknown[], amount: VET): Clause`,
            'not finite positive amount',
            { amount: `${amount.value}` }
>>>>>>> e40a6bb1
        );
    }

    /**
     * Returns a new clause to deploy a smart contract.
     *
     * @param {HexUInt} contractBytecode - The bytecode of the contract to be deployed.
     * @param {DeployParams} [deployParams] - Optional parameters to pass to the smart contract constructor.
     * @param {ClauseOptions} [clauseOptions] - Optional clause settings.
     * @return {ClauseBuilder} The clause to deploy the smart contract as part of a transaction.
     */
    public static deployContract(
        contractBytecode: HexUInt,
        deployParams?: DeployParams,
        clauseOptions?: ClauseOptions
    ): ClauseBuilder {
        let data = contractBytecode.digits;
        
        if (deployParams != null && deployParams !== undefined) {
            // Handle both string and AbiParameter[] types
            const abiParams = typeof deployParams.types === 'string' 
                ? parseAbiParameters(deployParams.types)
                : deployParams.types;
                
            const encodedParams = encodeAbiParameters(abiParams, deployParams.values);
            data = contractBytecode.digits + encodedParams.slice(2); // Remove 0x prefix
        }
        
        return new ClauseBuilder(
            null,
            BigInt(0),
            Hex.PREFIX + data,
            clauseOptions?.comment
        );
    }

    /**
     * Transfers an NFT from the sender to the recipient.
     *
     * @param {Address} contractAddress - The address of the NFT contract.
     * @param {Address} senderAddress - The address of the current owner (sender) of the NFT.
     * @param {Address} recipientAddress - The address of the new owner (recipient) of the NFT.
     * @param {HexUInt} tokenId - The unique identifier of the NFT to be transferred.
     * @param {ClauseOptions} [clauseOptions] - Optional clause settings.
     * @return {ClauseBuilder} The clause object representing the transfer operation as part of a transaction.
     */
    public static transferNFT(
        contractAddress: Address,
        senderAddress: Address,
        recipientAddress: Address,
        tokenId: HexUInt,
        clauseOptions?: ClauseOptions
    ): ClauseBuilder {
        return ClauseBuilder.callFunction(
            contractAddress,
            ERC721_ABI,
            ClauseBuilder.TRANSFER_NFT_FUNCTION,
            [
                senderAddress.toString(),
                recipientAddress.toString(),
                tokenId.bi.toString()
            ],
            undefined,
            clauseOptions
        );
    }

    /**
     * Return a new clause to transfers the specified amount of
     * [VIP180](https://docs.vechain.org/introduction-to-vechain/dual-token-economic-model/vethor-vtho#vip180-vechains-fungible-token-standard)
     * token.
     *
     * @param {Address} tokenAddress - The address of the VIP180 token.
     * @param {Address} recipientAddress - The address of the recipient.
     * @param {bigint} amount - The amount of token to be transferred in wei units.
     * @param {ClauseOptions} [clauseOptions] - Optional clause settings.
     * @return {ClauseBuilder} The clause to transfer VIP180 tokens as part of a transaction.
     * @throws {IllegalArgumentError} Throws an error if the amount is not a positive integer.
     *
     * @see VTHO.transferTokenTo
     */
    public static transferToken(
        tokenAddress: Address,
        recipientAddress: Address,
        amount: bigint,
        clauseOptions?: ClauseOptions
    ): ClauseBuilder {
        if (amount >= 0n) {
            return this.callFunction(
                tokenAddress,
<<<<<<< HEAD
                ABIContract.ofAbi(VIP180_ABI).getFunction(
                    ClauseBuilder.TRANSFER_TOKEN_FUNCTION
                ),
                [recipientAddress.toString(), amount],
=======
                VIP180_ABI,
                ClauseBuilder.TRANSFER_TOKEN_FUNCTION,
                [recipientAddress.toString(), amount.wei],
>>>>>>> e40a6bb1
                undefined,
                clauseOptions
            );
        }
        throw new IllegalArgumentError(
            `${FQP}Clause.transferToken(tokenAddress: Address, recipientAddress: Address, amount: bigint): Clause`,
            'negative amount',
            { amount: `${amount}` }
        );
    }

    /**
     * Return a new clause to transfers VET to a specified recipient address.
     *
     * @param {Address} recipientAddress - The address of the recipient.
     * @param {VET} amount - The amount of VET to transfer.
     * @param {ClauseOptions} [clauseOptions] - Optional clause settings.
     * @return {Clause} - The clause object to transfer VET as part of a transaction.
     * @throws {IllegalArgumentError} - If the amount is not a finite positive value.
     *
     * @see VET.transferTo
     */
    public static transferVET(
        recipientAddress: Address,
        amount: bigint,
        clauseOptions?: ClauseOptions
    ): ClauseBuilder {
        if (amount >= 0n) {
            return new ClauseBuilder(
                recipientAddress.toString().toLowerCase(),
                amount,
                ClauseBuilder.NO_DATA,
                clauseOptions?.comment
            );
        }
        throw new IllegalArgumentError(
            `${FQP}Clause.transferVET(recipientAddress: Address, amount: bigint): Clause`,
            'negative amount',
            { amount: `${amount}` }
        );
    }
}

export { ClauseBuilder };<|MERGE_RESOLUTION|>--- conflicted
+++ resolved
@@ -1,27 +1,13 @@
 import { ERC721_ABI, VIP180_ABI } from '@utils';
-import {
-<<<<<<< HEAD
-    ABI,
-    ABIContract,
-    Hex,
-    type ABIFunction,
-=======
-    FixedPointNumber,
-    VET,
-    Hex,
-    HexInt,
->>>>>>> e40a6bb1
-    type Address,
-    type HexUInt
-} from '@vcdm';
+import { Hex, type Address, type HexUInt } from '@vcdm';
 import {
     type ClauseOptions,
     type DeployParams,
     type TransactionClause
 } from '@thor';
 import { IllegalArgumentError } from '@errors';
-import { 
-    encodeFunctionData, 
+import {
+    encodeFunctionData,
     encodeAbiParameters,
     parseAbiParameters,
     type AbiFunction,
@@ -147,14 +133,7 @@
         amount: bigint = BigInt(0),
         clauseOptions?: ClauseOptions
     ): ClauseBuilder {
-<<<<<<< HEAD
         if (amount >= 0n) {
-            return new ClauseBuilder(
-                contractAddress.toString().toLowerCase(),
-                amount,
-                functionAbi.encodeData(args).toString(),
-=======
-        if (amount.value.isFinite() && amount.value.isPositive()) {
             const encodedData = encodeFunctionData({
                 abi: contractAbi,
                 functionName,
@@ -162,30 +141,24 @@
             });
 
             const functionAbi = contractAbi.find(
-                (item: any) => item.type === 'function' && item.name === functionName
-            ) as AbiFunction;
+                (item: AbiFunction | { type?: string; name?: string }) =>
+                    item.type === 'function' && item.name === functionName
+            ) as AbiFunction | undefined;
 
             return new ClauseBuilder(
                 contractAddress.toString().toLowerCase(),
-                Hex.PREFIX + amount.wei.toString(Hex.RADIX),
+                amount,
                 encodedData,
->>>>>>> e40a6bb1
                 clauseOptions?.comment,
-                clauseOptions?.includeABI === true && functionAbi
+                clauseOptions?.includeABI === true && functionAbi !== undefined
                     ? JSON.stringify(functionAbi)
                     : undefined
             );
         }
         throw new IllegalArgumentError(
-<<<<<<< HEAD
             `${FQP}Clause.callFunction(contractAddress: Address, functionAbi: ABIFunction, args: unknown[], amount: VET): Clause`,
             'not positive amount',
             { amount: `${amount}` }
-=======
-            `${FQP}Clause.callFunction(contractAddress: Address, contractAbi: Abi, functionName: string, args: unknown[], amount: VET): Clause`,
-            'not finite positive amount',
-            { amount: `${amount.value}` }
->>>>>>> e40a6bb1
         );
     }
 
@@ -203,17 +176,21 @@
         clauseOptions?: ClauseOptions
     ): ClauseBuilder {
         let data = contractBytecode.digits;
-        
+
         if (deployParams != null && deployParams !== undefined) {
             // Handle both string and AbiParameter[] types
-            const abiParams = typeof deployParams.types === 'string' 
-                ? parseAbiParameters(deployParams.types)
-                : deployParams.types;
-                
-            const encodedParams = encodeAbiParameters(abiParams, deployParams.values);
+            const abiParams =
+                typeof deployParams.types === 'string'
+                    ? parseAbiParameters(deployParams.types)
+                    : deployParams.types;
+
+            const encodedParams = encodeAbiParameters(
+                abiParams,
+                deployParams.values
+            );
             data = contractBytecode.digits + encodedParams.slice(2); // Remove 0x prefix
         }
-        
+
         return new ClauseBuilder(
             null,
             BigInt(0),
@@ -276,16 +253,9 @@
         if (amount >= 0n) {
             return this.callFunction(
                 tokenAddress,
-<<<<<<< HEAD
-                ABIContract.ofAbi(VIP180_ABI).getFunction(
-                    ClauseBuilder.TRANSFER_TOKEN_FUNCTION
-                ),
-                [recipientAddress.toString(), amount],
-=======
                 VIP180_ABI,
                 ClauseBuilder.TRANSFER_TOKEN_FUNCTION,
-                [recipientAddress.toString(), amount.wei],
->>>>>>> e40a6bb1
+                [recipientAddress.toString(), amount],
                 undefined,
                 clauseOptions
             );
