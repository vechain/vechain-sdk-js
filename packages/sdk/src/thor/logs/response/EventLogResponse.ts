--- conflicted
+++ resolved
@@ -1,9 +1,7 @@
 import { type EventLogResponseJSON } from '@thor/json';
-import { LogMeta } from '@thor/thor-client/model/logs/LogMeta';
 import { LogMetaResponse } from './LogMetaResponse';
 import { Address, HexUInt, HexUInt32, type Hex } from '@vcdm';
 import { IllegalArgumentError } from '@errors';
-import { LogMetaResponse } from './LogMetaResponse';
 
 /**
  * Full-Qualified-Path
@@ -48,11 +46,7 @@
                 (topic: string): HexUInt32 => HexUInt32.of(topic)
             );
             this.data = HexUInt.of(json.data);
-<<<<<<< HEAD
-            this.meta = new LogMeta(new LogMetaResponse(json.meta));
-=======
             this.meta = new LogMetaResponse(json.meta);
->>>>>>> be89650a
         } catch (error) {
             throw new IllegalArgumentError(
                 `${FQP}constructor(json: EventLogResponseJSON)`,
