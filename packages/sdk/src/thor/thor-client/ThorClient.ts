--- conflicted
+++ resolved
@@ -1,11 +1,8 @@
 import { AccountsModule } from './accounts/accounts-module';
 import { FetchHttpClient, type HttpClient } from '@http';
 import { LogsModule } from './logs/logs-module';
-<<<<<<< HEAD
 import { GasModule } from './gas/gas-module';
-=======
 import { NodesModule } from './nodes/nodes-module';
->>>>>>> 0c0dbb2d
 
 /**
  * The `ThorClient` class serves as an abstractedinterface to interact with the VeChainThor blockchain.
