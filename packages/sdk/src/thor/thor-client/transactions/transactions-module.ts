--- conflicted
+++ resolved
@@ -20,16 +20,10 @@
     RetrieveTransactionReceipt,
     SendTransaction
 } from '@thor/thorest';
-<<<<<<< HEAD
-import { waitUntil, type WaitUntilOptions } from '@common/utils';
 import { TransactionRequestRLPCodec } from '../rlp/TransactionRequestRLPCodec';
 import { type TransactionRequest } from '@thor/thor-client/model/transactions/TransactionRequest';
-import { IllegalArgumentError } from '@common/errors';
-import { TimeoutError } from '@common/errors/TimeoutError';
-=======
-import { TransactionRequestRLPCodec } from '../rlp/TransactionRequestRLPCodec';
-import { type TransactionRequest } from '@thor/thor-client/model/transactions/TransactionRequest';
->>>>>>> 312e6e73
+import { IllegalArgumentError, TimeoutError } from '@common/errors';
+import { waitUntil, type WaitUntilOptions } from '@common/utils/poller';
 
 class TransactionsModule extends AbstractThorModule {
     /**
@@ -146,7 +140,6 @@
         // send the transaction to the network
         return await this.sendRawTransaction(encodedHex);
     }
-<<<<<<< HEAD
 
     /**
      * Waits for the transaction receipt to exist
@@ -207,8 +200,6 @@
             throw error;
         }
     }
-=======
->>>>>>> 312e6e73
 }
 
 export { TransactionsModule };