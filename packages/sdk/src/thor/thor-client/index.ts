--- conflicted
+++ resolved
@@ -1,9 +1,6 @@
 export * from './accounts';
-<<<<<<< HEAD
 export * from './contracts';
-=======
 export * from './blocks/blocks-module';
->>>>>>> 4ee4e50b
 export * from './gas';
 export * from './logs';
 export * from './ThorClient';
