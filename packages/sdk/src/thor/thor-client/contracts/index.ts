export { ContractsModule } from './contracts-module';
export * from './model';
export * from './types';
<<<<<<< HEAD
=======
export { decodeRevertReason } from './utils';
>>>>>>> aa3ae0cd
// Viem compatibility exports
export { createViemContract, getContract } from './viem-adapter';
export type { ViemContract } from './viem-adapter';<|MERGE_RESOLUTION|>--- conflicted
+++ resolved
@@ -1,10 +1,7 @@
 export { ContractsModule } from './contracts-module';
 export * from './model';
 export * from './types';
-<<<<<<< HEAD
-=======
 export { decodeRevertReason } from './utils';
->>>>>>> aa3ae0cd
 // Viem compatibility exports
 export { createViemContract, getContract } from './viem-adapter';
 export type { ViemContract } from './viem-adapter';