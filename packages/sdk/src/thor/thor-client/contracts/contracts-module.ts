--- conflicted
+++ resolved
@@ -26,7 +26,6 @@
 import { type AccountDetail } from '../model/accounts/AccountDetail';
 import { HexUInt } from '@common/vcdm';
 import { decodeRevertReason } from './utils';
-<<<<<<< HEAD
 import { type TransactionBodyOptions } from '../model/transactions/TransactionBody';
 
 const DEFAULT_TRANSACTION_LEGACY_FIELDS = {
@@ -88,11 +87,6 @@
                 : undefined
     };
 };
-=======
-import { TransactionBodyOptions } from '../model/transactions/TransactionBody';
-import { EstimateGasOptions, EstimateGasResult } from '../model/gas';
-import { TransactionBuilder } from '../transactions/TransactionBuilder';
->>>>>>> 2e0d25e8
 
 // WHOLE MODULE IS IN PENDING TILL MERGED AND REWORKED THE TRANSACTIONS
 // Proper function arguments type using VeChain SDK types
@@ -535,10 +529,6 @@
         functionAbi: AbiFunction,
         functionData: FunctionArgs,
         transactionOptions?: TransactionBodyOptions,
-<<<<<<< HEAD
-=======
-        estimateGasOptions?: EstimateGasOptions,
->>>>>>> 2e0d25e8
         value?: bigint
     ): Promise<Hex> {
         try {
@@ -551,7 +541,6 @@
                 value ?? 0n
             );
 
-<<<<<<< HEAD
             const clauses = [clause];
 
             if (!hasTransactionOverrides(transactionOptions)) {
@@ -586,10 +575,6 @@
                     ) => Promise<TransactionRequest>;
                 }
             ).buildTransactionBody(clauses, gasLimit, builderOptions);
-=======
-            let finalTransactionRequest: TransactionRequest;
-            let gasEstimate: bigint | undefined = undefined;
->>>>>>> 2e0d25e8
 
             // get gas from options if provided
             if (transactionOptions != undefined) {
