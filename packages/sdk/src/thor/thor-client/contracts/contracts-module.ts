/* eslint-disable */
// TODO: This module is pending rework - lint errors will be fixed during refactor
import { type Abi, type AbiFunction } from 'abitype';
import { type Signer } from '../../../thor/signer';
import { Address, AddressLike, Hex, Revision } from '../../../common/vcdm';
import { type HttpClient } from '@common/http';
import { AbstractThorModule } from '../AbstractThorModule';
import { Contract, ContractFactory } from './model';
import { ClauseBuilder } from '@thor/thor-client/transactions/ClauseBuilder';
import { TransactionRequest } from '../model/transactions/TransactionRequest';
import { Clause } from '../model/transactions/Clause';
import { IllegalArgumentError, ContractCallError } from '../../../common/errors';
import { log } from '@common/logging';
import {
    type AbiParameter,
    encodeFunctionData,
    decodeFunctionResult
} from 'viem';
import { decodeRevertReason } from '../gas/helpers/decode-evm-error';
import type { ContractCallOptions, ContractCallResult } from './types';
import { EventLogFilter } from '../model/logs/EventLogFilter';
import { type EventCriteria } from '../model/logs/EventCriteria';
import { type FilterRange } from '../model/logs/FilterRange';
import { QuerySmartContractEvents, type EventLogResponse } from '@thor/thorest';
import { type TransactionReceipt } from '../model/transactions/TransactionReceipt';
import { type WaitForTransactionReceiptOptions } from '../model/transactions/WaitForTransactionReceiptOptions';
import { type ClauseSimulationResult } from '../model/transactions';
import { type AccountDetail } from '../model/accounts/AccountDetail';
import { HexUInt } from '@common/vcdm';
import { decodeRevertReason } from './utils';

// WHOLE MODULE IS IN PENDING TILL MERGED AND REWORKED THE TRANSACTIONS
// Proper function arguments type using VeChain SDK types
// Type alias for function arguments (runtime values, not ABI definitions)
type FunctionArgs = readonly unknown[];
type AbiEntry = Abi[number];

/**
 * Represents a module for interacting with smart contracts on the blockchain.
 * This is the middle-layer contracts module that works directly with ThorClient.
 *
 * This follows the official VeChain SDK pattern where ContractsModule
 * is a ThorModule that provides contract interaction capabilities.
 */
class ContractsModule extends AbstractThorModule {
    /**
     * Creates a new ContractsModule instance
     * @param httpClient - The HTTP client for blockchain communication
     */
    constructor(httpClient: HttpClient) {
        super(httpClient);
    }

    /**
     * Type guard to check if an object is a CompiledContract
     */
    private isCompiledContract(
        obj: unknown
    ): obj is { abi: Abi; [key: string]: unknown } {
        return (
            obj !== null &&
            typeof obj === 'object' &&
            'abi' in obj &&
            Array.isArray((obj as { abi: unknown }).abi)
        );
    }

    public createContractFactory<TAbi extends Abi>(
        abi: TAbi,
        bytecode: string,
        signer: Signer
    ): ContractFactory<TAbi> {
        // Extract ABI array from full contract JSON if needed
        const actualAbi = this.isCompiledContract(abi)
            ? (abi.abi as TAbi)
            : abi;

        return new ContractFactory<TAbi>(
            actualAbi,
            bytecode as `0x${string}`,
            signer,
            this as unknown as { readonly [key: string]: unknown }
        );
    }

    /**
     * Initializes and returns a new Contract instance with the provided parameters.
     *
     * @param address - The blockchain address of the contract to load.
     * @param abi - The Application Binary Interface (ABI) of the contract.
     * @param signer - Optional. The signer, used for signing transactions when interacting with the contract.
     * @returns A new instance of the Contract, initialized with the provided parameters.
     */
    public load<TAbi extends Abi>(
        address: AddressLike,
        abi: TAbi,
        signer?: Signer
    ): Contract<TAbi> {
        const normalizedAddress = Address.of(address);
        // Extract ABI array from full contract JSON if needed
        const actualAbi = this.isCompiledContract(abi)
            ? (abi.abi as TAbi)
            : abi;
        // Type assertion to avoid circular dependency - Contract uses forward reference interface
        // The Contract constructor expects a ContractsModule interface (forward reference)
        // but we're passing the real ContractsModule instance, which is structurally compatible
        // We cannot import the forward reference interface type without creating a circular dependency
        // Using 'as any' is necessary here as the forward reference interface cannot be properly typed
        // eslint-disable-next-line @typescript-eslint/no-explicit-any
        return new Contract(normalizedAddress, actualAbi, this as any, signer);
    }

    /**
     * Creates a new contract factory for deploying contracts.
     * @param abi - The Application Binary Interface (ABI) of the contract.
     * @param bytecode - The bytecode of the contract to deploy.
     * @param signer - The signer used for signing deployment transactions.
     * @returns A new instance of the ContractFactory.
     */
    public newContract<TAbi extends Abi>(
        abi: TAbi,
        bytecode: string,
        signer: Signer
    ): ContractFactory<TAbi> {
        return new ContractFactory<TAbi>(
            abi,
            bytecode as `0x${string}`,
            signer,
            this as unknown as { readonly [key: string]: unknown }
        );
    }

    /**
     * Executes a contract call by simulating a transaction through ThorClient.
     * This method allows reading from smart contracts without sending transactions.
     *
     * @param contractAddress - The address of the contract to call.
     * @param functionAbi - The ABI of the function to call.
     * @param functionData - The arguments to pass to the function.
     * @param options - Optional call options including caller, revision, etc.
     * @returns A Promise that resolves to the contract call result.
     */
    public async executeCall(
        contractAddress: AddressLike,
        functionAbi: AbiFunction | AbiEntry | undefined,
        functionData: FunctionArgs,
        options?: ContractCallOptions
    ): Promise<ContractCallResult> {
        // Validate function ABI early to make it available in catch block
        const resolvedFunctionAbi =
            functionAbi && functionAbi.type === 'function'
                ? (functionAbi as AbiFunction)
                : undefined;

        try {
            // Validate contract address
            if (
                !contractAddress ||
                contractAddress.toString() ===
                    '0x0000000000000000000000000000000000000000' ||
                contractAddress.toString() === 'invalid_address' ||
                !contractAddress.toString().startsWith('0x')
            ) {
                throw new IllegalArgumentError(
                    'ContractsModule.executeCall',
                    'Invalid contract address',
                    { contractAddress: contractAddress?.toString() }
                );
            }

            // Validate function ABI
            if (!resolvedFunctionAbi || !resolvedFunctionAbi.name) {
                throw new IllegalArgumentError(
                    'ContractsModule.executeCall',
                    'Invalid function ABI',
                    { functionAbi }
                );
            }

            // Convert Address objects to strings for viem compatibility
            const processedArgs = functionData.map((arg) => {
                if (
                    arg &&
                    typeof arg === 'object' &&
                    'toString' in arg &&
                    typeof arg.toString === 'function'
                ) {
                    // Check if it's an Address-like object by validating string representation
                    const str = arg.toString();
                    if (Address.isValid(str)) {
                        return str;
                    }
                }
                return arg;
            });

            log.debug({
                message: 'encodeFunctionData inputs',
                context: {
                    abi: [resolvedFunctionAbi],
                    functionName: resolvedFunctionAbi.name,
                    args: processedArgs
                }
            });
            log.debug({
                message: 'functionAbi inputs',
                context: { inputs: resolvedFunctionAbi.inputs }
            });

            // Use viem's encodeFunctionData directly
            let data: string;
            try {
                data = encodeFunctionData({
                    abi: [resolvedFunctionAbi] as any,
                    functionName: resolvedFunctionAbi.name as any,
                    args: processedArgs as any
                });

                log.debug({
                    message: 'Successfully encoded data',
                    context: { data }
                });
            } catch (error) {
                log.error({
                    message: 'Error in encodeFunctionData',
                    context: { error }
                });
                // Throw ContractCallError for encoding errors (e.g., "Function not found on ABI")
                const errorMessage =
                    error instanceof Error ? error.message : 'Unknown encoding error';
                throw new ContractCallError(
                    'ContractsModule.executeCall',
                    errorMessage,
                    {
                        functionName: resolvedFunctionAbi.name,
                        contractAddress: contractAddress.toString()
                    },
                    error instanceof Error ? error : undefined
                );
            }

            const clauseContractAddress = Address.of(contractAddress);

            const clause = new Clause(
                clauseContractAddress,
                options?.value ?? 0n,
                Hex.of(data),
                options?.comment ?? null,
                null
            );

            // Execute the call using ThorClient transactions module (middle layer)
            log.debug({
                message: 'Simulating transaction via ThorClient',
                context: { clause }
            });

            const simulationOptions = {
                caller:
                    options?.caller !== undefined
                        ? Address.of(options.caller)
                        : undefined,
                revision: options?.revision,
                gas: options?.gas,
                gasPrice: options?.gasPrice
            };

            const simulationResults: ClauseSimulationResult[] =
                await (this.thorClient.transactions as { simulateTransaction: (clauses: Clause[], options?: unknown) => Promise<ClauseSimulationResult[]> }).simulateTransaction(
                    [clause],
                    simulationOptions
                );

            log.debug({
                message: 'Simulation results received',
                context: { simulationResults }
            });

            if (simulationResults && simulationResults.length > 0) {
                const clauseResult = simulationResults[0];

                if (clauseResult.reverted) {
<<<<<<< HEAD
                    // Try to decode the revert reason
                    let decodedRevertReason: string | undefined;
                    try {
                        const revertData = clauseResult.data
                            ? Hex.of(clauseResult.data.toString())
                            : Hex.of('0x');
                        decodedRevertReason = decodeRevertReason(revertData);
                    } catch {
                        // If decoding fails, decodedRevertReason remains undefined
                        decodedRevertReason = undefined;
                    }

                    const vmError = clauseResult.vmError || '';

                    // If we can't decode a revert reason, this might indicate a function
                    // that doesn't exist in the contract or a generic revert
                    // In this case, throw an exception to match v2 behavior
                    // This is more aggressive but matches v2 where encodeData() fails
                    const hasNoRevertMessage =
                        !decodedRevertReason || decodedRevertReason.trim() === '';

                    // Check if vmError is generic (common indicators of function not existing)
                    const vmErrorLower = vmError.toLowerCase();
                    const isGenericError =
                        !vmError ||
                        vmError === 'execution reverted' ||
                        vmError === 'revert' ||
                        vmErrorLower.includes('execution reverted') ||
                        vmErrorLower.includes('revert');

                    // If no decoded revert message and generic error, throw exception
                    // This matches v2 behavior where encodeData() fails for non-existent functions
                    if (hasNoRevertMessage && isGenericError) {
                        throw new ContractCallError(
                            'ContractsModule.executeCall',
                            'Contract call reverted without a specific error message. This may indicate the function does not exist in the contract.',
                            {
                                functionName: resolvedFunctionAbi.name,
                                contractAddress: contractAddress.toString(),
                                vmError: vmError || 'execution reverted'
                            }
                        );
                    }

                    // If we have a decoded revert reason or a specific vmError, return error object
                    // This is a legitimate contract execution error (revert)
                    return {
                        success: false,
                        result: {
                            errorMessage:
                                decodedRevertReason || vmError || 'Contract call reverted'
=======
                    // Try to decode the revert reason from the data
                    let errorMessage: string;
                    if (clauseResult.data && clauseResult.data.toString() !== '0x') {
                        try {
                            const decodedReason = decodeRevertReason(clauseResult.data);
                            errorMessage = decodedReason ?? (clauseResult.vmError || 'Contract call reverted');
                        } catch {
                            // If decoding fails, fall back to vmError
                            errorMessage = clauseResult.vmError || 'Contract call reverted';
                        }
                    } else {
                        errorMessage = clauseResult.vmError || 'Contract call reverted';
                    }

                    return {
                        success: false,
                        result: {
                            errorMessage
>>>>>>> 8763a593
                        }
                    };
                }

                // Decode the return data if available
                if (
                    clauseResult.data &&
                    clauseResult.data.toString() !== '0x'
                ) {
                    try {
                        // Decode the result using viem's decodeFunctionResult if the function has outputs
                        if (
                            resolvedFunctionAbi.outputs &&
                            resolvedFunctionAbi.outputs.length > 0
                        ) {
                            const decoded = decodeFunctionResult({
                                abi: [resolvedFunctionAbi],
                                functionName: resolvedFunctionAbi.name,
                                data: clauseResult.data.toString() as `0x${string}`
                            });

                            // Convert decoded result to array format
                            const decodedArray = Array.isArray(decoded)
                                ? decoded
                                : [decoded];

                            return {
                                success: true,
                                result: {
                                    array: decodedArray,
                                    plain:
                                        decodedArray.length === 1
                                            ? decodedArray[0]
                                            : decodedArray
                                }
                            };
                        } else {
                            // Function has no outputs (e.g., view function that returns nothing)
                            return {
                                success: true,
                                result: {
                                    array: [],
                                    plain: undefined
                                }
                            };
                        }
                    } catch (error) {
                        log.warn({
                            message: 'Failed to decode contract call result',
                            context: {
                                error,
                                data: clauseResult.data.toString()
                            }
                        });
                        // Return raw data if decoding fails
                        return {
                            success: true,
                            result: {
                                array: [clauseResult.data],
                                plain: clauseResult.data
                            }
                        };
                    }
                }

                // No data returned (empty result)
                return {
                    success: true,
                    result: {
                        array: [],
                        plain: undefined
                    }
                };
            }

            return {
                success: false,
                result: {
                    errorMessage: 'No clause results returned'
                }
            };
        } catch (error) {
            // Re-throw validation and encoding errors (these should be exceptions, not return values)
            if (
                error instanceof IllegalArgumentError ||
                error instanceof ContractCallError
            ) {
                throw error;
            }

            // For unexpected errors during simulation or other operations, throw ContractCallError
            const errorMessage =
                error instanceof Error
                    ? error.message
                    : 'Unknown error occurred';
            // Use resolvedFunctionAbi if available, otherwise try to extract from functionAbi
            const functionName =
                resolvedFunctionAbi?.name ??
                (functionAbi &&
                'type' in functionAbi &&
                functionAbi.type === 'function' &&
                'name' in functionAbi
                    ? (functionAbi as AbiFunction).name
                    : undefined);
            throw new ContractCallError(
                'ContractsModule.executeCall',
                errorMessage,
                {
                    contractAddress: contractAddress?.toString(),
                    functionName
                },
                error instanceof Error ? error : undefined
            );
        }
    }

    /**
     * Executes a contract transaction using VeChain's official transaction system.
     * This method sends a transaction to the blockchain.
     *
     * @param signer - The signer to use for signing the transaction.
     * @param contractAddress - The address of the contract to call.
     * @param functionAbi - The ABI of the function to call.
     * @param functionData - The arguments to pass to the function.
     * @param options - Optional transaction options including gas, value, etc.
     * @returns A Promise that resolves to the transaction hash.
     */
    public async executeTransaction(
        signer: Signer,
        contractAddress: AddressLike,
        functionAbi: AbiFunction,
        functionData: FunctionArgs,
        transactionRequest?: TransactionRequest,
        value?: bigint
    ): Promise<Hex> {
        try {
            // Build the clause for the contract function call
            const clause = ClauseBuilder.callFunction(
                Address.of(contractAddress),
                [functionAbi],
                functionAbi.name,
                functionData,
                value ?? 0n
            );

            // Use provided TransactionRequest or create a default one
            const finalTransactionRequest = transactionRequest
                ? new TransactionRequest({
                      beggar: transactionRequest.beggar,
                      blockRef: transactionRequest.blockRef,
                      chainTag: transactionRequest.chainTag,
                      clauses: [clause], // Override clauses with our contract call
                      dependsOn: transactionRequest.dependsOn,
                      expiration: transactionRequest.expiration,
                      gas: transactionRequest.gas,
                      gasPriceCoef: transactionRequest.gasPriceCoef,
                      maxFeePerGas: transactionRequest.maxFeePerGas,
                      maxPriorityFeePerGas:
                          transactionRequest.maxPriorityFeePerGas,
                      nonce: transactionRequest.nonce
                  })
                : new TransactionRequest({
                      clauses: [clause],
                      gas: 21000n,
                      gasPriceCoef: 0n,
                      nonce: 0n,
                      blockRef: Hex.of('0x0000000000000000'),
                      chainTag: 0x27,
                      dependsOn: null,
                      expiration: 720
                  });

            // Sign the transaction
            const signedTransaction = signer.sign(finalTransactionRequest);

            // Encode the signed transaction to Hex
            const encodedTransaction = signedTransaction.encoded;

            // Send the transaction using ThorClient transactions module
            const transactionId: Hex =
                await (this.thorClient.transactions as { sendRawTransaction: (encoded: Hex) => Promise<Hex> }).sendRawTransaction(
                    encodedTransaction
                );

            return transactionId;
        } catch (error) {
            throw new IllegalArgumentError(
                'ContractsModule.executeTransaction',
                'Failed to execute transaction',
                {
                    error:
                        error instanceof Error
                            ? error.message
                            : 'Unknown error',
                    contractAddress: contractAddress.toString(),
                    functionAbi,
                    functionData
                }
            );
        }
    }

    /**
     * Executes multiple contract calls in a single transaction simulation.
     * This method allows batching multiple contract calls for efficient execution.
     *
     * @param clauses - Array of contract clauses to execute
     * @param options - Optional simulation options
     * @returns Promise that resolves to array of contract call results
     */
    public async executeMultipleClausesCall(
        clauses: {
            to: Address;
            data: string;
            value: bigint;
            contractAddress?: Address;
            functionAbi?: AbiFunction;
            functionData?: FunctionArgs;
        }[],
        options?: { caller?: AddressLike; revision?: Revision }
    ): Promise<ContractCallResult[]> {
        try {
            // Validate clauses
            if (!clauses || clauses.length === 0) {
                throw new IllegalArgumentError(
                    'ContractsModule.executeMultipleClausesCall',
                    'Empty clauses array',
                    { clauses }
                );
            }

            // Validate each clause
            for (const clause of clauses) {
                if (!clause || typeof clause !== 'object') {
                    throw new IllegalArgumentError(
                        'ContractsModule.executeMultipleClausesCall',
                        'Invalid clause format',
                        { clause }
                    );
                }
            }

            // For now, execute each clause individually
            // In a full implementation, this would batch the calls
            const results: ContractCallResult[] = [];

            for (const clause of clauses) {
                if (
                    clause.contractAddress &&
                    clause.functionAbi &&
                    clause.functionData
                ) {
                    const result = await this.executeCall(
                        clause.contractAddress,
                        clause.functionAbi,
                        clause.functionData,
                        options
                    );
                    results.push(result);
                }
            }

            return results;
        } catch (error) {
            throw new IllegalArgumentError(
                'ContractsModule.executeMultipleClausesCall',
                'Failed to execute multiple clauses call',
                {
                    error:
                        error instanceof Error
                            ? error.message
                            : 'Unknown error',
                    clausesCount: clauses.length
                }
            );
        }
    }

    /**
     * Executes multiple contract transactions in a single transaction.
     * This method allows batching multiple contract calls for efficient execution.
     *
     * @param clauses - Array of contract clauses to execute
     * @param signer - The signer to use for signing the transaction
     * @param options - Optional transaction options
     * @returns Promise that resolves to the transaction result
     */
    public async executeMultipleClausesTransaction(
        clauses: {
            to: Address;
            data: string;
            value: bigint;
            contractAddress?: Address;
            functionAbi?: AbiFunction;
            functionData?: FunctionArgs;
        }[],
        signer: Signer,
        transactionRequest?: TransactionRequest
    ): Promise<Hex> {
        try {
            // Build multiple clauses for a single transaction
            const transactionClauses: (
                | Clause
                | { to: Address; data: string; value: bigint }
            )[] = clauses.map((clause) => {
                if (
                    clause.contractAddress &&
                    clause.functionAbi &&
                    clause.functionData
                ) {
                    // ClauseBuilder.callFunction already returns a Clause instance
                    return ClauseBuilder.callFunction(
                        Address.of(clause.contractAddress),
                        [clause.functionAbi],
                        clause.functionAbi.name,
                        clause.functionData,
                        clause.value ?? 0n
                    );
                }
                return clause;
            });

            // TODO: Consider using TransactionBuilder for more flexible transaction construction

            // Use provided TransactionRequest or create a default one
            const finalTransactionRequest = transactionRequest
                ? new TransactionRequest({
                      ...transactionRequest,
                      clauses: transactionClauses as Clause[] // Override clauses with our contract calls
                  })
                : new TransactionRequest({
                      clauses: transactionClauses as Clause[],
                      gas: 21000n,
                      gasPriceCoef: 0n,
                      nonce: 0n,
                      blockRef: Hex.of('0x0000000000000000'),
                      chainTag: 0x27,
                      dependsOn: null,
                      expiration: 720
                  });

            // Sign the transaction
            const signedTransaction = signer.sign(finalTransactionRequest);

            // Encode the signed transaction to Hex
            const encodedTransaction = signedTransaction.encoded;

            // Send the transaction using ThorClient transactions module
            const transactionId: Hex =
                await (this.thorClient.transactions as { sendRawTransaction: (encoded: Hex) => Promise<Hex> }).sendRawTransaction(
                    encodedTransaction
                );

            return transactionId;
        } catch (error) {
            throw new IllegalArgumentError(
                'ContractsModule.executeMultipleClausesTransaction',
                'Failed to execute multiple clauses transaction',
                {
                    error:
                        error instanceof Error
                            ? error.message
                            : 'Unknown error',
                    clausesCount: clauses.length,
                    signer: signer
                }
            );
        }
    }

    /**
     * Gets contract information from the blockchain.
     * @param address - The contract address.
     * @param revision - Optional revision to query at a specific block.
     * @returns Contract information.
     */
    public async getContractInfo(
        address: AddressLike,
        revision?: Revision
    ): Promise<{
        address: string;
        bytecode?: string;
        abi?: Abi;
        code?: string;
        isContract?: boolean;
    }> {
        const addr = Address.of(address);

        try {
            // Get account details and bytecode using ThorClient accounts module
            const accountDetails: AccountDetail = await (this.thorClient.accounts as { getAccount: (address: AddressLike, revision?: Revision) => Promise<AccountDetail> }).getAccount(
                addr,
                revision
            );
            const bytecode: HexUInt = await (this.thorClient.accounts as { getBytecode: (address: AddressLike, revision?: Revision) => Promise<HexUInt> }).getBytecode(
                addr,
                revision
            );

            // Check if it's a contract by looking at bytecode
            const isContract =
                bytecode.toString() !== '0x' && bytecode.toString() !== '0x0';

            return {
                address: addr.toString(),
                code: bytecode.toString(),
                bytecode: bytecode.toString(),
                isContract
            };
        } catch (error) {
            throw new IllegalArgumentError(
                'ContractsModule.getContractInfo',
                'Failed to get contract information',
                {
                    address: addr.toString(),
                    error:
                        error instanceof Error ? error.message : 'Unknown error'
                }
            );
        }
    }

    /**
     * Checks if an address is a contract.
     * @param address - The address to check.
     * @returns True if the address is a contract, false otherwise.
     */
    public async isContract(address: AddressLike): Promise<boolean> {
        const addr = Address.of(address);
        try {
            const info = await this.getContractInfo(addr);
            return info.isContract ?? false;
        } catch (error) {
            return false;
        }
    }

    /**
     * Gets the contract bytecode.
     * @param address - The contract address.
     * @param revision - Optional revision to query at a specific block.
     * @returns The contract bytecode.
     */
    public async getContractBytecode(
        address: AddressLike,
        revision?: Revision
    ): Promise<string> {
        const addr = Address.of(address);
        try {
            // Use ThorClient accounts module to get bytecode
            const bytecode: HexUInt = await (this.thorClient.accounts as { getBytecode: (address: AddressLike, revision?: Revision) => Promise<HexUInt> }).getBytecode(
                addr,
                revision
            );
            return bytecode.toString();
        } catch (error) {
            throw new IllegalArgumentError(
                'ContractsModule.getContractBytecode',
                'Failed to get contract bytecode',
                {
                    address: addr.toString(),
                    error:
                        error instanceof Error ? error.message : 'Unknown error'
                }
            );
        }
    }

    /**
     * Gets contract events from a specific block range.
     * @param address - The contract address.
     * @param fromBlock - Starting block number.
     * @param toBlock - Ending block number.
     * @returns Array of contract events.
     */
    public async getContractEvents(
        address: AddressLike,
        fromBlock?: number,
        toBlock?: number
    ): Promise<
        {
            address: string;
            topics: string[];
            data: string;
            blockNumber: number;
            transactionHash: string;
        }[]
    > {
        const addr = Address.of(address);
        try {
            // Create the filter for the contract events
            const range: FilterRange | null =
                fromBlock !== undefined && toBlock !== undefined
                    ? { unit: 'block', from: fromBlock, to: toBlock }
                    : null;

            const criteria: EventCriteria = {
                address: Address.of(address)
            };
            const filter = EventLogFilter.of(range, null, [criteria], null);

            // Use thorest to get raw event logs directly
            const query = QuerySmartContractEvents.of(filter);
            const resp = await query.askTo(this.httpClient);

            // Transform the response to match the expected format
            return resp.response.map((log: EventLogResponse) => ({
                address: log.address.toString(),
                topics: log.topics.map((topic) => topic.toString()),
                data: log.data.toString(),
                blockNumber: log.meta.blockNumber,
                transactionHash: log.meta.txID.toString()
            }));
        } catch (error) {
            throw new IllegalArgumentError(
                'ContractsModule.getContractEvents',
                'Failed to get contract events',
                {
                    address: addr.toString(),
                    fromBlock,
                    toBlock,
                    error:
                        error instanceof Error ? error.message : 'Unknown error'
                }
            );
        }
    }

    /**
     * Waits for a transaction to be confirmed on the blockchain and returns its receipt.
     * This method polls the blockchain until the transaction receipt is available or times out.
     *
     * @param transactionId - The transaction ID (hash) to wait for.
     * @param options - Optional polling configuration (interval, timeout).
     * @returns Promise that resolves to the transaction receipt or null if not found.
     * @throws {IllegalArgumentError} If the intervalMs or timeoutMs are invalid.
     * @throws {TimeoutError} If the transaction receipt is not found within the timeout period.
     */
    public async waitForTransaction(
        transactionId: Hex,
        options?: WaitForTransactionReceiptOptions
    ): Promise<TransactionReceipt | null> {
        const receipt: TransactionReceipt | null = await (this.thorClient.transactions as { waitForTransactionReceipt: (transactionId: Hex, options?: WaitForTransactionReceiptOptions) => Promise<TransactionReceipt | null> }).waitForTransactionReceipt(
            transactionId,
            options
        );
        return receipt;
    }
}

export { ContractsModule };<|MERGE_RESOLUTION|>--- conflicted
+++ resolved
@@ -280,59 +280,6 @@
                 const clauseResult = simulationResults[0];
 
                 if (clauseResult.reverted) {
-<<<<<<< HEAD
-                    // Try to decode the revert reason
-                    let decodedRevertReason: string | undefined;
-                    try {
-                        const revertData = clauseResult.data
-                            ? Hex.of(clauseResult.data.toString())
-                            : Hex.of('0x');
-                        decodedRevertReason = decodeRevertReason(revertData);
-                    } catch {
-                        // If decoding fails, decodedRevertReason remains undefined
-                        decodedRevertReason = undefined;
-                    }
-
-                    const vmError = clauseResult.vmError || '';
-
-                    // If we can't decode a revert reason, this might indicate a function
-                    // that doesn't exist in the contract or a generic revert
-                    // In this case, throw an exception to match v2 behavior
-                    // This is more aggressive but matches v2 where encodeData() fails
-                    const hasNoRevertMessage =
-                        !decodedRevertReason || decodedRevertReason.trim() === '';
-
-                    // Check if vmError is generic (common indicators of function not existing)
-                    const vmErrorLower = vmError.toLowerCase();
-                    const isGenericError =
-                        !vmError ||
-                        vmError === 'execution reverted' ||
-                        vmError === 'revert' ||
-                        vmErrorLower.includes('execution reverted') ||
-                        vmErrorLower.includes('revert');
-
-                    // If no decoded revert message and generic error, throw exception
-                    // This matches v2 behavior where encodeData() fails for non-existent functions
-                    if (hasNoRevertMessage && isGenericError) {
-                        throw new ContractCallError(
-                            'ContractsModule.executeCall',
-                            'Contract call reverted without a specific error message. This may indicate the function does not exist in the contract.',
-                            {
-                                functionName: resolvedFunctionAbi.name,
-                                contractAddress: contractAddress.toString(),
-                                vmError: vmError || 'execution reverted'
-                            }
-                        );
-                    }
-
-                    // If we have a decoded revert reason or a specific vmError, return error object
-                    // This is a legitimate contract execution error (revert)
-                    return {
-                        success: false,
-                        result: {
-                            errorMessage:
-                                decodedRevertReason || vmError || 'Contract call reverted'
-=======
                     // Try to decode the revert reason from the data
                     let errorMessage: string;
                     if (clauseResult.data && clauseResult.data.toString() !== '0x') {
@@ -351,7 +298,6 @@
                         success: false,
                         result: {
                             errorMessage
->>>>>>> 8763a593
                         }
                     };
                 }
