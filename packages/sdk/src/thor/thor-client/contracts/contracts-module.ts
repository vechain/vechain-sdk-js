--- conflicted
+++ resolved
@@ -735,13 +735,9 @@
                     ? { unit: 'block', from: fromBlock, to: toBlock }
                     : null;
 
-<<<<<<< HEAD
             const criteria: EventCriteria = {
                 address: Address.of(address)
             };
-=======
-            const criteria = EventCriteria.of(addr);
->>>>>>> 4e939bf0
             const filter = EventLogFilter.of(range, null, [criteria], null);
 
             // Use thorest to get raw event logs directly
