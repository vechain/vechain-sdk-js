--- conflicted
+++ resolved
@@ -465,11 +465,7 @@
 
             // Use provided TransactionRequest or create a default one
             const finalTransactionRequest = transactionRequest
-<<<<<<< HEAD
                 ? TransactionRequest.of({
-=======
-                ? new TransactionRequest({
->>>>>>> d4e061f5
                       blockRef: transactionRequest.blockRef,
                       chainTag: transactionRequest.chainTag,
                       clauses: [clause], // Override clauses with our contract call
