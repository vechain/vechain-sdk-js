--- conflicted
+++ resolved
@@ -1,20 +1,16 @@
 /* eslint-disable */
 // TODO: Contracts module is pending rework - lint errors will be fixed during refactor
-import type { Abi, AbiParameter } from 'abitype';
-import { type Signer } from '@thor/signer';
+import { Contract } from './contract';
+import { Hex } from 'viem';
 import { HexUInt } from '@common/vcdm';
 import { IllegalArgumentError } from '@common/errors';
-<<<<<<< HEAD
-import { ClauseBuilder } from '@thor/thor-client/model/transactions/ClauseBuilder';
-=======
-import { ClauseBuilder } from '@thor/thor-client/transactions/ClauseBuilder';
-import { Clause } from '@thor/thor-client/model/transactions';
->>>>>>> 287d95fa
-import type { SimulateTransactionOptions } from '../types';
-import type { TransactionRequest } from '../../model/transactions/TransactionRequest';
-import type { ContractsModule } from '../contracts-module';
-import { Contract } from './contract';
-import { Hex } from 'viem';
+import { type Abi, AbiParameter } from 'abitype';
+import { type ContractsModule } from '../contracts-module';
+import { type Signer } from '@thor/signer';
+import { type SimulateTransactionOptions } from '../types';
+import { type TransactionRequest } from '../../model/transactions/TransactionRequest';
+import { Clause } from '@thor';
+import { ClauseBuilder } from '@thor/thor-client/transactions';
 
 // Proper function arguments type using VeChain SDK types
 type FunctionArgs = AbiParameter[];
