--- conflicted
+++ resolved
@@ -1,14 +1,8 @@
 export * from './Clause';
-<<<<<<< HEAD
-export * from './TransactionRequest';
-=======
-export * from './SignedTransactionRequest';
-export * from './SponsoredTransactionRequest';
 export * from './TransactionRequest';
 export * from './TransactionMeta';
 export * from './Transaction';
 export * from './GetTransactionOptions';
 export * from './RawTransaction';
 export * from './ClauseSimulationResult';
-export * from './SimulateTransactionOptions';
->>>>>>> bf3183f2
+export * from './SimulateTransactionOptions';