import { type Clause } from './Clause';
import { type Hex } from '@common/vcdm';
// Forward reference to avoid circular dependency with TransactionRequest
// TransactionRequest is only mentioned in JSDoc comments, not used in code
import { TransactionRequestRLPCodec } from '@thor/thor-client/rlp';
<<<<<<< HEAD

/**
 * Common parameters shared by all transaction types:
 * - TransactionRequest - A transaction request to **Thor** blockchain system.
 * - Transaction - A transaction read from the blockchain.
 */
interface BaseTransactionParams {
    /**
     * The last byte of the genesis block ID.
     */
    chainTag: number;

    /**
     * The first 8 bytes of the referenced block ID.
     */
    blockRef: Hex;

    /**
     * The expiration of the transaction, represented as the number of blocks after the blockRef
     */
    expiration: number;

    /**
     * An array of clauses that are executed by the transaction.
     */
    clauses: Clause[];

    /**
     * The max amount of gas that can be used by the transaction.
     */
    gas: bigint;

    /**
     * The coefficient used to calculate the final gas price of the transaction.
     * Used for legacy transactions (pre-EIP-1559).
     * Mutually exclusive with maxFeePerGas and maxPriorityFeePerGas.
     */
    gasPriceCoef?: bigint;

    /**
     * The maximum fee per gas the sender is willing to pay (EIP-1559 dynamic fees).
     * Used for dynamic fee transactions.
     * Mutually exclusive with gasPriceCoef.
     */
    maxFeePerGas?: bigint;

    /**
     * The maximum priority fee per gas the sender is willing to pay (EIP-1559 dynamic fees).
     * This is the tip paid to validators for transaction inclusion priority.
     * Used for dynamic fee transactions.
     * Mutually exclusive with gasPriceCoef.
     */
    maxPriorityFeePerGas?: bigint;

    /**
     * The transaction ID that this transaction depends on.
     */
    dependsOn: Hex | null;

    /**
     * The transaction nonce - a 64-bit unsigned integer.
     */
    nonce: bigint;
}
=======
import { type TransactionBody } from './TransactionBody';
>>>>>>> aa3ae0cd

/**
 * Abstract base class for all transaction types in the VeChain Thor blockchain.
 * Contains common fields and validation logic shared by both transaction requests
 * and transactions read from the blockchain.
 */
abstract class BaseTransaction implements TransactionBody {
    /**
     * The last byte of the genesis block ID.
     */
    public readonly chainTag: number;

    /**
     * The first 8 bytes of the referenced block ID.
     */
    public readonly blockRef: Hex;

    /**
     * The expiration of the transaction, represented as the number of blocks after the blockRef
     */
    public readonly expiration: number;

    /**
     * An array of clauses that are executed by the transaction.
     */
    public readonly clauses: Clause[];

    /**
     * The max amount of gas that can be used by the transaction.
     */
    public readonly gas: bigint;

    /**
     * The coefficient used to calculate the final gas price of the transaction.
     * null for dynamic fee transactions.
     */
    public readonly gasPriceCoef?: bigint;

    /**
     * The maximum fee per gas the sender is willing to pay (EIP-1559 dynamic fees).
     * null for legacy transactions.
     */
    public readonly maxFeePerGas?: bigint;

    /**
     * The maximum priority fee per gas the sender is willing to pay (EIP-1559 dynamic fees).
     * null for legacy transactions.
     */
    public readonly maxPriorityFeePerGas?: bigint;

    /**
     * The transaction ID that this transaction depends on.
     */
    public readonly dependsOn: Hex | null;

    /**
     * The transaction nonce - a 64-bit unsigned integer stored as bigint.
     */
    public readonly nonce: bigint;

    /**
     * The reserved field for the transaction.
     */
    public readonly reserved?: {
        features?: number;
        unused?: Uint8Array[];
    };

    /**
     * Protected constructor to initialize common transaction fields.
     * Only accessible by subclasses.
     * @param {BaseTransactionParams} params - Common transaction parameters
     */
    protected constructor(params: TransactionBody) {
        this.chainTag = params.chainTag;
        this.blockRef = params.blockRef;
        this.expiration = params.expiration;
        this.clauses = params.clauses;
        this.gas = params.gas;
        this.gasPriceCoef = params.gasPriceCoef;
        this.maxFeePerGas = params.maxFeePerGas;
        this.maxPriorityFeePerGas = params.maxPriorityFeePerGas;
        this.dependsOn = params.dependsOn;
        this.nonce = params.nonce;
        this.reserved = params.reserved;
    }

    /**
     * Determines if this is a dynamic fee transaction (EIP-1559).
     * A transaction is considered dynamic if it has:
     * - maxFeePerGas > 0
     * - maxPriorityFeePerGas >= 0
     * - gasPriceCoef is null
     *
     * @return {boolean} `true` if this is a dynamic fee transaction, `false` otherwise.
     */
    public get isDynamicFee(): boolean {
        return (
            this.maxFeePerGas !== undefined &&
            this.maxFeePerGas > 0n &&
            this.maxPriorityFeePerGas !== undefined &&
            this.maxPriorityFeePerGas >= 0n &&
            this.gasPriceCoef === undefined
        );
    }

    /**
     * Determines if this is a legacy transaction (pre-EIP-1559).
     * A transaction is considered legacy if it has:
     * - gasPriceCoef >= 0
     * - maxFeePerGas is null
     * - maxPriorityFeePerGas is null
     *
     * @return {boolean} `true` if this is a legacy transaction, `false` otherwise.
     */
    public get isLegacy(): boolean {
        return (
            this.maxFeePerGas === undefined &&
            this.maxPriorityFeePerGas === undefined &&
            this.gasPriceCoef !== undefined &&
            this.gasPriceCoef >= 0n
        );
    }

    /**
     * Decodes an encoded transaction request into a TransactionRequest object.
     *
     * @param {Uint8Array} encoded - The encoded transaction request as a Uint8Array.
     * @return {TransactionRequest} The decoded transaction request.
     * @throws {InvalidEncodingError} If the encoded data does not match the expected format.
     */
    public static decode(
        encoded: Hex
    ): ReturnType<typeof TransactionRequestRLPCodec.decode> {
        return TransactionRequestRLPCodec.decode(encoded.bytes);
    }
}

export { BaseTransaction, type TransactionBody };<|MERGE_RESOLUTION|>--- conflicted
+++ resolved
@@ -3,7 +3,6 @@
 // Forward reference to avoid circular dependency with TransactionRequest
 // TransactionRequest is only mentioned in JSDoc comments, not used in code
 import { TransactionRequestRLPCodec } from '@thor/thor-client/rlp';
-<<<<<<< HEAD
 
 /**
  * Common parameters shared by all transaction types:
@@ -68,9 +67,6 @@
      */
     nonce: bigint;
 }
-=======
-import { type TransactionBody } from './TransactionBody';
->>>>>>> aa3ae0cd
 
 /**
  * Abstract base class for all transaction types in the VeChain Thor blockchain.
