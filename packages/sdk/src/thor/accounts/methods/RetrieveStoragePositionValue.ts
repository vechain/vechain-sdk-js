--- conflicted
+++ resolved
@@ -1,10 +1,6 @@
 import { type HttpQuery, type HttpClient, type HttpPath } from '@http';
 import { type Revision, type Address, type Hex } from '@vcdm';
-<<<<<<< HEAD
-import { GetStorageResponse } from '../response/GetStorageResponse';
-=======
 import { GetStorageResponse } from '@thor/accounts/response/GetStorageResponse';
->>>>>>> be89650a
 import { ThorError, type ThorRequest, type ThorResponse } from '@thor';
 import { type GetStorageResponseJSON } from '@thor/json';
 
