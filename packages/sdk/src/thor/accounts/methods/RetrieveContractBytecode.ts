--- conflicted
+++ resolved
@@ -1,11 +1,7 @@
 import { type HttpQuery, type HttpClient, type HttpPath } from '@http';
 import type { Address, Revision } from '@vcdm';
 import { type ContractBytecodeJSON } from '@thor/json';
-<<<<<<< HEAD
-import { ContractBytecode } from '../response/ContractBytecode';
-=======
 import { ContractBytecode } from '@thor/accounts/response/ContractBytecode';
->>>>>>> be89650a
 import { ThorError, type ThorRequest, type ThorResponse } from '@thor';
 
 /**
