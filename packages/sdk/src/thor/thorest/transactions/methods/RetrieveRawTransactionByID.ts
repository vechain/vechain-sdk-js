--- conflicted
+++ resolved
@@ -61,15 +61,9 @@
         ThorResponse<RetrieveRawTransactionByID, GetRawTxResponse | null>
     > {
         const fqp = `${FQP}askTo(httpClient: HttpClient): Promise<ThorResponse<RetrieveRawTransactionByID, GetRawTxResponse|null>>`;
-<<<<<<< HEAD
-        const response = await httpClient.get(this.path, this.query);
-        if (response.ok) {
-            const json = await response.json();
-=======
         try {
             const response = await httpClient.get(this.path, this.query);
             const json = (await response.json()) as GetRawTxResponseJSON | null;
->>>>>>> 08623fbf
             try {
                 return {
                     request: this,
