--- conflicted
+++ resolved
@@ -60,15 +60,9 @@
         ThorResponse<RetrieveTransactionReceipt, GetTxReceiptResponse | null>
     > {
         const fqp = `${FQP}askTo(httpClient: HttpClient): Promise<ThorResponse<RetrieveTransactionReceipt, GetTxReceiptResponse|null>>`;
-<<<<<<< HEAD
-        const response = await httpClient.get(this.path, this.query);
-        if (response.ok) {
-            const json = await response.json();
-=======
         try {
             const response = await httpClient.get(this.path, this.query);
             let raw: string | undefined;
->>>>>>> 08623fbf
             try {
                 raw = await response.text();
                 const json = JSON.parse(raw) as GetTxReceiptResponseJSON | null;
