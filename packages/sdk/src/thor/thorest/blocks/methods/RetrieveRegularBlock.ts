import {
    RegularBlockResponse,
    ThorError,
    type ThorRequest,
    type ThorResponse
} from '@thor/thorest';
import { type HttpClient, type HttpPath } from '@common/http';
import { handleHttpError } from '@thor/thorest/utils';
import { type Revision } from '@common/vcdm';

/**
 * Full-Qualified Path
 */
const FQP =
    'packages/sdk/src/thor/thorest/blocks/methods/RetrieveRegularBlock.ts!';

/**
 * [Retrieve a regular block](http://localhost:8669/doc/stoplight-ui/#/paths/blocks-revision/get)
 *
 * Retrieve information about a block identified by its revision.
 * If the provided revision is not found, the response will be `null`.
 */
class RetrieveRegularBlock
    implements ThorRequest<RetrieveRegularBlock, RegularBlockResponse | null>
{
    /**
     * Represents the HTTP path for this specific API endpoint.
     */
    protected readonly path: HttpPath;

    /**
     * Constructs an instance of the class with the specified HTTP path.
     *
     * @param {HttpPath} path - The HTTP path to initialize the instance with.
     */
    protected constructor(path: HttpPath) {
        this.path = path;
    }

    /**
     * Asynchronously fetches and processes a block response using the provided HTTP client.
     *
     * @param {HttpClient} httpClient - An HTTP client used to perform the request.
     * @return {Promise<ThorResponse<RetrieveRegularBlock, RegularBlockResponse | null>>}
     * Returns a promise that resolves to a ThorResponse containing the requested block.
     * @throws ThorError if the response is invalid or the request fails.
     */
    async askTo(
        httpClient: HttpClient
    ): Promise<
        ThorResponse<RetrieveRegularBlock, RegularBlockResponse | null>
    > {
        const fqp = `${FQP}askTo(httpClient: HttpClient): Promise<ThorResponse<RetrieveRegularBlock, RegularBlockResponse | null>>`;
<<<<<<< HEAD
        const response = await httpClient.get(this.path, {
            query: '?raw=false'
        });
        if (response.ok) {
            const json = await response.json();
=======
        try {
            const response = await httpClient.get(this.path, {
                query: '?raw=false'
            });
            const json =
                (await response.json()) as RegularBlockResponseJSON | null;
>>>>>>> 08623fbf
            try {
                return {
                    request: this,
                    response:
                        json === null ? null : new RegularBlockResponse(json)
                };
            } catch (error) {
                throw new ThorError(
                    fqp,
                    error instanceof Error ? error.message : 'Bad response.',
                    {
                        url: response.url,
                        body: json
                    },
                    error instanceof Error ? error : undefined,
                    response.status
                );
            }
        } catch (error) {
            throw handleHttpError(fqp, error);
        }
    }

    /**
     * Creates an instance of RetrieveRegularBlock using the provided revision.
     *
     * @param {Revision} revision - The revision object used to generate the block's path.
     * @return {RetrieveRegularBlock} A new instance of RetrieveRegularBlock with the specified path.
     */
    static of(revision: Revision): RetrieveRegularBlock {
        return new RetrieveRegularBlock({ path: `/blocks/${revision}` });
    }
}

export { RetrieveRegularBlock };<|MERGE_RESOLUTION|>--- conflicted
+++ resolved
@@ -51,20 +51,12 @@
         ThorResponse<RetrieveRegularBlock, RegularBlockResponse | null>
     > {
         const fqp = `${FQP}askTo(httpClient: HttpClient): Promise<ThorResponse<RetrieveRegularBlock, RegularBlockResponse | null>>`;
-<<<<<<< HEAD
-        const response = await httpClient.get(this.path, {
-            query: '?raw=false'
-        });
-        if (response.ok) {
-            const json = await response.json();
-=======
         try {
             const response = await httpClient.get(this.path, {
                 query: '?raw=false'
             });
             const json =
                 (await response.json()) as RegularBlockResponseJSON | null;
->>>>>>> 08623fbf
             try {
                 return {
                     request: this,
