/* eslint-disable */
// TODO: Contracts module is pending rework - lint errors will be fixed during refactor
import {
    type Abi,
<<<<<<< HEAD
=======
    type AbiParameter,
    encodeFunctionData,
>>>>>>> f998f9b6
    decodeFunctionResult,
    encodeFunctionData,
    toEventSelector
} from 'viem';
import { type Address, Hex } from '@common/vcdm';
import { type PublicClient, type WalletClient } from '@viem/clients';
import { type SubscriptionEventResponse } from '@thor/thorest/subscriptions/response';
import { type ExecuteCodesResponse } from '@thor/thorest/accounts/response';
import { type DecodedEventLog } from '@/thor/thor-client/model/logs/DecodedEventLog';
// Import the new adapter layer
import {
    getContract as getContractAdapter,
    type Contract as AdapterContract
} from './ContractAdapter';
import {
    Clause,
    type ClauseSimulationResult,
    type SimulateTransactionOptions
} from '@thor/thor-client';

// Type alias for hex-convertible values

// Type alias for function arguments
type FunctionArgs = AbiParameter[];

/**
 * Configuration for creating a contract instance
 */
export interface ContractConfig<TAbi extends Abi> {
    /** The contract address */
    address: Address;
    /** The contract ABI */
    abi: TAbi;
    /** PublicClient instance for blockchain interaction (optional if walletClient provided) */
    publicClient?: PublicClient;
    /** WalletClient instance for transaction signing (optional) */
    walletClient?: WalletClient;
}

/**
 * Write function parameters for contract methods
 */
export interface WriteContractParameters {
    /** Function arguments */
    args?: FunctionArgs;
    /** Value to send with the transaction (in wei) */
    value?: bigint;
    /** Gas limit for the transaction */
    gas?: bigint;
    /** Gas price coefficient for the transaction (VeChain specific) */
    gasPriceCoef?: bigint;
    /** Maximum fee per gas (EIP-1559 dynamic fees) */
    maxFeePerGas?: bigint;
    /** Maximum priority fee per gas (EIP-1559 dynamic fees) */
    maxPriorityFeePerGas?: bigint;
}

/**
 * A contract instance with read, write, simulate, estimateGas, and event interfaces
 * Compatible with viem's getContract return type
 */
export interface Contract<TAbi extends Abi> {
    /** Contract address */
    address: Address;
    /** Contract ABI */
    abi: TAbi;
    /** Read-only contract methods (view/pure) - available when publicClient provided */
    read: Record<string, (...args: FunctionArgs) => Promise<unknown>>;
    /** State-changing contract methods - available when walletClient provided */
    write: Record<
        string,
        (params?: WriteContractParameters) => Promise<string>
    >;
    /** Simulate contract method calls - available when publicClient provided */
    simulate: Record<
        string,
        (params?: {
            args?: FunctionArgs;
            value?: bigint;
            options?: SimulateTransactionOptions;
        }) => Promise<ClauseSimulationResult[]>
    >;
    /** Estimate gas for contract method calls - available when publicClient provided */
    estimateGas: Record<
        string,
        (
            caller: Address,
            params?: { args?: FunctionArgs; value?: bigint }
        ) => Promise<bigint>
    >;
    /** Contract event interfaces - available when publicClient provided */
    events: Record<
        string,
        {
            /** Watch for contract events */
            watch: (params: {
                onLogs: (logs: SubscriptionEventResponse[]) => void;
                onError?: (error: Error) => void;
                args?: FunctionArgs;
                fromBlock?: string | number;
            }) => () => void;
            /** Get historical event logs */
            getLogs: (options?: {
                args?: FunctionArgs;
                fromBlock?: bigint;
                toBlock?: bigint;
            }) => Promise<DecodedEventLog[]>;
            /** Create event filter */
            createEventFilter: (options?: {
                args?: FunctionArgs;
                fromBlock?: bigint;
                toBlock?: bigint;
            }) => unknown; // EventFilter type
        }
    >;
}

function getContract<const TAbi extends Abi>({
    address,
    abi,
    publicClient,
    walletClient
}: ContractConfig<TAbi>): Contract<TAbi> {
    // Validate that at least one client is provided
    if (publicClient == null && walletClient == null) {
        throw new Error(
            'At least one of publicClient or walletClient must be provided'
        );
    }

    // Initialize properties
    const readMethods: Record<
        string,
        (...args: FunctionArgs) => Promise<unknown>
    > = {};
    const writeMethods: Record<
        string,
        (params?: WriteContractParameters) => Promise<string>
    > = {};
    const simulateMethods: Record<
        string,
        (params?: {
            args?: FunctionArgs;
            value?: bigint;
        }) => Promise<ClauseSimulationResult[]>
    > = {};
    const estimateGasMethods: Record<
        string,
        (
            caller: Address,
            params?: { args?: FunctionArgs; value?: bigint }
        ) => Promise<bigint>
    > = {};
    const eventMethods: Record<
        string,
        {
            watch: (params: {
                onLogs: (logs: SubscriptionEventResponse[]) => void;
                onError?: (error: Error) => void;
                args?: FunctionArgs;
                fromBlock?: string | number;
            }) => () => void;
            getLogs: (options?: {
                args?: FunctionArgs;
                fromBlock?: bigint;
                toBlock?: bigint;
            }) => Promise<DecodedEventLog[]>;
            createEventFilter: (options?: {
                args?: FunctionArgs;
                fromBlock?: bigint;
                toBlock?: bigint;
            }) => unknown; // EventFilter type
        }
    > = {};

    // Initialize contract object
    const contract: Contract<TAbi> = {
        address,
        abi,
        read: readMethods,
        write: writeMethods,
        simulate: simulateMethods,
        estimateGas: estimateGasMethods,
        events: eventMethods
    };

    // Process each ABI item to build the contract interface
    for (const abiItem of abi) {
        // Handle functions
        if (abiItem.type === 'function') {
            const functionName = abiItem.name;

            // Read methods (view/pure) - only available with publicClient
            if (
                (abiItem.stateMutability === 'view' ||
                    abiItem.stateMutability === 'pure') &&
                publicClient != null
            ) {
                contract.read[functionName] = async (...args: FunctionArgs) => {
                    // Encode function call data
                    const data = encodeFunctionData({
                        abi: abi as Abi,
                        functionName,
                        args: args ?? []
                    });

                    // Prepare call request
                    const clause: Clause = new Clause(
                        address,
                        0n,
                        Hex.of(data)
                    );

                    // Call the contract
                    const response = await publicClient.call(clause);

                    const result = response.data;

                    // Decode the result
                    if (abiItem.outputs != null && abiItem.outputs.length > 0) {
                        return decodeFunctionResult({
                            abi: abi as Abi,
                            functionName,
                            // Convert to the expected `0x${string}` type
                            data: result as unknown as `0x${string}`
                        });
                    }

                    return undefined;
                };
            }

            // Write methods - available with walletClient for state-changing functions
            if (
                (abiItem.stateMutability === 'nonpayable' ||
                    abiItem.stateMutability === 'payable') &&
                walletClient != null
            ) {
                contract.write[functionName] = async ({
                    args = [],
                    value = 0n,
                    gas,
                    gasPriceCoef
                } = {}) => {
                    // Encode function call data
                    const data = encodeFunctionData({
                        abi: abi as Abi,
                        functionName,
                        args: args ?? []
                    });

                    // Prepare transaction clause
                    const clause: Clause = new Clause(
                        address,
                        value,
                        Hex.of(data)
                    );

                    // Send the transaction
                    const txId = await walletClient.sendTransaction({
                        clauses: [clause],
                        gas: gas ? Number(gas) : undefined,
                        gasPriceCoef: gasPriceCoef
                            ? Number(gasPriceCoef)
                            : undefined
                    } as any);

                    return txId.toString();
                };
            }

            // Simulate methods - available with publicClient for all functions
            if (publicClient != null) {
                contract.simulate[functionName] = async ({
                    args = [],
                    value = 0n
                } = {}) => {
                    // Encode function call data
                    const data = encodeFunctionData({
                        abi: abi as Abi,
                        functionName,
                        args
                    });
                    const clause: Clause = new Clause(
                        address,
                        value,
                        Hex.of(data)
                    );

                    // Simulate the contract call
                    return await publicClient.simulateCalls([clause]);
                };

                // EstimateGas methods - available with publicClient for all functions
                contract.estimateGas[functionName] = async (
                    caller: Address,
                    { args = [], value = 0n } = {}
                ) => {
                    // Encode function call data
                    const data = encodeFunctionData({
                        abi: abi as Abi,
                        functionName,
                        args
                    });
                    const clause: Clause = new Clause(
                        address,
                        value,
                        Hex.of(data)
                    );

                    // Estimate gas for the contract call
                    const response = await publicClient.estimateGas(
                        [clause],
                        caller
                    );
                    return response.totalGas;
                };
            }
        }
        // Handle events - only available with publicClient
        else if (abiItem.type === 'event' && publicClient != null) {
            const eventName = abiItem.name;
            // Get event signature using viem's getEventSelector
            const eventSignature = toEventSelector(abiItem);

            contract.events[eventName] = {
                // Watch for contract events
                watch: ({ onLogs, onError, args = [], fromBlock }) => {
                    // Process indexed arguments if provided
                    const indexedInputs = abiItem.inputs.filter(
                        (input) => input.indexed
                    );
                    const indexedArgs: Hex[] = [];

                    // Convert args to Hex format for viem compatibility
                    if (
                        args != null &&
                        args.length > 0 &&
                        indexedInputs.length > 0
                    ) {
                        for (let i = 0; i < indexedInputs.length; i++) {
                            if (i < args.length && args[i] !== undefined) {
                                indexedArgs.push(
                                    Hex.of(
                                        args[i] as unknown as
                                            | bigint
                                            | number
                                            | string
                                            | Uint8Array
                                    )
                                );
                            } else {
                                // Use 0x0 for missing arguments
                                indexedArgs.push(Hex.of('0'));
                            }
                        }
                    }

                    // Call PublicClient's watchEvent with properly typed parameters
                    return publicClient.watchEvent({
                        address,
                        // Convert event signature to Hex
                        event: Hex.of(eventSignature),
                        args: indexedArgs,
                        // Convert fromBlock to Hex if provided
                        fromBlock:
                            fromBlock !== undefined
                                ? Hex.of(
                                      fromBlock as unknown as
                                          | bigint
                                          | number
                                          | string
                                          | Uint8Array
                                  )
                                : undefined,
                        onLogs,
                        onError
                    });
                },

                // Get historical event logs
                getLogs: async (options = {}) => {
                    const { args, fromBlock, toBlock } = options;
                    const filter = publicClient.createEventFilter({
                        address,
                        event: abiItem,
                        args: args as Hex[] | undefined,
                        fromBlock,
                        toBlock
                    });
                    return await publicClient.getLogs(filter);
                },

                // Create event filter - viem compatibility
                createEventFilter: (options = {}) => {
                    const { args, fromBlock, toBlock } = options;
                    const filter = publicClient.createEventFilter({
                        address,
                        event: abiItem,
                        args: args as Hex[] | undefined,
                        fromBlock,
                        toBlock
                    });
                    return filter;
                }
            };
        }
    }

    return contract;
}

// Export the main function and re-export adapter types for advanced usage
export { getContract };
export type { Contract as AdapterContract } from './ContractAdapter';<|MERGE_RESOLUTION|>--- conflicted
+++ resolved
@@ -2,13 +2,9 @@
 // TODO: Contracts module is pending rework - lint errors will be fixed during refactor
 import {
     type Abi,
-<<<<<<< HEAD
-=======
     type AbiParameter,
     encodeFunctionData,
->>>>>>> f998f9b6
     decodeFunctionResult,
-    encodeFunctionData,
     toEventSelector
 } from 'viem';
 import { type Address, Hex } from '@common/vcdm';
@@ -23,8 +19,8 @@
 } from './ContractAdapter';
 import {
     Clause,
-    type ClauseSimulationResult,
-    type SimulateTransactionOptions
+    type SimulateTransactionOptions,
+    type ClauseSimulationResult
 } from '@thor/thor-client';
 
 // Type alias for hex-convertible values
