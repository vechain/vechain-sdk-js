import {
    Address,
    Hex,
    Revision,
    RevisionLike,
<<<<<<< HEAD
    RevisionType,
    AddressLike
=======
    RevisionType
>>>>>>> 073cbd03
} from '@common/vcdm';
import { type HttpClient, FetchHttpClient } from '@common/http';
import {
    type BeatsSubscription,
    BlocksSubscription,
    EventsSubscription,
    NewTransactionSubscription,
    type SubscriptionEventResponse,
    type TransfersSubscription
} from '@thor/thorest';
import type { TXID } from '@thor/thorest/transactions';
import { MozillaWebSocketClient, type WebSocketListener } from '@thor/ws';
import type { ThorNetworks } from '@thor/utils/const';
import {
    BlockNotFoundError,
    TransactionNotFoundError,
    TransactionReceiptNotFoundError,
    InvalidAddressError,
    ChainNotFoundError,
    FilterTypeNotSupportedError,
    WebSocketRequestError,
    WaitForTransactionReceiptTimeoutError
} from 'viem';
import { log } from '@common/logging';
import { ThorClient } from '@thor/thor-client/ThorClient';
import { EventLogFilter } from '@thor/thor-client/model/logs/EventLogFilter';
import { type DecodedEventLog } from '@thor/thor-client/model/logs/DecodedEventLog';
import { FilterRange } from '@thor/thor-client/model/logs/FilterRange';
import { FilterRangeUnits } from '@thor/thor-client/model/logs/FilterRangeUnits';
import { FilterOptions } from '@thor/thor-client/model/logs/FilterOptions';
import { EventCriteria } from '@thor/thor-client/model/logs/EventCriteria';
import { type AbiEvent, toEventSelector } from 'viem';
import type { FeeHistory } from '@thor/thor-client/model/gas/FeeHistory';
import {
    type ClauseSimulationResult,
    type Clause,
    type SimulateTransactionOptions,
    type Transaction
} from '@thor/thor-client/model/transactions';
import type {
    TransactionReceipt,
    EstimateGasOptions,
    EstimateGasResult
} from '@thor/thor-client/model';
import {
    type Block,
    type ExpandedBlock,
    type RawBlock
} from '@thor/thor-client/model/blocks';
<<<<<<< HEAD

=======
>>>>>>> 073cbd03
import {
    TimeoutError as ThorTimeoutError,
    IllegalArgumentError
} from '@common/errors';

function normalizeAddressLike(address: AddressLike): Address {
    try {
        return Address.of(address);
    } catch {
        const addressString =
            address instanceof Address ? address.toString() : String(address);
        throw new InvalidAddressError({ address: addressString });
    }
}

function normalizeOptionalAddressLike(
    address?: AddressLike
): Address | undefined {
    if (address == null) {
        return undefined;
    }
    return normalizeAddressLike(address);
}

function normalizeAddressLikeInput(
    address?: AddressLike | AddressLike[]
): Address[] | undefined {
    if (address == null) {
        return undefined;
    }
    const list = Array.isArray(address) ? address : [address];
    return list.map((entry) => normalizeAddressLike(entry));
}

/**
 * Filter types for viem compatibility.
 */
type Filter = EventFilter | BlockFilter | PendingTransactionFilter;

/**
 * Event filter type for viem compatibility.
 */
interface EventFilter {
    /** Unique identifier for the filter */
    id: string;
    /** Type of filter */
    type: 'event';
    /** The filter to be used **/
    filter: EventLogFilter;
    /** The event abis to be used for decoding */
    eventAbis: AbiEvent[];
}

/**
 * Block filter type for viem compatibility.
 */
interface BlockFilter {
    /** Unique identifier for the filter */
    id: string;
    /** Type of filter */
    type: 'block';
    /** The last processed block number */
    lastBlockProcessed?: number;
    /** Subscription instance */
    subscription?: BlocksSubscription;
}

/**
 * Pending transaction filter type for viem compatibility.
 */
interface PendingTransactionFilter {
    /** Unique identifier for the filter */
    id: string;
    /** Type of filter */
    type: 'transaction';
    /** List of processed transaction IDs */
    processedTxIds: Set<string>;
    /** Subscription instance */
    subscription?: NewTransactionSubscription;
    txQueue?: string[];
}

interface PublicClientConfig {
    network: URL | ThorNetworks;
    transport?: HttpClient;
}

enum BlockReponseType {
    raw = 'raw', // vechain specific
    expanded = 'expanded', // vechain specific
    regular = 'regular' // vechain specific
}

/**
 * Creates a viem-compatible PublicClient for VeChain.
 *
 * @param {PublicClientConfig} config - Configuration object.
 * @param {URL | ThorNetworks} config.network - Network URL or ThorNetworks enum.
 * @param {HttpClient} config.transport - Custom HTTP transport (optional, defaults to FetchHttpClient).
 * @returns {PublicClient} A configured PublicClient instance.
 */
function createPublicClient({
    network,
    transport
}: PublicClientConfig): PublicClient {
    const transportLayer = transport ?? new FetchHttpClient(new URL(network));
    return new PublicClient(network, transportLayer);
}

class PublicClient {
    readonly network: URL | ThorNetworks;
    protected readonly httpClient: HttpClient;
    protected readonly thorClient: ThorClient;

    constructor(network: URL | ThorNetworks, transport: HttpClient) {
        this.network = network;
        this.httpClient = transport;
        this.thorClient = ThorClient.at(this.network.toString());
    }

    /**
     * Gets the balance of an address in wei.
     *
     * @param {AddressLike} address - The address to query.
     * @returns {Promise<bigint>} The balance in wei.
     * @throws {InvalidAddressError} If the address is invalid.
     */
    public async getBalance(address: AddressLike): Promise<bigint> {
        const normalizedAddress = normalizeAddressLike(address);
        try {
            const accountDetails =
                await this.thorClient.accounts.getAccount(normalizedAddress);
            if (accountDetails === null) {
                throw new InvalidAddressError({
                    address: normalizedAddress.toString()
                });
            }
            const { balance } = accountDetails;
            return balance;
        } catch (error) {
            // Log the error
            log.error({
                message: `Failed to get balance for address ${normalizedAddress.toString()}`,
                source: 'PublicClient.getBalance',
                context: {
                    error:
                        error instanceof Error ? error.message : String(error),
                    address: normalizedAddress.toString()
                }
            });
            throw error;
        }
    }

    /**
     * Gets a block by revision.
     *
     * @param {Revision} revision - The block revision to query (default: latest).
     * @param {BlockReponseType} type - Block response format: regular, expanded, or raw.
     * @returns {Promise<ExpandedBlock | RawBlock | Block | null>} The block or null if not found.
     * @throws {BlockNotFoundError} If the block doesn't exist.
     */
    public async getBlock(
        revisionType: RevisionLike = Revision.BEST, // vechain specific
        type: BlockReponseType = BlockReponseType.regular // vechain specific
    ): Promise<ExpandedBlock | RawBlock | Block | null> {
        const revision = Revision.of(revisionType);
        const blockNumber =
            revision.revisionType === RevisionType.BlockNumber
                ? BigInt(revision.toString())
                : undefined;

        try {
            if (type === BlockReponseType.expanded) {
                const data =
                    await this.thorClient.blocks.getBlockExpanded(revision);
                if (data === null) {
                    throw new BlockNotFoundError({ blockNumber });
                }
                return data;
            } else if (type === BlockReponseType.raw) {
                const data = await this.thorClient.blocks.getBlockRaw(revision);
                if (data === null) {
                    throw new BlockNotFoundError({ blockNumber });
                }
                return data;
            } else {
                const data = await this.thorClient.blocks.getBlock(revision);
                if (data === null) {
                    throw new BlockNotFoundError({ blockNumber });
                }
                return data;
            }
        } catch (error) {
            // Log the error
            log.error({
                message: `Failed to get block at revision ${revision.toString()}`,
                source: 'PublicClient.getBlock',
                context: {
                    error:
                        error instanceof Error ? error.message : String(error),
                    revision: revision.toString()
                }
            });
            throw error;
        }
    }

    /**
     * Gets the block number.
     *
     * @param {Revision} revision - The revision to query (default: latest).
     * @returns {Promise<number>} The block number.
     * @throws {BlockNotFoundError} If the block doesn't exist.
     */
    public async getBlockNumber(
        revision: Revision = Revision.BEST
    ): Promise<number> {
        const selectedBlock = await this.thorClient.blocks.getBlock(revision);

        if (selectedBlock?.number === undefined) {
            const notFoundRevision =
                revision.revisionType === RevisionType.BlockNumber
                    ? BigInt(revision.toString())
                    : undefined;
            throw new BlockNotFoundError({ blockNumber: notFoundRevision });
        }

        return selectedBlock.number;
    }

    /**
     * Gets the number of transactions in a block.
     *
     * @param {Revision} revision - The block revision to query (default: latest).
     * @returns {Promise<number>} The transaction count.
     * @throws {BlockNotFoundError} If the block doesn't exist.
     */
    public async getBlockTransactionCount(
        revision: Revision = Revision.BEST
    ): Promise<number> {
        const selectedBlock = await this.thorClient.blocks.getBlock(revision);

        if (selectedBlock === null) {
            const notFoundRevision =
                revision.revisionType === RevisionType.BlockNumber
                    ? BigInt(revision.toString())
                    : undefined;
            throw new BlockNotFoundError({ blockNumber: notFoundRevision });
        }

        return selectedBlock.transactions.length;
    }

    /**
     * Watches for new blocks starting from a specific position.
     *
     * @param {Hex} pos - The starting block position.
     * @returns {BlocksSubscription} The blocks subscription.
     */
    public watchBlocks(pos: Hex): BlocksSubscription {
        return BlocksSubscription.at(
            new MozillaWebSocketClient(`ws://${this.httpClient.baseURL.host}`)
        ).atPos(pos);
    }

    /**
     * Watches for new blocks from the latest block.
     *
     * @returns {BlocksSubscription} The blocks subscription.
     */
    public watchBlockNumber(): BlocksSubscription {
        return BlocksSubscription.at(
            new MozillaWebSocketClient(`ws://${this.httpClient.baseURL.host}`)
        );
    }

    /**
     * Simulates multiple transaction clauses without sending them.
     *
     * @param {Clause[]} clauses - The clauses to simulate.
     * @param {SimulateTransactionOptions} options - Simulation options.
     * @returns {Promise<ClauseSimulationResult[]>} The simulation results.
     */
    public async simulateCalls(
        clauses: Clause[],
        options?: SimulateTransactionOptions
    ): Promise<ClauseSimulationResult[]> {
        // this and call are the same because ETH doesn't support multi-call and they have explicit functions for this.
        // viem specific
        const results = await this.thorClient.transactions.simulateTransaction(
            clauses,
            options
        );
        return results;
    }

    /**
     * Simulates a single transaction clause without sending it.
     *
     * @param {Clause} clause - The clause to simulate.
     * @param {SimulateTransactionOptions} options - Simulation options.
     * @returns {Promise<ClauseSimulationResult>} The simulation result.
     */

    public async call(
        clause: Clause,
        options?: SimulateTransactionOptions
    ): Promise<ClauseSimulationResult> {
        try {
            const result =
                await this.thorClient.transactions.simulateTransaction(
                    [clause],
                    options
                );
            return result[0];
        } catch (error) {
            // Log the error
            log.error({
                message: 'Failed to simulate transaction call',
                source: 'PublicClient.call',
                context: {
                    error:
                        error instanceof Error ? error.message : String(error)
                }
            });
            throw error;
        }
    }

    /**
     * Gets the fee history for recent blocks.
     *
     * @param {number} blockCount - Number of recent blocks to query.
     * @returns {Promise<FeeHistory>} The fee history data.
     */
    public async getFeeHistory(blockCount: number): Promise<FeeHistory> {
        const gasModule = this.thorClient.gas;
        const gas = await gasModule.getFeeHistory(blockCount);
        return gas;
    }

    /**
     * Gets the current gas prices (base fee per gas).
     *
     * @returns {Promise<bigint[]>} Array of base fees per gas for recent blocks.
     */
    public async getGasPrice(): Promise<bigint[]> {
        // viem specific
        const lastBlock = await this.thorClient.gas.getFeeHistory(1);
        const lastBaseFeePerGas = lastBlock.baseFeePerGas;
        return lastBaseFeePerGas;
    }

    /**
     * Estimates the fee per gas for the next block.
     *
     * @returns {Promise<bigint>} The estimated base fee per gas.
     * @throws {BlockNotFoundError} If the latest block is not found.
     */
    public async estimateFeePerGas(): Promise<bigint> {
        const lastRevision = await this.thorClient.blocks.getBlock(
            Revision.BEST
        );

        if (lastRevision?.baseFeePerGas === undefined) {
            throw new BlockNotFoundError({ blockNumber: undefined });
        }

        const lastBaseFeePerGas: bigint = lastRevision.baseFeePerGas;
        return lastBaseFeePerGas;
    }

    /**
     * Estimates the gas required for transaction clauses.
     *
     * @param {Clause[]} clauses - The clauses to estimate gas for.
     * @param {AddressLike} caller - The address calling the transaction.
     * @param {EstimateGasOptions} options - Estimation options.
     * @returns {Promise<EstimateGasResult>} The gas estimation result.
     */
    public async estimateGas(
        clauses: Clause[],
        caller: AddressLike,
        options?: EstimateGasOptions
    ): Promise<EstimateGasResult> {
        const gasModule = this.thorClient.gas;
        const gas = await gasModule.estimateGas(
            clauses,
            normalizeAddressLike(caller),
            options
        );
        return gas;
    }

    /**
     * Suggests a priority fee for transaction inclusion.
     *
     * @returns {Promise<bigint>} The suggested priority fee.
     */
    public async suggestPriorityFeeRequest(): Promise<bigint> {
        // viem specific
        const gas =
            await this.thorClient.gas.getSuggestedMaxPriorityFeePerGas();
        return gas;
    }

    /**
     * Gets the chain ID from the genesis block.
     *
     * @returns {Promise<bigint>} The chain ID.
     * @throws {ChainNotFoundError} If the genesis block is not found.
     */
    public async getChainId(): Promise<bigint> {
        const data = await this.thorClient.blocks.getBlock(Revision.of(0));
        const res = data?.id;
        if (res == null) {
            throw new ChainNotFoundError();
        }
        return res.bi;
    }

    /**
     * Gets a transaction by its hash.
     *
     * @param {Hex} hash - The transaction hash.
     * @returns {Promise<Transaction>} The transaction.
     * @throws {TransactionNotFoundError} If the transaction doesn't exist.
     */
    public async getTransaction(hash: Hex): Promise<Transaction> {
        try {
            const data =
                await this.thorClient.transactions.getTransaction(hash);

            if (data === null) {
                throw new TransactionNotFoundError({
                    hash: hash.toString() as `0x${string}`
                });
            }

            return data;
        } catch (error) {
            log.error({
                message: `Failed to get transaction for hash ${hash.toString()}`,
                source: 'PublicClient.getTransaction',
                context: {
                    error:
                        error instanceof Error ? error.message : String(error),
                    hash: hash.toString()
                }
            });
            throw error;
        }
    }

    /**
     * Gets the bytecode of a contract.
     *
     * @param {AddressLike} address - The contract address.
     * @returns {Promise<Hex>} The contract bytecode.
     */
    public async getBytecode(address: AddressLike): Promise<Hex> {
        const normalizedAddress = normalizeAddressLike(address);
        try {
            const data =
                await this.thorClient.accounts.getBytecode(normalizedAddress);
            return data;
        } catch (error) {
            log.error({
                message: `Failed to get bytecode for address ${normalizedAddress.toString()}`,
                source: 'PublicClient.getBytecode',
                context: {
                    error:
                        error instanceof Error ? error.message : String(error),
                    address: normalizedAddress.toString()
                }
            });
            throw error;
        }
    }

    /**
     * Gets the code of a contract (alias for getBytecode).
     *
     * @param {AddressLike} address - The contract address.
     * @returns {Promise<Hex>} The contract code.
     */
    public async getCode(address: AddressLike): Promise<Hex> {
        return await this.getBytecode(address);
    }

    /**
     * Gets the storage value at a specific slot for a contract.
     *
     * @param {AddressLike} address - The contract address.
     * @param {Hex} slot - The storage slot.
     * @returns {Promise<Hex>} The storage value (32 bytes).
     */
    public async getStorageAt(address: AddressLike, slot: Hex): Promise<Hex> {
        const normalizedAddress = normalizeAddressLike(address);
        try {
            const data = await this.thorClient.accounts.getStorageAt(
                normalizedAddress,
                slot
            );
            // If no value exists, return 32 bytes of zeros (EVM default)
            return data ?? Hex.of(`0x${'00'.repeat(32)}`);
        } catch (error) {
            log.error({
                message: `Failed to get storage at ${slot.toString()} for address ${normalizedAddress.toString()}`,
                source: 'PublicClient.getStorageAt',
                context: {
                    error:
                        error instanceof Error ? error.message : String(error),
                    address: normalizedAddress.toString(),
                    slot: slot.toString()
                }
            });
            throw error;
        }
    }

    /**
     * Gets the transaction count for an address.
     *
     * **Important:** VeChain handles transaction nonces differently from Ethereum.
     *
     * In Ethereum, the transaction count represents the number of transactions sent from an address
     * and is used as a sequential nonce. In VeChain:
     * - Transaction nonces are user-defined 64-bit unsigned integers
     * - Nonces are primarily used for replay protection, not sequential ordering
     * - Accounts do not maintain a sequential transaction counter
     * - Users can choose any nonce value for their transactions
     *
     * Therefore, this method always returns 0 for VeChain addresses, as there is no
     * equivalent sequential transaction count concept.
     *
     * For transaction uniqueness and replay protection in VeChain, use the transaction's
     * `nonce` field when building transactions via {@link TransactionBuilder.withNonce}.
     *
     * @param {AddressLike} address - The address to get the transaction count for.
     * @returns {Promise<number>} Always returns 0 for VeChain addresses.
     * @throws {InvalidAddressError} If the address is invalid or account doesn't exist.
     *
     * @see {@link https://docs.vechain.org/core-concepts/transactions/transaction-model | VeChain Transaction Model}
     */
    public async getTransactionCount(address: AddressLike): Promise<number> {
        const normalizedAddress = normalizeAddressLike(address);
        try {
            // Validate that the address exists by fetching account details
            const accountDetails =
                await this.thorClient.accounts.getAccount(normalizedAddress);
            if (accountDetails === null) {
                throw new InvalidAddressError({
                    address: normalizedAddress.toString()
                });
            }
            // VeChain does not track sequential transaction counts per account.
            // Nonces in VeChain are user-defined values used for replay protection,
            // not sequential counters like in Ethereum.
            return 0;
        } catch (error) {
            // Log the error
            log.error({
                message: `Failed to get transaction count for address ${normalizedAddress.toString()}`,
                source: 'PublicClient.getTransactionCount',
                context: {
                    error:
                        error instanceof Error ? error.message : String(error),
                    address: normalizedAddress.toString()
                }
            });
            throw error;
        }
    }

    /**
     * Gets the nonce for an address.
     *
     * This is an alias for {@link getTransactionCount} to maintain viem compatibility.
     *
     * **Note:** In VeChain, nonces are user-defined and not sequential like Ethereum.
     * See {@link getTransactionCount} for more details on VeChain's nonce handling.
     *
     * @param {AddressLike} address - The address to get the nonce for.
     * @returns {Promise<number>} Always returns 0 for VeChain addresses.
     * @throws {InvalidAddressError} If the address is invalid or account doesn't exist.
     */
    public async getNonce(address: AddressLike): Promise<number> {
        return await this.getTransactionCount(address);
    }

    /**
     * Closes a subscription/filter.
     *
     * @param {BeatsSubscription | BlocksSubscription | EventsSubscription | NewTransactionSubscription | TransfersSubscription} subscription - The subscription to close.
     */
    public uninstallFilter(
        subscription:
            | BeatsSubscription
            | BlocksSubscription
            | EventsSubscription
            | NewTransactionSubscription
            | TransfersSubscription
    ): void {
        subscription.close();
    }

    /**
     * Watches for contract events matching the specified criteria.
     *
     * @param {object} params - Event watch parameters.
     * @param {Function} params.onLogs - Callback for new logs.
     * @param {Function} params.onError - Error callback (optional).
     * @param {AddressLike} params.address - Contract address filter (optional).
     * @param {Hex} params.event - Event signature (topic 0) (optional).
     * @param {Hex[]} params.args - Indexed parameters (topics 1-3) (optional).
     * @param {Hex} params.fromBlock - Starting block position (optional).
     * @returns {Function} Unsubscribe function.
     */
    public watchEvent(params: {
        onLogs: (logs: SubscriptionEventResponse[]) => void;
        onError?: (error: Error) => void;
        address?: AddressLike;
        event?: Hex; // t0 - event signature
        args?: Hex[]; // t1, t2, t3 - indexed parameters
        fromBlock?: Hex; // pos - starting block position
    }): () => void {
        const { onLogs, onError, address, event, args, fromBlock } = params;
        const normalizedAddress = normalizeOptionalAddressLike(address);

        // Create WebSocket client
        const webSocketClient = new MozillaWebSocketClient(
            `ws://${this.httpClient.baseURL.host}`
        );

        // Create subscription
        let subscription = EventsSubscription.at(webSocketClient);

        // Apply filters if provided
        if (normalizedAddress !== undefined) {
            subscription = subscription.withContractAddress(normalizedAddress);
        }

        if (fromBlock !== undefined) {
            subscription = subscription.atPos(fromBlock);
        }

        if (event !== undefined || (args !== undefined && args.length > 0)) {
            subscription = subscription.withFilters(
                event, // t0 - event signature
                args?.[0], // t1 - first indexed param
                args?.[1], // t2 - second indexed param
                args?.[2] // t3 - third indexed param
            );
        }

        // Create listener to map onMessage to onLogs
        const listener: WebSocketListener<SubscriptionEventResponse> = {
            onMessage: (event: MessageEvent<SubscriptionEventResponse>) => {
                if (event.data !== undefined) {
                    // Map onMessage to onLogs by wrapping the response in an array
                    // as viem's API expects an array of logs
                    onLogs([event.data]);
                }
            },
            onError: (event: Event) => {
                if (onError !== undefined && event instanceof Error) {
                    onError(event);
                } else if (onError !== undefined) {
                    log.error({
                        message: 'Unknown WebSocket error',
                        source: 'PublicClient.watchEvent',
                        context: {
                            error: event,
                            url: `ws://${this.httpClient.baseURL.host}`
                        }
                    });
                    onError(
                        new WebSocketRequestError({
                            url: `ws://${this.httpClient.baseURL.host}`,
                            cause: new Error('Unknown WebSocket error'),
                            details: 'WebSocket connection error occurred',
                            body: { error: event }
                        })
                    );
                }
            },
            onClose: () => {},
            onOpen: () => {}
        };

        // Add listener and open connection
        subscription.addListener(listener).open();

        // Return unsubscribe function
        return () => {
            this.uninstallFilter(subscription);
        };
    }

    /**
     * Gets historical event logs matching a filter.
     *
     * @param {EventFilter} eventFilter - The event filter.
     * @returns {Promise<DecodedEventLog[]>} The decoded event logs.
     */
    public async getLogs(eventFilter: EventFilter): Promise<DecodedEventLog[]> {
        try {
            return await this.thorClient.logs.filterEventLogs(
                eventFilter.filter,
                eventFilter.eventAbis
            );
        } catch (error) {
            // Log the error
            log.error({
                message: 'Failed to get logs',
                source: 'PublicClient.getLogs',
                context: {
                    error:
                        error instanceof Error ? error.message : String(error),
                    filterId: eventFilter.id
                }
            });
            throw error;
        }
    }

    /**
     * Creates a filter for querying event logs.
     *
     * @param {object} params - Filter parameters (optional).
     * @param {AddressLike | AddressLike[]} params.address - Contract address(es) (optional).
     * @param {AbiEvent} params.event - Event ABI definition (optional).
     * @param {Hex[]} params.args - Indexed event arguments (optional).
     * @param {bigint} params.fromBlock - Starting block (optional).
     * @param {bigint} params.toBlock - Ending block (optional).
     * @returns {EventFilter} The event filter.
     */
    public createEventFilter(params?: {
        address?: AddressLike | AddressLike[];
        event?: AbiEvent;
        args?: Hex[];
        fromBlock?: bigint;
        toBlock?: bigint;
    }): EventFilter {
        const { address, event, args, fromBlock, toBlock } = params ?? {};

        // Create a unique ID for this filter using timestamp to avoid Math.random security issues
        const filterId = `0x${(Date.now() % 0xffffffff)
            .toString(16)
            .padStart(8, '0')}`;

        // create the EventLogFilter
        const filterRange = new FilterRange(
            FilterRangeUnits.block,
            Number(fromBlock),
            Number(toBlock)
        );

        // create topics from args
        const topic0 =
            event != null ? Hex.of(toEventSelector(event)) : undefined;
        const topics: Array<Hex | undefined> = [
            topic0,
            args?.[0],
            args?.[1],
            args?.[2]
        ];

        // filterOptions is needed by Thor but not used by viem
        const filterOptions = new FilterOptions();
        // create an EventCriteria for each address
        const criteriaSet: EventCriteria[] = [];
        const normalizedAddresses = normalizeAddressLikeInput(address);
        if (normalizedAddresses) {
            normalizedAddresses.forEach((addr) => {
                const eventCriteria = new EventCriteria(addr, ...topics);
                criteriaSet.push(eventCriteria);
            });
        }
        // create the EventLogFilter
        const eventFilter = new EventLogFilter(
            filterRange,
            filterOptions,
            criteriaSet,
            null
        );
        // Create final event filter
        const filter: EventFilter = {
            id: filterId,
            type: 'event',
            filter: eventFilter,
            eventAbis: event != null ? [event] : []
        };

        return filter;
    }

    /**
     * Gets logs for a specific filter.
     *
     * @param {object} params - Parameters object.
     * @param {Filter} params.filter - The filter to query.
     * @returns {Promise<DecodedEventLog[]>} The decoded event logs.
     * @throws {FilterTypeNotSupportedError} If the filter type is not 'event'.
     */
    public async getFilterLogs(params: {
        filter: Filter;
    }): Promise<DecodedEventLog[]> {
        try {
            const { filter } = params;
            if (filter.type !== 'event') {
                throw new FilterTypeNotSupportedError(
                    (filter as { type: string }).type
                );
            }
            return await this.thorClient.logs.filterEventLogs(
                filter.filter,
                filter.eventAbis
            );
        } catch (error) {
            // Log the error
            log.error({
                message: 'Failed to get filter logs',
                source: 'PublicClient.getFilterLogs',
                context: {
                    error:
                        error instanceof Error ? error.message : String(error),
                    filter: params.filter
                }
            });
            throw error;
        }
    }

    /**
     * Creates a filter for watching new blocks.
     *
     * @returns {Promise<BlockFilter>} The block filter.
     */
    public async createBlockFilter(): Promise<BlockFilter> {
        // Create a unique ID for this filter using timestamp to avoid Math.random security issues
        const filterId = `0x${(Date.now() % 0xffffffff)
            .toString(16)
            .padStart(8, '0')}`;

        // Get the current block number to track which blocks have been seen
        const currentBlock = await this.getBlockNumber();

        // Create and return the filter
        const filter: BlockFilter = {
            id: filterId,
            type: 'block',
            lastBlockProcessed: currentBlock ?? 0
        };

        return filter;
    }

    /**
     * Creates a filter for watching pending transactions.
     *
     * @returns {PendingTransactionFilter} The pending transaction filter.
     */
    public createPendingTransactionFilter(): PendingTransactionFilter {
        // Create a unique ID for this filter using timestamp to avoid Math.random security issues
        const filterId = `0x${(Date.now() % 0xffffffff)
            .toString(16)
            .padStart(8, '0')}`;

        // Create and return the filter
        const filter: PendingTransactionFilter = {
            id: filterId,
            type: 'transaction',
            processedTxIds: new Set<string>()
        };

        return filter;
    }

    /**
     * Waits for a transaction to be mined and returns its receipt.
     *
     * @param {Hex} hex - The transaction hash.
     * @param {number} timeout - Timeout in milliseconds (optional).
     * @returns {Promise<TransactionReceipt | null>} The transaction receipt.
     * @throws {WaitForTransactionReceiptTimeoutError} If the wait times out.
     */
    public async waitForTransactionReceipt(
        hex: Hex,
        timeout?: number
    ): Promise<TransactionReceipt | null> {
        try {
            const transactionModule = this.thorClient.transactions;
            const receipt = await transactionModule.waitForTransactionReceipt(
                hex,
                {
                    timeoutMs: timeout
                }
            );
            return receipt;
        } catch (error) {
            // Convert thor-client TimeoutError to viem WaitForTransactionReceiptTimeoutError
            if (error instanceof ThorTimeoutError) {
                throw new WaitForTransactionReceiptTimeoutError({
                    hash: hex.toString() as `0x${string}`
                });
            }
            // Convert IllegalArgumentError
            if (error instanceof IllegalArgumentError) {
                log.error({
                    message: `Invalid arguments: ${error.message}`,
                    source: 'PublicClient.waitForTransactionReceipt',
                    context: {
                        error: error.message,
                        hash: hex.toString()
                    }
                });
                throw error;
            }
            // Log the error
            log.error({
                message: 'Failed to wait for transaction receipt',
                source: 'PublicClient.waitForTransactionReceipt',
                context: {
                    error:
                        error instanceof Error ? error.message : String(error),
                    hash: hex.toString()
                }
            });
            throw error;
        }
    }

    /**
     * Gets the receipt for a mined transaction.
     *
     * @param {Hex} hash - The transaction hash.
     * @returns {Promise<TransactionReceipt | null>} The transaction receipt.
     * @throws {TransactionReceiptNotFoundError} If the receipt doesn't exist.
     */
    public async getTransactionReceipt(
        hash: Hex
    ): Promise<TransactionReceipt | null> {
        try {
            const data =
                await this.thorClient.transactions.getTransactionReceipt(hash);
            if (data === null) {
                throw new TransactionReceiptNotFoundError({
                    hash: hash.toString() as `0x${string}`
                });
            }
            return data;
        } catch (error) {
            // Log the error
            log.error({
                message: `Failed to get transaction receipt for hash ${hash.toString()}`,
                source: 'PublicClient.getTransactionReceipt',
                context: {
                    error:
                        error instanceof Error ? error.message : String(error),
                    hash: hash.toString()
                }
            });
            throw error;
        }
    }

    /**
     * Gets new items for a filter since the last query.
     *
     * @param {object} params - Parameters object.
     * @param {Filter} params.filter - The filter to query.
     * @returns {Promise<Array<DecodedEventLog | string>>} New logs or block hashes.
     * @throws {FilterTypeNotSupportedError} If the filter type is unsupported.
     */
    public async getFilterChanges(params: {
        filter: Filter;
    }): Promise<Array<DecodedEventLog | string>> {
        const { filter } = params;

        // For event filters, we just delegate to getLogs
        if (filter.type === 'event') {
            return await this.getFilterLogs({ filter });
        }

        // For block filters, we get new blocks since the last processed block
        else if (filter.type === 'block') {
            const blockFilter = filter;
            const lastProcessed = blockFilter.lastBlockProcessed;

            // Get the current block number
            const currentBlock = await this.getBlockNumber();

            if (
                lastProcessed === undefined ||
                currentBlock === undefined ||
                lastProcessed >= currentBlock
            ) {
                return [];
            }

            // Get block hashes for all new blocks
            const blockHashes: string[] = [];

            // Get all blocks from lastProcessed+1 to currentBlock
            for (
                let blockNum = lastProcessed + 1;
                blockNum <= currentBlock;
                blockNum++
            ) {
                const block = await this.getBlock(Revision.of(blockNum));
                if (
                    block !== null &&
                    block !== undefined &&
                    'id' in block &&
                    block.id !== undefined
                ) {
                    blockHashes.push(String(block.id));
                }
            }

            // Update the last processed block
            blockFilter.lastBlockProcessed = currentBlock;

            return blockHashes;
        }
        // For pending transaction filters, we subscribe to new transactions if not already subscribed
        else if (filter.type === 'transaction') {
            const txFilter = filter as PendingTransactionFilter & {
                subscription?: NewTransactionSubscription;
                txQueue?: string[];
            };

            if (txFilter.subscription == null) {
                const webSocketClient = new MozillaWebSocketClient(
                    `ws://${this.httpClient.baseURL.host}`
                );

                const subscription =
                    NewTransactionSubscription.at(webSocketClient).open();

                txFilter.txQueue = [];

                const listener: WebSocketListener<TXID> = {
                    onMessage: (event: MessageEvent<TXID>) => {
                        const { data } = event;
                        // Extract the transaction hash from TXID
                        const txHash = data.id.toString();

                        if (txHash != null) {
                            txFilter.txQueue ??= [];
                            txFilter.txQueue.push(txHash);
                        }
                    },
                    onOpen: () => {},
                    onClose: () => {},
                    onError: () => {}
                };

                subscription.addListener(listener);
                txFilter.subscription = subscription;

                return [];
            }

            const txs = txFilter.txQueue ?? [];
            txFilter.txQueue = [];
            return txs;
        }

        throw new FilterTypeNotSupportedError(
            (filter as { type: string }).type
        );
    }
}

export {
    PublicClient,
    type PublicClientConfig,
    createPublicClient,
    BlockReponseType
};<|MERGE_RESOLUTION|>--- conflicted
+++ resolved
@@ -3,12 +3,8 @@
     Hex,
     Revision,
     RevisionLike,
-<<<<<<< HEAD
     RevisionType,
     AddressLike
-=======
-    RevisionType
->>>>>>> 073cbd03
 } from '@common/vcdm';
 import { type HttpClient, FetchHttpClient } from '@common/http';
 import {
@@ -58,10 +54,7 @@
     type ExpandedBlock,
     type RawBlock
 } from '@thor/thor-client/model/blocks';
-<<<<<<< HEAD
-
-=======
->>>>>>> 073cbd03
+
 import {
     TimeoutError as ThorTimeoutError,
     IllegalArgumentError
