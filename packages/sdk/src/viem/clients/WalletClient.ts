import { PublicClient } from '@viem';

class WalletClient extends PublicClient {}

<<<<<<< HEAD
export { WalletClient };
=======
/**
 * Creates a new instance of the WalletClient configured with the provided parameters.
 *
 * @param {Object} config - Configuration object for the WalletClient.
 * @param {string} config.network - The network endpoint or base URL for the wallet client.
 * @param {Object} [config.transport] - Optional transport layer instance for handling network requests.
 * @param {Object|null} [config.account] - Optional account object associated with the wallet client.
 * @return {WalletClient} A new instance of WalletClient configured with the specified network, transport, and account.
 *
 * @see https://viem.sh/docs/clients/wallet#wallet-client
 */
function createWalletClient({
    network,
    transport,
    account
}: WalletClientConfig): WalletClient {
    const transportLayer = transport ?? new FetchHttpClient(new URL(network));
    return new WalletClient(network, transportLayer, account ?? null);
}

/**
 * Represents a client for managing wallet operations, extending the capabilities
 * of a `PublicClient` to enable account-specific functionalities like signing
 * and sending transactions.
 *
 * @see https://viem.sh/docs/clients/wallet#wallet-client
 */
class WalletClient extends PublicClient {
    /**
     * Represents a user's account information or null if the account does not exist or is unavailable.
     */
    private readonly account: Account | null;

    /**
     * Constructs an instance of the class.
     *
     * @param {URL | ThorNetworks} network - The network to be used, either a URL or a ThorNetworks instance.
     * @param {HttpClient} transport - The HTTP client to handle network communications.
     * @param {Account | null} account - The account to associate with the instance, or null if no account is provided.
     */
    constructor(
        network: URL | ThorNetworks,
        transport: HttpClient,
        account: Account | null
    ) {
        super(network, transport);
        this.account = account;
    }

    /**
     * Returns a list of account addresses owned by the wallet or client.
     *
     * @see https://viem.sh/docs/actions/wallet/getAddresses
     */
    public getAddresses(): Address[] {
        return this.account != null ? [Address.of(this.account.address)] : [];
    }

    /**
     * Prepares a transaction request by constructing and returning a `TransactionRequest` object.
     *
     * @param {PrepareTransactionRequestRequest} request - The request object containing details necessary to prepare the transaction.
     * @return {TransactionRequest} The prepared transaction request object with all required properties set, ready for execution.
     * @throws {UnsupportedOperationError} Throws an error if the provided request object is invalid.
     *
     * @see https://viem.sh/docs/actions/wallet/prepareTransactionRequest
     */
    public prepareTransactionRequest(
        request: PrepareTransactionRequestRequest
    ): TransactionRequest {
        try {
            const clause = new Clause(
                request.to ?? null,
                request.value instanceof Hex
                    ? HexUInt.of(HexInt.of(request.value)).bi
                    : BigInt(request.value),
                request.data instanceof Hex ? HexUInt.of(request.data) : null,
                request.comment ?? null,
                request.abi instanceof Hex
                    ? HexUInt.of(HexInt.of(request.abi)).toString()
                    : null
            );
            return new TransactionRequest({
                blockRef: request.blockRef,
                chainTag: request.chainTag,
                clauses: [clause],
                dependsOn: request.dependsOn ?? null,
                expiration: request.expiration,
                gas: HexUInt.of(request.gas).bi,
                gasPriceCoef: BigInt(request.gasPriceCoef),
                nonce: request.nonce,
                isIntendedToBeSponsored:
                    request.isIntendedToBeSponsored ?? false
            });
        } catch (e) {
            throw new UnsupportedOperationError(
                `${FQP}WalletClient.prepareTransactionRequest(request: PrepareTransactionRequestRequest): TransactionRequest`,
                'invalid request',
                {
                    request
                }
            );
        }
    }

    /**
     * Signs the provided hash using the given account's signing method.
     *
     * This method adapts the [Viem](https://viem.sh/docs/actions/wallet/signTransaction)
     * Ethereum signing algorithm to the Thor signing algorithm.
     *
     * @param {Uint8Array} hash The hash to be signed.
     * @param {Account} account The account object used for signing the hash.
     * @return {Promise<Uint8Array>} A promise that resolves to the signed hash as a Uint8Array.
     * @throws {UnsupportedOperationError}
     *
     * @remarks Security auditable method, depends on
     * - {@link Account.sign}
     */
    private static async signHash(
        hash: Uint8Array,
        account: Account
    ): Promise<Uint8Array> {
        if (account.sign !== undefined) {
            const viemSignature = HexUInt.of(
                await account.sign({
                    hash: `0x${HexUInt.of(hash).digits}`
                })
            ).bytes;
            const r = nc_utils.bytesToNumberBE(viemSignature.slice(0, 32));
            const s = nc_utils.bytesToNumberBE(viemSignature.slice(32, 64));
            const v =
                nc_utils.bytesToNumberBE(viemSignature.slice(64, 65)) - 27n;
            return nc_utils.concatBytes(
                nc_utils.numberToBytesBE(r, 32),
                nc_utils.numberToBytesBE(s, 32),
                nc_utils.numberToVarBytesBE(v)
            );
        }
        throw new UnsupportedOperationError(
            `${FQP}WalletClient.sign(hash: Hex, signer: Account): Uint8Array`,
            'account cannot sign',
            {
                account: `${account.address}`
            }
        );
    }

    /**
     * Sends a raw transaction to the network through the provided HTTP client.
     *
     * @param {Hex} raw - The raw hexadecimal representation of the transaction to be sent.
     * @return {Promise<Hex>} A promise that resolves with the transaction ID in hexadecimal format.
     * @throws ThorError if the response is invalid or the request fails.
     *
     * @see https://viem.sh/docs/actions/wallet/sendRawTransaction
     */
    public async sendRawTransaction(raw: Hex): Promise<Hex> {
        return (await SendTransaction.of(raw.bytes).askTo(this.httpClient))
            .response.id;
    }

    /**
     * Sends a transaction request to the blockchain network.
     * The transaction request can either be
     * - a prepared transaction request to be signed and sent,
     * - a signed transaction request to be sponsored and sent.
     *
     * @param {PrepareTransactionRequestRequest | SignedTransactionRequest} request - The transaction request object.
     * This can either be a prepared transaction request to be signed or a signed transaction request to be sponsored.
     * @return {Promise<Hex>} A promise that resolves to the transaction hash (Hex) of the sent transaction.
     * @throws {ThorError} If the transaction fails to send or the response is invalid.
     * @throws {UnsupportedOperationError} If the account is not set.
     *
     * @see https://viem.sh/docs/actions/wallet/sendTransaction
     * @see signTransaction
     * @see sendRawTransaction
     */
    public async sendTransaction(
        request: PrepareTransactionRequestRequest | SignedTransactionRequest
    ): Promise<Hex> {
        const transactionRequest =
            request instanceof SignedTransactionRequest
                ? request
                : this.prepareTransactionRequest(request);
        const raw = await this.signTransaction(transactionRequest);
        return await this.sendRawTransaction(raw);
    }

    /**
     * Signs the given transaction request and returns the resulting hexadecimal representation.
     * The transaction request can either be
     * - an unsigned transaction request,
     * - an unsigned sponsored transaction request this wallet signs as origin/sender,
     * - a signed sponsored transaction request this wallet sisgns as gas-payer.sponsor.
     *
     * @param {TransactionRequest | SignedTransactionRequest} transactionRequest - The transaction request to be signed.
     * @return {Promise<Hex>} A promise that resolves to the signed transaction in hexadecimal format.
     * @throws {UnsupportedOperationError} If the account is not set.
     */
    public async signTransaction(
        transactionRequest: TransactionRequest | SignedTransactionRequest
    ): Promise<Hex> {
        if (this.account !== null) {
            if (transactionRequest instanceof SignedTransactionRequest) {
                return await WalletClient.sponsorTransactionRequest(
                    transactionRequest,
                    this.account
                );
            }
            return await WalletClient.signTransactionRequest(
                transactionRequest,
                this.account
            );
        }
        throw new UnsupportedOperationError(
            `${FQP}WalletClient.signTransaction(transactionRequest: TransactionRequest | SignedTransactionRequest): Hex`,
            'account is not set'
        );
    }

    /**
     * Signs a given transaction request with the provided account and returns the signed transaction in hexadecimal format.
     *
     * @param {TransactionRequest} transactionRequest - The transaction request object to be signed.
     * @param {Account} account - The account object containing the necessary credentials for signing.
     * @return {Promise<Hex>} A promise that resolves to the signed transaction encoded in hexadecimal format.
     */
    private static async signTransactionRequest(
        transactionRequest: TransactionRequest,
        account: Account
    ): Promise<Hex> {
        const originHash = Blake2b256.of(
            RLPCodecTransactionRequest.encode(transactionRequest)
        ).bytes;
        const originSignature = await WalletClient.signHash(
            originHash,
            account
        );
        const signedTransactionRequest = new SignedTransactionRequest({
            ...transactionRequest,
            origin: Address.of(account.address),
            originSignature,
            signature: originSignature
        });
        return HexUInt.of(
            RLPCodecTransactionRequest.encode(signedTransactionRequest)
        );
    }

    /**
     * Sponsors a transaction request and returns the resulting hex-encoded sponsored transaction.
     *
     * @param {SignedTransactionRequest} signedTransactionRequest - The signed transaction request to be sponsored.
     *        Must have the `isIntendedToBeSponsored` flag set to true.
     * @param {Account} account - The account object providing the gas payer's private key for signing the transaction.
     * @return {Promise<Hex>} A Promise that resolves to the hex-encoded representation of the sponsored transaction request.
     * @throws {IllegalArgumentError} If the transaction request is not intended to be sponsored.
     */
    private static async sponsorTransactionRequest(
        signedTransactionRequest: SignedTransactionRequest,
        account: Account
    ): Promise<Hex> {
        if (signedTransactionRequest.isIntendedToBeSponsored === true) {
            const originHash = Blake2b256.of(
                RLPCodecTransactionRequest.encode(
                    new TransactionRequest({
                        blockRef: signedTransactionRequest.blockRef,
                        chainTag: signedTransactionRequest.chainTag,
                        clauses: signedTransactionRequest.clauses,
                        dependsOn: signedTransactionRequest.dependsOn,
                        expiration: signedTransactionRequest.expiration,
                        gas: signedTransactionRequest.gas,
                        gasPriceCoef: signedTransactionRequest.gasPriceCoef,
                        nonce: signedTransactionRequest.nonce,
                        isIntendedToBeSponsored:
                            signedTransactionRequest.isIntendedToBeSponsored
                    })
                )
            );
            const gasPayerHash = Blake2b256.of(
                nc_utils.concatBytes(
                    originHash.bytes,
                    signedTransactionRequest.origin.bytes
                )
            );
            const gasPayerSignature = await WalletClient.signHash(
                gasPayerHash.bytes,
                account
            );
            const sponsoredTransactionRequest = new SponsoredTransactionRequest(
                {
                    blockRef: signedTransactionRequest.blockRef,
                    chainTag: signedTransactionRequest.chainTag,
                    clauses: signedTransactionRequest.clauses,
                    dependsOn: signedTransactionRequest.dependsOn,
                    expiration: signedTransactionRequest.expiration,
                    gas: signedTransactionRequest.gas,
                    gasPriceCoef: signedTransactionRequest.gasPriceCoef,
                    nonce: signedTransactionRequest.nonce,
                    isIntendedToBeSponsored: true,
                    origin: signedTransactionRequest.origin,
                    originSignature: signedTransactionRequest.originSignature,
                    gasPayer: Address.of(account.address),
                    gasPayerSignature,
                    signature: nc_utils.concatBytes(
                        signedTransactionRequest.originSignature,
                        gasPayerSignature
                    )
                }
            );
            return HexUInt.of(
                RLPCodecTransactionRequest.encode(sponsoredTransactionRequest)
            );
        }
        throw new IllegalArgumentError(
            `${FQP}WalletClient.signTransaction(signedTransactionRequest: SignedTransactionRequest): Hex`,
            'not intended to be sponsored'
        );
    }
}

interface PrepareTransactionRequestRequest {
    // Clause
    to?: Address;
    value: Hex | number;
    data?: Hex;
    comment?: string;
    abi?: Hex;
    // Transaction body
    blockRef: Hex;
    chainTag: number;
    dependsOn?: Hex;
    expiration: number;
    gas: Hex | number;
    gasPriceCoef: number;
    nonce: number;
    isIntendedToBeSponsored?: boolean;
}

interface WalletClientConfig extends PublicClientConfig {
    account?: Account;
}

export {
    createWalletClient,
    WalletClient,
    type PrepareTransactionRequestRequest,
    type WalletClientConfig
};
>>>>>>> bf3183f2
<|MERGE_RESOLUTION|>--- conflicted
+++ resolved
@@ -1,10 +1,24 @@
-import { PublicClient } from '@viem';
-
-class WalletClient extends PublicClient {}
-
-<<<<<<< HEAD
-export { WalletClient };
-=======
+import * as nc_utils from '@noble/curves/abstract/utils';
+import { type Account } from 'viem';
+import { SendTransaction, type ThorNetworks } from '@thor/thorest';
+import {
+    Clause,
+    TransactionRequest
+} from '@thor/thor-client/model/transactions';
+import { Address, Blake2b256, Hex, HexInt, HexUInt } from '@common/vcdm';
+import { FetchHttpClient, type HttpClient } from '@common/http';
+import {
+    IllegalArgumentError,
+    UnsupportedOperationError
+} from '@common/errors';
+import { PublicClient, type PublicClientConfig } from './PublicClient';
+import { RLPCodec } from '@thor';
+
+/**
+ * Fill-Qualified Path
+ */
+const FQP = 'packages/sdk/src/viem/clients/WalletClient.ts!';
+
 /**
  * Creates a new instance of the WalletClient configured with the provided parameters.
  *
@@ -95,9 +109,9 @@
                 expiration: request.expiration,
                 gas: HexUInt.of(request.gas).bi,
                 gasPriceCoef: BigInt(request.gasPriceCoef),
-                nonce: request.nonce,
-                isIntendedToBeSponsored:
-                    request.isIntendedToBeSponsored ?? false
+                nonce: request.nonce
+                // isIntendedToBeSponsored:
+                //     request.isIntendedToBeSponsored ?? false
             });
         } catch (e) {
             throw new UnsupportedOperationError(
@@ -173,7 +187,7 @@
      * - a prepared transaction request to be signed and sent,
      * - a signed transaction request to be sponsored and sent.
      *
-     * @param {PrepareTransactionRequestRequest | SignedTransactionRequest} request - The transaction request object.
+     * @param {PrepareTransactionRequestRequest | TransactionRequest} request - The transaction request object.
      * This can either be a prepared transaction request to be signed or a signed transaction request to be sponsored.
      * @return {Promise<Hex>} A promise that resolves to the transaction hash (Hex) of the sent transaction.
      * @throws {ThorError} If the transaction fails to send or the response is invalid.
@@ -184,10 +198,10 @@
      * @see sendRawTransaction
      */
     public async sendTransaction(
-        request: PrepareTransactionRequestRequest | SignedTransactionRequest
+        request: PrepareTransactionRequestRequest | TransactionRequest
     ): Promise<Hex> {
         const transactionRequest =
-            request instanceof SignedTransactionRequest
+            request instanceof TransactionRequest
                 ? request
                 : this.prepareTransactionRequest(request);
         const raw = await this.signTransaction(transactionRequest);
@@ -201,15 +215,15 @@
      * - an unsigned sponsored transaction request this wallet signs as origin/sender,
      * - a signed sponsored transaction request this wallet sisgns as gas-payer.sponsor.
      *
-     * @param {TransactionRequest | SignedTransactionRequest} transactionRequest - The transaction request to be signed.
+     * @param {TransactionRequest | TransactionRequest} transactionRequest - The transaction request to be signed.
      * @return {Promise<Hex>} A promise that resolves to the signed transaction in hexadecimal format.
      * @throws {UnsupportedOperationError} If the account is not set.
      */
     public async signTransaction(
-        transactionRequest: TransactionRequest | SignedTransactionRequest
+        transactionRequest: TransactionRequest
     ): Promise<Hex> {
         if (this.account !== null) {
-            if (transactionRequest instanceof SignedTransactionRequest) {
+            if (transactionRequest instanceof TransactionRequest) {
                 return await WalletClient.sponsorTransactionRequest(
                     transactionRequest,
                     this.account
@@ -238,39 +252,39 @@
         account: Account
     ): Promise<Hex> {
         const originHash = Blake2b256.of(
-            RLPCodecTransactionRequest.encode(transactionRequest)
+            RLPCodec.encode(transactionRequest)
         ).bytes;
         const originSignature = await WalletClient.signHash(
             originHash,
             account
         );
-        const signedTransactionRequest = new SignedTransactionRequest({
-            ...transactionRequest,
-            origin: Address.of(account.address),
+        const signedTransactionRequest = new TransactionRequest(
+            {
+                ...transactionRequest
+            },
             originSignature,
-            signature: originSignature
-        });
-        return HexUInt.of(
-            RLPCodecTransactionRequest.encode(signedTransactionRequest)
-        );
+            undefined,
+            originSignature
+        );
+        return HexUInt.of(RLPCodec.encode(signedTransactionRequest));
     }
 
     /**
      * Sponsors a transaction request and returns the resulting hex-encoded sponsored transaction.
      *
-     * @param {SignedTransactionRequest} signedTransactionRequest - The signed transaction request to be sponsored.
+     * @param {TransactionRequest} signedTransactionRequest - The signed transaction request to be sponsored.
      *        Must have the `isIntendedToBeSponsored` flag set to true.
      * @param {Account} account - The account object providing the gas payer's private key for signing the transaction.
      * @return {Promise<Hex>} A Promise that resolves to the hex-encoded representation of the sponsored transaction request.
      * @throws {IllegalArgumentError} If the transaction request is not intended to be sponsored.
      */
     private static async sponsorTransactionRequest(
-        signedTransactionRequest: SignedTransactionRequest,
+        signedTransactionRequest: TransactionRequest,
         account: Account
     ): Promise<Hex> {
-        if (signedTransactionRequest.isIntendedToBeSponsored === true) {
+        if (signedTransactionRequest.isIntendedToBeSponsored) {
             const originHash = Blake2b256.of(
-                RLPCodecTransactionRequest.encode(
+                RLPCodec.encode(
                     new TransactionRequest({
                         blockRef: signedTransactionRequest.blockRef,
                         chainTag: signedTransactionRequest.chainTag,
@@ -279,23 +293,21 @@
                         expiration: signedTransactionRequest.expiration,
                         gas: signedTransactionRequest.gas,
                         gasPriceCoef: signedTransactionRequest.gasPriceCoef,
-                        nonce: signedTransactionRequest.nonce,
-                        isIntendedToBeSponsored:
-                            signedTransactionRequest.isIntendedToBeSponsored
+                        nonce: signedTransactionRequest.nonce
                     })
                 )
             );
             const gasPayerHash = Blake2b256.of(
                 nc_utils.concatBytes(
-                    originHash.bytes,
-                    signedTransactionRequest.origin.bytes
+                    originHash.bytes //,
+                    // signedTransactionRequest.origin.bytes
                 )
             );
             const gasPayerSignature = await WalletClient.signHash(
                 gasPayerHash.bytes,
                 account
             );
-            const sponsoredTransactionRequest = new SponsoredTransactionRequest(
+            const sponsoredTransactionRequest = new TransactionRequest(
                 {
                     blockRef: signedTransactionRequest.blockRef,
                     chainTag: signedTransactionRequest.chainTag,
@@ -304,21 +316,16 @@
                     expiration: signedTransactionRequest.expiration,
                     gas: signedTransactionRequest.gas,
                     gasPriceCoef: signedTransactionRequest.gasPriceCoef,
-                    nonce: signedTransactionRequest.nonce,
-                    isIntendedToBeSponsored: true,
-                    origin: signedTransactionRequest.origin,
-                    originSignature: signedTransactionRequest.originSignature,
-                    gasPayer: Address.of(account.address),
-                    gasPayerSignature,
-                    signature: nc_utils.concatBytes(
-                        signedTransactionRequest.originSignature,
-                        gasPayerSignature
-                    )
-                }
-            );
-            return HexUInt.of(
-                RLPCodecTransactionRequest.encode(sponsoredTransactionRequest)
-            );
+                    nonce: signedTransactionRequest.nonce
+                },
+                signedTransactionRequest.originSignature,
+                gasPayerSignature,
+                nc_utils.concatBytes(
+                    signedTransactionRequest.originSignature,
+                    gasPayerSignature
+                )
+            );
+            return HexUInt.of(RLPCodec.encode(sponsoredTransactionRequest));
         }
         throw new IllegalArgumentError(
             `${FQP}WalletClient.signTransaction(signedTransactionRequest: SignedTransactionRequest): Hex`,
@@ -354,5 +361,4 @@
     WalletClient,
     type PrepareTransactionRequestRequest,
     type WalletClientConfig
-};
->>>>>>> bf3183f2
+};