import { type ExecuteCodesRequestJSON } from '@json';
import { MozillaWebSocketClient } from '@ws';
import {
<<<<<<< HEAD
    BlocksSubscription,
    type ExecuteCodesResponse,
    type ExpandedBlockResponse,
=======
    type Address,
    BlocksSubscription,
    type ExecuteCodesResponse,
    type ExpandedBlockResponse,
    EventsSubscription,
    FetchHttpClient,
>>>>>>> cac916cf
    type GetFeesHistoryResponse,
    type GetFeesPriorityResponse,
    InspectClauses,
    NewTransactionSubscription,
    QuerySmartContractEvents,
    type RawTx,
    type RegularBlockResponse,
    RetrieveAccountDetails,
    RetrieveExpandedBlock,
    RetrieveHistoricalFeeData,
    RetrieveRawBlock,
    RetrieveRegularBlock,
    SuggestPriorityFee,
<<<<<<< HEAD
    type ThorNetworks,
    toURL
} from '@thor';
import { FetchHttpClient } from '@http';
import { type Address, type Hex, Revision } from '@vcdm';
=======
    type SubscriptionEventResponse,
    type ThorNetworks,
    type TransfersSubscription,
    type EventLogResponse,
    type TXID,
    type BeatsSubscription
} from '@index';
import { type ExecuteCodesRequestJSON } from '@json';
import { type EventLogFilterRequestJSON } from '@thor/logs/json';
import { MozillaWebSocketClient, type WebSocketListener } from '@ws';
import {
    handleAddressFilter,
    handleEventArgs,
    prepareBlockRange
} from '@utils/filter-utils';

/**
 * Filter types for viem compatibility.
 */
type Filter = EventFilter | BlockFilter | PendingTransactionFilter;

interface PendingTransactionFilter {
    type: 'transaction';
    subscription?: NewTransactionSubscription;
    txQueue?: string[];
}

/**
 * Event filter type for viem compatibility.
 */
interface EventFilter {
    /** Unique identifier for the filter */
    id: string;
    /** Type of filter */
    type: 'event';
    /** The filter request to be used with QuerySmartContractEvents */
    request: EventLogFilterRequestJSON;
}

/**
 * Block filter type for viem compatibility.
 */
interface BlockFilter {
    /** Unique identifier for the filter */
    id: string;
    /** Type of filter */
    type: 'block';
    /** The last processed block number */
    lastBlockProcessed?: number;
    /** Subscription instance */
    subscription?: BlocksSubscription;
}

/**
 * Pending transaction filter type for viem compatibility.
 */
interface PendingTransactionFilter {
    /** Unique identifier for the filter */
    id: string;
    /** Type of filter */
    type: 'transaction';
    /** List of processed transaction IDs */
    processedTxIds: Set<string>;
    /** Subscription instance */
    subscription?: NewTransactionSubscription;
}
>>>>>>> cac916cf

interface PublicClientConfig {
    chain: ThorNetworks;
}

enum BlockReponseType {
    raw = 'raw', // vechain specific
    expanded = 'expanded', // vechain specific
    regular = 'regular' // vechain specific
}

// Revision type for viem
type BlockRevision = bigint | number | string | Uint8Array | Hex;

function createPublicClient(params: PublicClientConfig): PublicClient {
    return new PublicClient(params.chain);
}

class PublicClient {
<<<<<<< HEAD
    readonly thorNetwork: ThorNetworks;

    constructor(httpClient: ThorNetworks) {
        this.thorNetwork = httpClient; // viem specific
=======
    readonly thorNetworks: ThorNetworks;

    constructor(httpClient: ThorNetworks) {
        this.thorNetworks = httpClient; // viem specific
>>>>>>> cac916cf
    }

    public async getBalance(address: Address): Promise<bigint> {
        const accountDetails = await RetrieveAccountDetails.of(address).askTo(
<<<<<<< HEAD
            FetchHttpClient.at(toURL(this.thorNetwork), {
                onRequest: (req) => req,
                onResponse: (res) => res
            })
=======
            FetchHttpClient.at(new URL(this.thorNetworks))
>>>>>>> cac916cf
        );
        const balance = accountDetails.response.balance;
        return balance;
    }

    public async getBlock(
        revision: BlockRevision = 'best', // viem specific
        type: BlockReponseType = BlockReponseType.regular // vechain specific
    ): Promise<ExpandedBlockResponse | RawTx | RegularBlockResponse | null> {
        if (type === BlockReponseType.expanded) {
            const data = await RetrieveExpandedBlock.of(
                Revision.of(revision)
<<<<<<< HEAD
            ).askTo(
                FetchHttpClient.at(toURL(this.thorNetwork), {
                    onRequest: (req) => req,
                    onResponse: (res) => res
                })
            );
            return data.response;
        } else if (type === BlockReponseType.raw) {
            const data = await RetrieveRawBlock.of(Revision.of(revision)).askTo(
                FetchHttpClient.at(toURL(this.thorNetwork), {
                    onRequest: (req) => req,
                    onResponse: (res) => res
                })
=======
            ).askTo(FetchHttpClient.at(new URL(this.thorNetworks)));
            return data.response;
        } else if (type === BlockReponseType.raw) {
            const data = await RetrieveRawBlock.of(Revision.of(revision)).askTo(
                FetchHttpClient.at(new URL(this.thorNetworks))
>>>>>>> cac916cf
            );
            return data.response;
        } else {
            const data = await RetrieveRegularBlock.of(
                Revision.of(revision)
<<<<<<< HEAD
            ).askTo(
                FetchHttpClient.at(toURL(this.thorNetwork), {
                    onRequest: (req) => req,
                    onResponse: (res) => res
                })
            );
=======
            ).askTo(FetchHttpClient.at(new URL(this.thorNetworks)));
>>>>>>> cac916cf
            return data.response;
        }
    }

    public async getBlockNumber(
        revision: BlockRevision = 'best' // viem specific
    ): Promise<number | undefined> {
        const selectedBlock = await RetrieveRegularBlock.of(
            Revision.of(revision)
<<<<<<< HEAD
        ).askTo(
            FetchHttpClient.at(toURL(this.thorNetwork), {
                onRequest: (req) => req,
                onResponse: (res) => res
            })
        );
=======
        ).askTo(FetchHttpClient.at(new URL(this.thorNetworks)));
>>>>>>> cac916cf
        const blockNumber = selectedBlock?.response?.number;
        return blockNumber;
    }

    public async getBlockTransactionCount(
        revision: BlockRevision = 'best' // viem specific
    ): Promise<number | undefined> {
        const selectedBlock = await RetrieveRegularBlock.of(
            Revision.of(revision)
<<<<<<< HEAD
        ).askTo(
            FetchHttpClient.at(toURL(this.thorNetwork), {
                onRequest: (req) => req,
                onResponse: (res) => res
            })
        );
=======
        ).askTo(FetchHttpClient.at(new URL(this.thorNetworks)));
>>>>>>> cac916cf
        const trxCount = selectedBlock?.response?.transactions.length;

        return trxCount;
    }

    public watchBlocks(pos: Hex): BlocksSubscription {
        return BlocksSubscription.at(
            new MozillaWebSocketClient(
<<<<<<< HEAD
                `ws://${
                    FetchHttpClient.at(toURL(this.thorNetwork), {
                        onRequest: (req) => req,
                        onResponse: (res) => res
                    }).baseURL
                }`
=======
                `ws://${FetchHttpClient.at(new URL(this.thorNetworks)).baseURL}`
>>>>>>> cac916cf
            )
        ).atPos(pos);
    }

    public watchBlockNumber(): BlocksSubscription {
        return BlocksSubscription.at(
            new MozillaWebSocketClient(
<<<<<<< HEAD
                `ws://${
                    FetchHttpClient.at(toURL(this.thorNetwork), {
                        onRequest: (req) => req,
                        onResponse: (res) => res
                    }).baseURL
                }`
=======
                `ws://${FetchHttpClient.at(new URL(this.thorNetworks)).baseURL}`
>>>>>>> cac916cf
            )
        );
    }

    public async simulateCalls(
        request: ExecuteCodesRequestJSON
    ): Promise<ExecuteCodesResponse> {
        // this and call are the same because ETH doesn't support multi-call and they have explicit functions for this.
        // viem specific
        const inspectClause = await InspectClauses.of(request).askTo(
<<<<<<< HEAD
            FetchHttpClient.at(toURL(this.thorNetwork), {
                onRequest: (req) => req,
                onResponse: (res) => res
            })
=======
            FetchHttpClient.at(new URL(this.thorNetworks))
>>>>>>> cac916cf
        );
        const clause = inspectClause.response;
        return clause;
    }

    // eslint-disable-next-line sonarjs/no-identical-functions
    public async call(
        request: ExecuteCodesRequestJSON
    ): Promise<ExecuteCodesResponse> {
        // viem specific
        const inspectClause = await InspectClauses.of(request).askTo(
<<<<<<< HEAD
            FetchHttpClient.at(toURL(this.thorNetwork), {
                onRequest: (req) => req,
                onResponse: (res) => res
            })
=======
            FetchHttpClient.at(new URL(this.thorNetworks))
>>>>>>> cac916cf
        );
        const clause = inspectClause.response;
        return clause;
    }

    public async getFeeHistory(
        blockCount: number
    ): Promise<GetFeesHistoryResponse> {
        // viem specific
        const data = await RetrieveHistoricalFeeData.of(blockCount).askTo(
<<<<<<< HEAD
            FetchHttpClient.at(toURL(this.thorNetwork), {
                onRequest: (req) => req,
                onResponse: (res) => res
            })
=======
            FetchHttpClient.at(new URL(this.thorNetworks))
>>>>>>> cac916cf
        );
        return data.response;
    }

    public async getGasPrice(): Promise<bigint[]> {
        // viem specific
        const lastBlock = await RetrieveHistoricalFeeData.of(1).askTo(
<<<<<<< HEAD
            FetchHttpClient.at(toURL(this.thorNetwork), {
                onRequest: (req) => req,
                onResponse: (res) => res
            })
=======
            FetchHttpClient.at(new URL(this.thorNetworks))
>>>>>>> cac916cf
        );
        const lastBaseFeePerGas = lastBlock.response.baseFeePerGas;
        return lastBaseFeePerGas;
    }

    public async estimateFeePerGas(): Promise<bigint | undefined> {
        // viem specific
        const lastRevision = await RetrieveRegularBlock.of(Revision.BEST).askTo(
<<<<<<< HEAD
            FetchHttpClient.at(toURL(this.thorNetwork), {
                onRequest: (req) => req,
                onResponse: (res) => res
            })
=======
            FetchHttpClient.at(new URL(this.thorNetworks))
>>>>>>> cac916cf
        );
        const lastBaseFeePerGas = lastRevision?.response?.baseFeePerGas;
        return lastBaseFeePerGas;
    }

    public async estimateGas(
        request: ExecuteCodesRequestJSON
    ): Promise<ExecuteCodesResponse> {
        // viem specific
        const inspectClause = await InspectClauses.of(request).askTo(
<<<<<<< HEAD
            FetchHttpClient.at(toURL(this.thorNetwork), {
                onRequest: (req) => req,
                onResponse: (res) => res
            })
=======
            FetchHttpClient.at(new URL(this.thorNetworks))
>>>>>>> cac916cf
        );
        const gasUsedArray = inspectClause.response;
        return gasUsedArray;
    }

    public async estimateMaxPriorityFeePerGas(): Promise<GetFeesPriorityResponse> {
        // viem specific
        const data = await SuggestPriorityFee.of().askTo(
<<<<<<< HEAD
            FetchHttpClient.at(toURL(this.thorNetwork), {
                onRequest: (req) => req,
                onResponse: (res) => res
            })
=======
            FetchHttpClient.at(new URL(this.thorNetworks))
>>>>>>> cac916cf
        );
        return data.response;
    }

    public async getChainId(): Promise<bigint> {
        const data = await RetrieveRegularBlock.of(Revision.of(0)).askTo(
            FetchHttpClient.at(new URL(this.thorNetworks))
        );
        const res = data?.response?.id;
        if (res == null) {
            throw new Error('Chain ID could not be retrieved');
        }
        return res.bi;
    }

    public uninstallFilter(
        subscription:
            | BeatsSubscription
            | BlocksSubscription
            | EventsSubscription
            | NewTransactionSubscription
            | TransfersSubscription
    ): void {
        subscription.close();
    }

    public watchEvent(params: {
        onLogs: (logs: SubscriptionEventResponse[]) => void;
        onError?: (error: Error) => void;
        address?: Address;
        event?: Hex; // t0 - event signature
        args?: Hex[]; // t1, t2, t3 - indexed parameters
        fromBlock?: Hex; // pos - starting block position
    }): () => void {
        const { onLogs, onError, address, event, args, fromBlock } = params;

        // Create WebSocket client
        const webSocketClient = new MozillaWebSocketClient(
            `ws://${FetchHttpClient.at(new URL(this.thorNetworks)).baseURL}`
        );

        // Create subscription
        let subscription = EventsSubscription.at(webSocketClient);

        // Apply filters if provided
        if (address !== undefined) {
            subscription = subscription.withContractAddress(address);
        }

        if (fromBlock !== undefined) {
            subscription = subscription.atPos(fromBlock);
        }

        if (event !== undefined || (args !== undefined && args.length > 0)) {
            subscription = subscription.withFilters(
                event, // t0 - event signature
                args?.[0], // t1 - first indexed param
                args?.[1], // t2 - second indexed param
                args?.[2] // t3 - third indexed param
            );
        }

        // Create listener to map onMessage to onLogs
        const listener: WebSocketListener<SubscriptionEventResponse> = {
            onMessage: (event: MessageEvent<SubscriptionEventResponse>) => {
                if (event.data !== undefined) {
                    // Map onMessage to onLogs by wrapping the response in an array
                    // as viem's API expects an array of logs
                    onLogs([event.data]);
                }
            },
            onError: (event: Event) => {
                if (onError !== undefined && event instanceof Error) {
                    onError(event);
                } else if (onError !== undefined) {
                    onError(new Error('Unknown WebSocket error'));
                }
            },
            onClose: () => {},
            onOpen: () => {}
        };

        // Add listener and open connection
        subscription.addListener(listener).open();

        // Return unsubscribe function
        return () => {
            this.uninstallFilter(subscription);
        };
    }

    public async getLogs(params: {
        address?: Address | Address[];
        topics?: Array<Hex | null>;
        fromBlock?: BlockRevision;
        toBlock?: BlockRevision;
    }): Promise<EventLogResponse[]> {
        const { address, topics, fromBlock, toBlock } = params;

        // Prepare filter criteria
        const criteria: Record<string, string> = {};

        // Handle address (single or array)
        const addressFilter = handleAddressFilter(address);
        if (addressFilter != null) {
            criteria.address = addressFilter;
        }

        // Handle topics (map to VeChain's topic0, topic1, etc.)
        if (topics !== undefined && topics.length > 0) {
            // Map topics to VeChain topic format (topic0, topic1, etc.)
            topics.forEach((topic, index) => {
                if (topic !== null) {
                    const topicKey = `topic${index}`;
                    criteria[topicKey] = String(topic);
                }
            });
        }

        const range = prepareBlockRange(fromBlock, toBlock);

        // Construct the filter request
        const request: EventLogFilterRequestJSON = {
            criteriaSet: [criteria]
        };

        // Add range if specified
        if (Object.keys(range).length > 0) {
            request.range = range;
        }

        // Query for logs
        const response = await QuerySmartContractEvents.of(request).askTo(
            FetchHttpClient.at(new URL(this.thorNetworks))
        );

        return response.response;
    }

    public createEventFilter(params?: {
        address?: Address | Address[];
        event?: Hex;
        args?: Hex[];
        fromBlock?: BlockRevision;
        toBlock?: BlockRevision;
    }): EventFilter {
        const { address, event, args, fromBlock, toBlock } = params ?? {};

        // Create a unique ID for this filter using timestamp to avoid Math.random security issues
        const filterId = `0x${(Date.now() % 0xffffffff).toString(16).padStart(8, '0')}`;

        // Prepare filter criteria
        const criteria: Record<string, string> = {};

        // Handle address (single or array)
        const addressFilter = handleAddressFilter(address);
        if (addressFilter != null) {
            criteria.address = addressFilter;
        }

        // Handle event signature (topic0)
        if (event !== undefined) {
            criteria.topic0 = String(event);
        }

        // Handle indexed parameters (topic1, topic2, topic3)
        const topicValues = handleEventArgs(args);
        Object.assign(criteria, topicValues);

        // Prepare range filter if fromBlock or toBlock is provided
        const range = prepareBlockRange(fromBlock, toBlock);

        // Construct the filter request
        const filterRequest: EventLogFilterRequestJSON = {
            criteriaSet: [criteria]
        };

        // Add range if specified
        if (Object.keys(range).length > 0) {
            filterRequest.range = range;
        }

        // Store the filter so it can be used later by getFilterLogs
        const filter: EventFilter = {
            id: filterId,
            type: 'event',
            request: filterRequest
        };

        return filter;
    }

    public async getFilterLogs(params: {
        filter: Filter;
    }): Promise<EventLogResponse[]> {
        const { filter } = params;

        if (filter.type !== 'event') {
            throw new Error('Invalid filter type. Expected "event" filter.');
        }

        // Use the stored filter request to query for logs
        const response = await QuerySmartContractEvents.of(
            filter.request
        ).askTo(FetchHttpClient.at(new URL(this.thorNetworks)));

        return response.response;
    }

    public async createBlockFilter(): Promise<BlockFilter> {
        // Create a unique ID for this filter using timestamp to avoid Math.random security issues
        const filterId = `0x${(Date.now() % 0xffffffff).toString(16).padStart(8, '0')}`;

        // Get the current block number to track which blocks have been seen
        const currentBlock = await this.getBlockNumber();

        // Create and return the filter
        const filter: BlockFilter = {
            id: filterId,
            type: 'block',
            lastBlockProcessed: currentBlock ?? 0
        };

        return filter;
    }

    public createPendingTransactionFilter(): PendingTransactionFilter {
        // Create a unique ID for this filter using timestamp to avoid Math.random security issues
        const filterId = `0x${(Date.now() % 0xffffffff).toString(16).padStart(8, '0')}`;

        // Create and return the filter
        const filter: PendingTransactionFilter = {
            id: filterId,
            type: 'transaction',
            processedTxIds: new Set<string>()
        };

        return filter;
    }

    public async getFilterChanges(params: {
        filter: Filter;
    }): Promise<Array<EventLogResponse | string>> {
        const { filter } = params;

        // For event filters, we just delegate to getLogs
        if (filter.type === 'event') {
            return await this.getFilterLogs({ filter });
        }

        // For block filters, we get new blocks since the last processed block
        else if (filter.type === 'block') {
            const blockFilter = filter;
            const lastProcessed = blockFilter.lastBlockProcessed;

            // Get the current block number
            const currentBlock = await this.getBlockNumber();

            if (
                lastProcessed === undefined ||
                currentBlock === undefined ||
                lastProcessed >= currentBlock
            ) {
                return [];
            }

            // Get block hashes for all new blocks
            const blockHashes: string[] = [];

            // Get all blocks from lastProcessed+1 to currentBlock
            for (
                let blockNum = lastProcessed + 1;
                blockNum <= currentBlock;
                blockNum++
            ) {
                const block = await this.getBlock(blockNum);
                if (
                    block !== null &&
                    block !== undefined &&
                    'id' in block &&
                    block.id !== undefined
                ) {
                    blockHashes.push(String(block.id));
                }
            }

            // Update the last processed block
            blockFilter.lastBlockProcessed = currentBlock;

            return blockHashes;
        }
        // For pending transaction filters, we subscribe to new transactions if not already subscribed
        else if (filter.type === 'transaction') {
            const txFilter = filter as PendingTransactionFilter & {
                subscription?: NewTransactionSubscription;
                txQueue?: string[];
            };

            if (txFilter.subscription == null) {
                const webSocketClient = new MozillaWebSocketClient(
                    `ws://${FetchHttpClient.at(new URL(this.thorNetworks)).baseURL}`
                );

                const subscription =
                    NewTransactionSubscription.at(webSocketClient).open();

                txFilter.txQueue = [];

                const listener: WebSocketListener<TXID> = {
                    onMessage: (event: MessageEvent<TXID>) => {
                        const data = event.data;
                        let txHash: string | undefined;

                        if (typeof data === 'string') {
                            txHash = data;
                        } else if (Buffer.isBuffer(data)) {
                            txHash = data.toString('hex'); // Convert Buffer to hex string
                        }

                        if (txHash != null) {
                            if (txFilter.txQueue == null) {
                                txFilter.txQueue = [];
                            }
                            txFilter.txQueue.push(txHash);
                        }
                    },
                    onOpen: () => {},
                    onClose: () => {},
                    onError: () => {}
                };

                subscription.addListener(listener);
                txFilter.subscription = subscription;

                return [];
            }

            const txs = txFilter.txQueue ?? [];
            txFilter.txQueue = [];
            return txs;
        }

        throw new Error(
            `Unknown filter type: ${(filter as { type: string }).type}`
        );
    }
}

export { PublicClient, createPublicClient };<|MERGE_RESOLUTION|>--- conflicted
+++ resolved
@@ -1,20 +1,13 @@
-import { type ExecuteCodesRequestJSON } from '@json';
-import { MozillaWebSocketClient } from '@ws';
 import {
-<<<<<<< HEAD
-    BlocksSubscription,
-    type ExecuteCodesResponse,
-    type ExpandedBlockResponse,
-=======
     type Address,
     BlocksSubscription,
     type ExecuteCodesResponse,
     type ExpandedBlockResponse,
     EventsSubscription,
     FetchHttpClient,
->>>>>>> cac916cf
     type GetFeesHistoryResponse,
     type GetFeesPriorityResponse,
+    type Hex,
     InspectClauses,
     NewTransactionSubscription,
     QuerySmartContractEvents,
@@ -25,14 +18,8 @@
     RetrieveHistoricalFeeData,
     RetrieveRawBlock,
     RetrieveRegularBlock,
+    Revision,
     SuggestPriorityFee,
-<<<<<<< HEAD
-    type ThorNetworks,
-    toURL
-} from '@thor';
-import { FetchHttpClient } from '@http';
-import { type Address, type Hex, Revision } from '@vcdm';
-=======
     type SubscriptionEventResponse,
     type ThorNetworks,
     type TransfersSubscription,
@@ -99,7 +86,6 @@
     /** Subscription instance */
     subscription?: NewTransactionSubscription;
 }
->>>>>>> cac916cf
 
 interface PublicClientConfig {
     chain: ThorNetworks;
@@ -119,29 +105,15 @@
 }
 
 class PublicClient {
-<<<<<<< HEAD
-    readonly thorNetwork: ThorNetworks;
-
-    constructor(httpClient: ThorNetworks) {
-        this.thorNetwork = httpClient; // viem specific
-=======
     readonly thorNetworks: ThorNetworks;
 
     constructor(httpClient: ThorNetworks) {
         this.thorNetworks = httpClient; // viem specific
->>>>>>> cac916cf
     }
 
     public async getBalance(address: Address): Promise<bigint> {
         const accountDetails = await RetrieveAccountDetails.of(address).askTo(
-<<<<<<< HEAD
-            FetchHttpClient.at(toURL(this.thorNetwork), {
-                onRequest: (req) => req,
-                onResponse: (res) => res
-            })
-=======
-            FetchHttpClient.at(new URL(this.thorNetworks))
->>>>>>> cac916cf
+            FetchHttpClient.at(new URL(this.thorNetworks))
         );
         const balance = accountDetails.response.balance;
         return balance;
@@ -154,42 +126,17 @@
         if (type === BlockReponseType.expanded) {
             const data = await RetrieveExpandedBlock.of(
                 Revision.of(revision)
-<<<<<<< HEAD
-            ).askTo(
-                FetchHttpClient.at(toURL(this.thorNetwork), {
-                    onRequest: (req) => req,
-                    onResponse: (res) => res
-                })
-            );
-            return data.response;
-        } else if (type === BlockReponseType.raw) {
-            const data = await RetrieveRawBlock.of(Revision.of(revision)).askTo(
-                FetchHttpClient.at(toURL(this.thorNetwork), {
-                    onRequest: (req) => req,
-                    onResponse: (res) => res
-                })
-=======
             ).askTo(FetchHttpClient.at(new URL(this.thorNetworks)));
             return data.response;
         } else if (type === BlockReponseType.raw) {
             const data = await RetrieveRawBlock.of(Revision.of(revision)).askTo(
                 FetchHttpClient.at(new URL(this.thorNetworks))
->>>>>>> cac916cf
             );
             return data.response;
         } else {
             const data = await RetrieveRegularBlock.of(
                 Revision.of(revision)
-<<<<<<< HEAD
-            ).askTo(
-                FetchHttpClient.at(toURL(this.thorNetwork), {
-                    onRequest: (req) => req,
-                    onResponse: (res) => res
-                })
-            );
-=======
             ).askTo(FetchHttpClient.at(new URL(this.thorNetworks)));
->>>>>>> cac916cf
             return data.response;
         }
     }
@@ -199,16 +146,7 @@
     ): Promise<number | undefined> {
         const selectedBlock = await RetrieveRegularBlock.of(
             Revision.of(revision)
-<<<<<<< HEAD
-        ).askTo(
-            FetchHttpClient.at(toURL(this.thorNetwork), {
-                onRequest: (req) => req,
-                onResponse: (res) => res
-            })
-        );
-=======
         ).askTo(FetchHttpClient.at(new URL(this.thorNetworks)));
->>>>>>> cac916cf
         const blockNumber = selectedBlock?.response?.number;
         return blockNumber;
     }
@@ -218,16 +156,7 @@
     ): Promise<number | undefined> {
         const selectedBlock = await RetrieveRegularBlock.of(
             Revision.of(revision)
-<<<<<<< HEAD
-        ).askTo(
-            FetchHttpClient.at(toURL(this.thorNetwork), {
-                onRequest: (req) => req,
-                onResponse: (res) => res
-            })
-        );
-=======
         ).askTo(FetchHttpClient.at(new URL(this.thorNetworks)));
->>>>>>> cac916cf
         const trxCount = selectedBlock?.response?.transactions.length;
 
         return trxCount;
@@ -236,16 +165,7 @@
     public watchBlocks(pos: Hex): BlocksSubscription {
         return BlocksSubscription.at(
             new MozillaWebSocketClient(
-<<<<<<< HEAD
-                `ws://${
-                    FetchHttpClient.at(toURL(this.thorNetwork), {
-                        onRequest: (req) => req,
-                        onResponse: (res) => res
-                    }).baseURL
-                }`
-=======
                 `ws://${FetchHttpClient.at(new URL(this.thorNetworks)).baseURL}`
->>>>>>> cac916cf
             )
         ).atPos(pos);
     }
@@ -253,16 +173,7 @@
     public watchBlockNumber(): BlocksSubscription {
         return BlocksSubscription.at(
             new MozillaWebSocketClient(
-<<<<<<< HEAD
-                `ws://${
-                    FetchHttpClient.at(toURL(this.thorNetwork), {
-                        onRequest: (req) => req,
-                        onResponse: (res) => res
-                    }).baseURL
-                }`
-=======
                 `ws://${FetchHttpClient.at(new URL(this.thorNetworks)).baseURL}`
->>>>>>> cac916cf
             )
         );
     }
@@ -273,14 +184,7 @@
         // this and call are the same because ETH doesn't support multi-call and they have explicit functions for this.
         // viem specific
         const inspectClause = await InspectClauses.of(request).askTo(
-<<<<<<< HEAD
-            FetchHttpClient.at(toURL(this.thorNetwork), {
-                onRequest: (req) => req,
-                onResponse: (res) => res
-            })
-=======
-            FetchHttpClient.at(new URL(this.thorNetworks))
->>>>>>> cac916cf
+            FetchHttpClient.at(new URL(this.thorNetworks))
         );
         const clause = inspectClause.response;
         return clause;
@@ -292,14 +196,7 @@
     ): Promise<ExecuteCodesResponse> {
         // viem specific
         const inspectClause = await InspectClauses.of(request).askTo(
-<<<<<<< HEAD
-            FetchHttpClient.at(toURL(this.thorNetwork), {
-                onRequest: (req) => req,
-                onResponse: (res) => res
-            })
-=======
-            FetchHttpClient.at(new URL(this.thorNetworks))
->>>>>>> cac916cf
+            FetchHttpClient.at(new URL(this.thorNetworks))
         );
         const clause = inspectClause.response;
         return clause;
@@ -310,14 +207,7 @@
     ): Promise<GetFeesHistoryResponse> {
         // viem specific
         const data = await RetrieveHistoricalFeeData.of(blockCount).askTo(
-<<<<<<< HEAD
-            FetchHttpClient.at(toURL(this.thorNetwork), {
-                onRequest: (req) => req,
-                onResponse: (res) => res
-            })
-=======
-            FetchHttpClient.at(new URL(this.thorNetworks))
->>>>>>> cac916cf
+            FetchHttpClient.at(new URL(this.thorNetworks))
         );
         return data.response;
     }
@@ -325,14 +215,7 @@
     public async getGasPrice(): Promise<bigint[]> {
         // viem specific
         const lastBlock = await RetrieveHistoricalFeeData.of(1).askTo(
-<<<<<<< HEAD
-            FetchHttpClient.at(toURL(this.thorNetwork), {
-                onRequest: (req) => req,
-                onResponse: (res) => res
-            })
-=======
-            FetchHttpClient.at(new URL(this.thorNetworks))
->>>>>>> cac916cf
+            FetchHttpClient.at(new URL(this.thorNetworks))
         );
         const lastBaseFeePerGas = lastBlock.response.baseFeePerGas;
         return lastBaseFeePerGas;
@@ -341,14 +224,7 @@
     public async estimateFeePerGas(): Promise<bigint | undefined> {
         // viem specific
         const lastRevision = await RetrieveRegularBlock.of(Revision.BEST).askTo(
-<<<<<<< HEAD
-            FetchHttpClient.at(toURL(this.thorNetwork), {
-                onRequest: (req) => req,
-                onResponse: (res) => res
-            })
-=======
-            FetchHttpClient.at(new URL(this.thorNetworks))
->>>>>>> cac916cf
+            FetchHttpClient.at(new URL(this.thorNetworks))
         );
         const lastBaseFeePerGas = lastRevision?.response?.baseFeePerGas;
         return lastBaseFeePerGas;
@@ -359,14 +235,7 @@
     ): Promise<ExecuteCodesResponse> {
         // viem specific
         const inspectClause = await InspectClauses.of(request).askTo(
-<<<<<<< HEAD
-            FetchHttpClient.at(toURL(this.thorNetwork), {
-                onRequest: (req) => req,
-                onResponse: (res) => res
-            })
-=======
-            FetchHttpClient.at(new URL(this.thorNetworks))
->>>>>>> cac916cf
+            FetchHttpClient.at(new URL(this.thorNetworks))
         );
         const gasUsedArray = inspectClause.response;
         return gasUsedArray;
@@ -375,14 +244,7 @@
     public async estimateMaxPriorityFeePerGas(): Promise<GetFeesPriorityResponse> {
         // viem specific
         const data = await SuggestPriorityFee.of().askTo(
-<<<<<<< HEAD
-            FetchHttpClient.at(toURL(this.thorNetwork), {
-                onRequest: (req) => req,
-                onResponse: (res) => res
-            })
-=======
-            FetchHttpClient.at(new URL(this.thorNetworks))
->>>>>>> cac916cf
+            FetchHttpClient.at(new URL(this.thorNetworks))
         );
         return data.response;
     }
