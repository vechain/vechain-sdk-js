import {
    type Address,
    type BeatsSubscription,
    BlocksSubscription,
    type EventLogResponse,
    EventsSubscription,
    type ExecuteCodesResponse,
    type ExpandedBlockResponse,
<<<<<<< HEAD
    FetchHttpClient,
=======
    EventsSubscription,
>>>>>>> 6c060889
    type GetFeesHistoryResponse,
    type GetFeesPriorityResponse,
    type Hex,
    type HttpClient,
<<<<<<< HEAD
=======
    FetchHttpClient,
>>>>>>> 6c060889
    InspectClauses,
    NewTransactionSubscription,
    QuerySmartContractEvents,
    type RawTx,
    type RegularBlockResponse,
    RetrieveAccountDetails,
    RetrieveExpandedBlock,
    RetrieveHistoricalFeeData,
    RetrieveRawBlock,
    RetrieveRegularBlock,
    Revision,
    type SubscriptionEventResponse,
    SuggestPriorityFee,
    type TransfersSubscription,
    type TXID
} from '@index';
import { type ExecuteCodesRequestJSON } from '@json';
import { type EventLogFilterRequestJSON } from '@thor/logs/json';
import { MozillaWebSocketClient, type WebSocketListener } from '@ws';
import {
    handleAddressFilter,
    handleEventArgs,
    prepareBlockRange
} from '@utils/filter-utils';

/**
 * Filter types for viem compatibility.
 */
type Filter = EventFilter | BlockFilter | PendingTransactionFilter;

interface PendingTransactionFilter {
    type: 'transaction';
    subscription?: NewTransactionSubscription;
    txQueue?: string[];
}

/**
 * Event filter type for viem compatibility.
 */
interface EventFilter {
    /** Unique identifier for the filter */
    id: string;
    /** Type of filter */
    type: 'event';
    /** The filter request to be used with QuerySmartContractEvents */
    request: EventLogFilterRequestJSON;
}

/**
 * Block filter type for viem compatibility.
 */
interface BlockFilter {
    /** Unique identifier for the filter */
    id: string;
    /** Type of filter */
    type: 'block';
    /** The last processed block number */
    lastBlockProcessed?: number;
    /** Subscription instance */
    subscription?: BlocksSubscription;
}

/**
 * Pending transaction filter type for viem compatibility.
 */
interface PendingTransactionFilter {
    /** Unique identifier for the filter */
    id: string;
    /** Type of filter */
    type: 'transaction';
    /** List of processed transaction IDs */
    processedTxIds: Set<string>;
    /** Subscription instance */
    subscription?: NewTransactionSubscription;
}

interface PublicClientConfig {
<<<<<<< HEAD
    chain: URL;
=======
    network: URL | ThorNetworks;
    transport?: HttpClient;
>>>>>>> 6c060889
}

enum BlockReponseType {
    raw = 'raw', // vechain specific
    expanded = 'expanded', // vechain specific
    regular = 'regular' // vechain specific
}

// TO DO: remove string and add harcoded revision values

// Revision type for viem
type BlockRevision = bigint | number | string | Uint8Array | Hex;

<<<<<<< HEAD
function createPublicClient(
    params: PublicClientConfig,
    httpClientFactory = (url: URL): FetchHttpClient => FetchHttpClient.at(url)
): PublicClient {
    return new PublicClient(params.chain, httpClientFactory);
}

class PublicClient {
    protected readonly baseUrl: URL;

    protected readonly httpClientFactory: (url: URL) => HttpClient;

    constructor(baseUrl: URL, httpClientFactory: (url: URL) => HttpClient) {
        this.baseUrl = baseUrl; // viem specific
        this.httpClientFactory = httpClientFactory;
=======
function createPublicClient({
    network,
    transport
}: PublicClientConfig): PublicClient {
    const transportLayer = transport ?? new FetchHttpClient(new URL(network));
    return new PublicClient(network, transportLayer);
}

class PublicClient {
    readonly network: URL | ThorNetworks;
    protected readonly httpClient: HttpClient;

    constructor(network: URL | ThorNetworks, transport: HttpClient) {
        this.network = network;
        this.httpClient = transport;
>>>>>>> 6c060889
    }

    public async getBalance(address: Address): Promise<bigint> {
        const accountDetails = await RetrieveAccountDetails.of(address).askTo(
<<<<<<< HEAD
            this.httpClientFactory(this.baseUrl)
=======
            this.httpClient
>>>>>>> 6c060889
        );
        const balance = accountDetails.response.balance;
        return balance;
    }

    public async getBlock(
        revision: BlockRevision = 'best', // viem specific
        type: BlockReponseType = BlockReponseType.regular, // vechain specific,
    ): Promise<ExpandedBlockResponse | RawTx | RegularBlockResponse | null> {
        if (type === BlockReponseType.expanded) {
            const data = await RetrieveExpandedBlock.of(
                Revision.of(revision)
<<<<<<< HEAD
            ).askTo(this.httpClientFactory(this.baseUrl));
            return data.response;
        } else if (type === BlockReponseType.raw) {
            const data = await RetrieveRawBlock.of(Revision.of(revision)).askTo(
                this.httpClientFactory(this.baseUrl)
=======
            ).askTo(this.httpClient);
            return data.response;
        } else if (type === BlockReponseType.raw) {
            const data = await RetrieveRawBlock.of(Revision.of(revision)).askTo(
                this.httpClient
>>>>>>> 6c060889
            );
            return data.response;
        } else {
            const data = await RetrieveRegularBlock.of(
                Revision.of(revision)
<<<<<<< HEAD
            ).askTo(FetchHttpClient.at(this.baseUrl));
=======
            ).askTo(this.httpClient);
>>>>>>> 6c060889
            return data.response;
        }
    }

    public async getBlockNumber(
        revision: BlockRevision = 'best' // viem specific
    ): Promise<number | undefined> {
        const selectedBlock = await RetrieveRegularBlock.of(
            Revision.of(revision)
<<<<<<< HEAD
        ).askTo(FetchHttpClient.at(this.baseUrl));
=======
        ).askTo(this.httpClient);
>>>>>>> 6c060889
        const blockNumber = selectedBlock?.response?.number;
        return blockNumber;
    }

    public async getBlockTransactionCount(
        revision: BlockRevision = 'best' // viem specific
    ): Promise<number | undefined> {
        const selectedBlock = await RetrieveRegularBlock.of(
            Revision.of(revision)
<<<<<<< HEAD
        ).askTo(FetchHttpClient.at(this.baseUrl));
=======
        ).askTo(this.httpClient);
>>>>>>> 6c060889
        const trxCount = selectedBlock?.response?.transactions.length;

        return trxCount;
    }

    public watchBlocks(pos: Hex): BlocksSubscription {
        return BlocksSubscription.at(
<<<<<<< HEAD
            new MozillaWebSocketClient(`ws://${this.baseUrl}`)
=======
            new MozillaWebSocketClient(`ws://${this.httpClient.baseURL.host}`)
>>>>>>> 6c060889
        ).atPos(pos);
    }

    public watchBlockNumber(): BlocksSubscription {
        return BlocksSubscription.at(
<<<<<<< HEAD
            new MozillaWebSocketClient(`ws://${this.baseUrl}`)
=======
            new MozillaWebSocketClient(`ws://${this.httpClient.baseURL.host}`)
>>>>>>> 6c060889
        );
    }

    public async simulateCalls(
        request: ExecuteCodesRequestJSON
    ): Promise<ExecuteCodesResponse> {
        // this and call are the same because ETH doesn't support multi-call and they have explicit functions for this.
        // viem specific
        const inspectClause = await InspectClauses.of(request).askTo(
<<<<<<< HEAD
            this.httpClientFactory(this.baseUrl)
=======
            this.httpClient
>>>>>>> 6c060889
        );
        const clause = inspectClause.response;
        return clause;
    }

    // eslint-disable-next-line sonarjs/no-identical-functions
    public async call(
        request: ExecuteCodesRequestJSON
    ): Promise<ExecuteCodesResponse> {
        // viem specific
        const inspectClause = await InspectClauses.of(request).askTo(
<<<<<<< HEAD
            this.httpClientFactory(this.baseUrl)
=======
            this.httpClient
>>>>>>> 6c060889
        );
        const clause = inspectClause.response;
        return clause;
    }

    public async getFeeHistory(
        blockCount: number
    ): Promise<GetFeesHistoryResponse> {
        // viem specific
        const data = await RetrieveHistoricalFeeData.of(blockCount).askTo(
<<<<<<< HEAD
            this.httpClientFactory(this.baseUrl)
=======
            this.httpClient
>>>>>>> 6c060889
        );
        return data.response;
    }

    public async getGasPrice(): Promise<bigint[]> {
        // viem specific
        const lastBlock = await RetrieveHistoricalFeeData.of(1).askTo(
<<<<<<< HEAD
            this.httpClientFactory(this.baseUrl)
=======
            this.httpClient
>>>>>>> 6c060889
        );
        const lastBaseFeePerGas = lastBlock.response.baseFeePerGas;
        return lastBaseFeePerGas;
    }

    public async estimateFeePerGas(): Promise<bigint | undefined> {
        // viem specific
        const lastRevision = await RetrieveRegularBlock.of(Revision.BEST).askTo(
<<<<<<< HEAD
            this.httpClientFactory(this.baseUrl)
=======
            this.httpClient
>>>>>>> 6c060889
        );
        const lastBaseFeePerGas = lastRevision?.response?.baseFeePerGas;
        return lastBaseFeePerGas;
    }

    public async estimateGas(
        request: ExecuteCodesRequestJSON
    ): Promise<ExecuteCodesResponse> {
        // viem specific
        const inspectClause = await InspectClauses.of(request).askTo(
<<<<<<< HEAD
            this.httpClientFactory(this.baseUrl)
=======
            this.httpClient
>>>>>>> 6c060889
        );
        const gasUsedArray = inspectClause.response;
        return gasUsedArray;
    }

    public async estimateMaxPriorityFeePerGas(): Promise<GetFeesPriorityResponse> {
        // viem specific
<<<<<<< HEAD
        const data = await SuggestPriorityFee.of().askTo(
            this.httpClientFactory(this.baseUrl)
        );
=======
        const data = await SuggestPriorityFee.of().askTo(this.httpClient);
>>>>>>> 6c060889
        return data.response;
    }

    public async getChainId(): Promise<bigint> {
        const data = await RetrieveRegularBlock.of(Revision.of(0)).askTo(
<<<<<<< HEAD
            this.httpClientFactory(this.baseUrl)
=======
            this.httpClient
>>>>>>> 6c060889
        );
        const res = data?.response?.id;
        if (res == null) {
            throw new Error('Chain ID could not be retrieved');
        }
        return res.bi;
    }

    public uninstallFilter(
        subscription:
            | BeatsSubscription
            | BlocksSubscription
            | EventsSubscription
            | NewTransactionSubscription
            | TransfersSubscription
    ): void {
        subscription.close();
    }

    public watchEvent(params: {
        onLogs: (logs: SubscriptionEventResponse[]) => void;
        onError?: (error: Error) => void;
        address?: Address;
        event?: Hex; // t0 - event signature
        args?: Hex[]; // t1, t2, t3 - indexed parameters
        fromBlock?: Hex; // pos - starting block position
    }): () => void {
        const { onLogs, onError, address, event, args, fromBlock } = params;

        // Create WebSocket client
        const webSocketClient = new MozillaWebSocketClient(
<<<<<<< HEAD
            `ws://${this.baseUrl}`
=======
            `ws://${this.httpClient.baseURL.host}`
>>>>>>> 6c060889
        );

        // Create subscription
        let subscription = EventsSubscription.at(webSocketClient);

        // Apply filters if provided
        if (address !== undefined) {
            subscription = subscription.withContractAddress(address);
        }

        if (fromBlock !== undefined) {
            subscription = subscription.atPos(fromBlock);
        }

        if (event !== undefined || (args !== undefined && args.length > 0)) {
            subscription = subscription.withFilters(
                event, // t0 - event signature
                args?.[0], // t1 - first indexed param
                args?.[1], // t2 - second indexed param
                args?.[2] // t3 - third indexed param
            );
        }

        // Create listener to map onMessage to onLogs
        const listener: WebSocketListener<SubscriptionEventResponse> = {
            onMessage: (event: MessageEvent<SubscriptionEventResponse>) => {
                if (event.data !== undefined) {
                    // Map onMessage to onLogs by wrapping the response in an array
                    // as viem's API expects an array of logs
                    onLogs([event.data]);
                }
            },
            onError: (event: Event) => {
                if (onError !== undefined && event instanceof Error) {
                    onError(event);
                } else if (onError !== undefined) {
                    onError(new Error('Unknown WebSocket error'));
                }
            },
            onClose: () => {},
            onOpen: () => {}
        };

        // Add listener and open connection
        subscription.addListener(listener).open();

        // Return unsubscribe function
        return () => {
            this.uninstallFilter(subscription);
        };
    }

    public async getLogs(params: {
        address?: Address | Address[];
        topics?: Array<Hex | null>;
        fromBlock?: BlockRevision;
        toBlock?: BlockRevision;
    }): Promise<EventLogResponse[]> {
        const { address, topics, fromBlock, toBlock } = params;

        // Prepare filter criteria
        const criteria: Record<string, string> = {};

        // Handle address (single or array)
        const addressFilter = handleAddressFilter(address);
        if (addressFilter != null) {
            criteria.address = addressFilter;
        }

        // Handle topics (map to VeChain's topic0, topic1, etc.)
        if (topics !== undefined && topics.length > 0) {
            // Map topics to VeChain topic format (topic0, topic1, etc.)
            topics.forEach((topic, index) => {
                if (topic !== null) {
                    const topicKey = `topic${index}`;
                    criteria[topicKey] = String(topic);
                }
            });
        }

        const range = prepareBlockRange(fromBlock, toBlock);

        // Construct the filter request
        const request: EventLogFilterRequestJSON = {
            criteriaSet: [criteria]
        };

        // Add range if specified
        if (Object.keys(range).length > 0) {
            request.range = range;
        }

        // Query for logs
        const response = await QuerySmartContractEvents.of(request).askTo(
<<<<<<< HEAD
            this.httpClientFactory(this.baseUrl)
=======
            this.httpClient
>>>>>>> 6c060889
        );

        return response.response;
    }

    public createEventFilter(params?: {
        address?: Address | Address[];
        event?: Hex;
        args?: Hex[];
        fromBlock?: BlockRevision;
        toBlock?: BlockRevision;
    }): EventFilter {
        const { address, event, args, fromBlock, toBlock } = params ?? {};

        // Create a unique ID for this filter using timestamp to avoid Math.random security issues
        const filterId = `0x${(Date.now() % 0xffffffff).toString(16).padStart(8, '0')}`;

        // Prepare filter criteria
        const criteria: Record<string, string> = {};

        // Handle address (single or array)
        const addressFilter = handleAddressFilter(address);
        if (addressFilter != null) {
            criteria.address = addressFilter;
        }

        // Handle event signature (topic0)
        if (event !== undefined) {
            criteria.topic0 = String(event);
        }

        // Handle indexed parameters (topic1, topic2, topic3)
        const topicValues = handleEventArgs(args);
        Object.assign(criteria, topicValues);

        // Prepare range filter if fromBlock or toBlock is provided
        const range = prepareBlockRange(fromBlock, toBlock);

        // Construct the filter request
        const filterRequest: EventLogFilterRequestJSON = {
            criteriaSet: [criteria]
        };

        // Add range if specified
        if (Object.keys(range).length > 0) {
            filterRequest.range = range;
        }

        // Store the filter so it can be used later by getFilterLogs
        const filter: EventFilter = {
            id: filterId,
            type: 'event',
            request: filterRequest
        };

        return filter;
    }

    public async getFilterLogs(params: {
        filter: Filter;
    }): Promise<EventLogResponse[]> {
        const { filter } = params;

        if (filter.type !== 'event') {
            throw new Error('Invalid filter type. Expected "event" filter.');
        }

        // Use the stored filter request to query for logs
        const response = await QuerySmartContractEvents.of(
            filter.request
<<<<<<< HEAD
        ).askTo(FetchHttpClient.at(this.baseUrl));
=======
        ).askTo(this.httpClient);
>>>>>>> 6c060889

        return response.response;
    }

    public async createBlockFilter(): Promise<BlockFilter> {
        // Create a unique ID for this filter using timestamp to avoid Math.random security issues
        const filterId = `0x${(Date.now() % 0xffffffff).toString(16).padStart(8, '0')}`;

        // Get the current block number to track which blocks have been seen
        const currentBlock = await this.getBlockNumber();

        // Create and return the filter
        const filter: BlockFilter = {
            id: filterId,
            type: 'block',
            lastBlockProcessed: currentBlock ?? 0
        };

        return filter;
    }

    public createPendingTransactionFilter(): PendingTransactionFilter {
        // Create a unique ID for this filter using timestamp to avoid Math.random security issues
        const filterId = `0x${(Date.now() % 0xffffffff).toString(16).padStart(8, '0')}`;

        // Create and return the filter
        const filter: PendingTransactionFilter = {
            id: filterId,
            type: 'transaction',
            processedTxIds: new Set<string>()
        };

        return filter;
    }

    public async getFilterChanges(params: {
        filter: Filter;
    }): Promise<Array<EventLogResponse | string>> {
        const { filter } = params;

        // For event filters, we just delegate to getLogs
        if (filter.type === 'event') {
            return await this.getFilterLogs({ filter });
        }

        // For block filters, we get new blocks since the last processed block
        else if (filter.type === 'block') {
            const blockFilter = filter;
            const lastProcessed = blockFilter.lastBlockProcessed;

            // Get the current block number
            const currentBlock = await this.getBlockNumber();

            if (
                lastProcessed === undefined ||
                currentBlock === undefined ||
                lastProcessed >= currentBlock
            ) {
                return [];
            }

            // Get block hashes for all new blocks
            const blockHashes: string[] = [];

            // Get all blocks from lastProcessed+1 to currentBlock
            for (
                let blockNum = lastProcessed + 1;
                blockNum <= currentBlock;
                blockNum++
            ) {
                const block = await this.getBlock(blockNum);
                if (
                    block !== null &&
                    block !== undefined &&
                    'id' in block &&
                    block.id !== undefined
                ) {
                    blockHashes.push(String(block.id));
                }
            }

            // Update the last processed block
            blockFilter.lastBlockProcessed = currentBlock;

            return blockHashes;
        }
        // For pending transaction filters, we subscribe to new transactions if not already subscribed
        else if (filter.type === 'transaction') {
            const txFilter = filter as PendingTransactionFilter & {
                subscription?: NewTransactionSubscription;
                txQueue?: string[];
            };

            if (txFilter.subscription == null) {
                const webSocketClient = new MozillaWebSocketClient(
<<<<<<< HEAD
                    `ws://${this.baseUrl}`
=======
                    `ws://${this.httpClient.baseURL.host}`
>>>>>>> 6c060889
                );

                const subscription =
                    NewTransactionSubscription.at(webSocketClient).open();

                txFilter.txQueue = [];

                const listener: WebSocketListener<TXID> = {
                    onMessage: (event: MessageEvent<TXID>) => {
                        const data = event.data;
                        let txHash: string | undefined;

                        if (typeof data === 'string') {
                            txHash = data;
                        } else if (Buffer.isBuffer(data)) {
                            txHash = data.toString('hex'); // Convert Buffer to hex string
                        }

                        if (txHash != null) {
                            if (txFilter.txQueue == null) {
                                txFilter.txQueue = [];
                            }
                            txFilter.txQueue.push(txHash);
                        }
                    },
                    onOpen: () => {},
                    onClose: () => {},
                    onError: () => {}
                };

                subscription.addListener(listener);
                txFilter.subscription = subscription;

                return [];
            }

            const txs = txFilter.txQueue ?? [];
            txFilter.txQueue = [];
            return txs;
        }

        throw new Error(
            `Unknown filter type: ${(filter as { type: string }).type}`
        );
    }
}

export { PublicClient, createPublicClient, BlockReponseType };<|MERGE_RESOLUTION|>--- conflicted
+++ resolved
@@ -6,19 +6,11 @@
     EventsSubscription,
     type ExecuteCodesResponse,
     type ExpandedBlockResponse,
-<<<<<<< HEAD
     FetchHttpClient,
-=======
-    EventsSubscription,
->>>>>>> 6c060889
     type GetFeesHistoryResponse,
     type GetFeesPriorityResponse,
     type Hex,
     type HttpClient,
-<<<<<<< HEAD
-=======
-    FetchHttpClient,
->>>>>>> 6c060889
     InspectClauses,
     NewTransactionSubscription,
     QuerySmartContractEvents,
@@ -32,17 +24,14 @@
     Revision,
     type SubscriptionEventResponse,
     SuggestPriorityFee,
+    type ThorNetworks,
     type TransfersSubscription,
     type TXID
 } from '@index';
 import { type ExecuteCodesRequestJSON } from '@json';
 import { type EventLogFilterRequestJSON } from '@thor/logs/json';
 import { MozillaWebSocketClient, type WebSocketListener } from '@ws';
-import {
-    handleAddressFilter,
-    handleEventArgs,
-    prepareBlockRange
-} from '@utils/filter-utils';
+import { handleAddressFilter, handleEventArgs, prepareBlockRange } from '@utils/filter-utils';
 
 /**
  * Filter types for viem compatibility.
@@ -96,12 +85,8 @@
 }
 
 interface PublicClientConfig {
-<<<<<<< HEAD
-    chain: URL;
-=======
     network: URL | ThorNetworks;
     transport?: HttpClient;
->>>>>>> 6c060889
 }
 
 enum BlockReponseType {
@@ -115,23 +100,6 @@
 // Revision type for viem
 type BlockRevision = bigint | number | string | Uint8Array | Hex;
 
-<<<<<<< HEAD
-function createPublicClient(
-    params: PublicClientConfig,
-    httpClientFactory = (url: URL): FetchHttpClient => FetchHttpClient.at(url)
-): PublicClient {
-    return new PublicClient(params.chain, httpClientFactory);
-}
-
-class PublicClient {
-    protected readonly baseUrl: URL;
-
-    protected readonly httpClientFactory: (url: URL) => HttpClient;
-
-    constructor(baseUrl: URL, httpClientFactory: (url: URL) => HttpClient) {
-        this.baseUrl = baseUrl; // viem specific
-        this.httpClientFactory = httpClientFactory;
-=======
 function createPublicClient({
     network,
     transport
@@ -147,16 +115,11 @@
     constructor(network: URL | ThorNetworks, transport: HttpClient) {
         this.network = network;
         this.httpClient = transport;
->>>>>>> 6c060889
     }
 
     public async getBalance(address: Address): Promise<bigint> {
         const accountDetails = await RetrieveAccountDetails.of(address).askTo(
-<<<<<<< HEAD
-            this.httpClientFactory(this.baseUrl)
-=======
-            this.httpClient
->>>>>>> 6c060889
+            this.httpClient
         );
         const balance = accountDetails.response.balance;
         return balance;
@@ -164,34 +127,22 @@
 
     public async getBlock(
         revision: BlockRevision = 'best', // viem specific
-        type: BlockReponseType = BlockReponseType.regular, // vechain specific,
+        type: BlockReponseType = BlockReponseType.regular // vechain specific
     ): Promise<ExpandedBlockResponse | RawTx | RegularBlockResponse | null> {
         if (type === BlockReponseType.expanded) {
             const data = await RetrieveExpandedBlock.of(
                 Revision.of(revision)
-<<<<<<< HEAD
-            ).askTo(this.httpClientFactory(this.baseUrl));
-            return data.response;
-        } else if (type === BlockReponseType.raw) {
-            const data = await RetrieveRawBlock.of(Revision.of(revision)).askTo(
-                this.httpClientFactory(this.baseUrl)
-=======
             ).askTo(this.httpClient);
             return data.response;
         } else if (type === BlockReponseType.raw) {
             const data = await RetrieveRawBlock.of(Revision.of(revision)).askTo(
                 this.httpClient
->>>>>>> 6c060889
             );
             return data.response;
         } else {
             const data = await RetrieveRegularBlock.of(
                 Revision.of(revision)
-<<<<<<< HEAD
-            ).askTo(FetchHttpClient.at(this.baseUrl));
-=======
             ).askTo(this.httpClient);
->>>>>>> 6c060889
             return data.response;
         }
     }
@@ -201,11 +152,7 @@
     ): Promise<number | undefined> {
         const selectedBlock = await RetrieveRegularBlock.of(
             Revision.of(revision)
-<<<<<<< HEAD
-        ).askTo(FetchHttpClient.at(this.baseUrl));
-=======
         ).askTo(this.httpClient);
->>>>>>> 6c060889
         const blockNumber = selectedBlock?.response?.number;
         return blockNumber;
     }
@@ -215,11 +162,7 @@
     ): Promise<number | undefined> {
         const selectedBlock = await RetrieveRegularBlock.of(
             Revision.of(revision)
-<<<<<<< HEAD
-        ).askTo(FetchHttpClient.at(this.baseUrl));
-=======
         ).askTo(this.httpClient);
->>>>>>> 6c060889
         const trxCount = selectedBlock?.response?.transactions.length;
 
         return trxCount;
@@ -227,21 +170,13 @@
 
     public watchBlocks(pos: Hex): BlocksSubscription {
         return BlocksSubscription.at(
-<<<<<<< HEAD
-            new MozillaWebSocketClient(`ws://${this.baseUrl}`)
-=======
             new MozillaWebSocketClient(`ws://${this.httpClient.baseURL.host}`)
->>>>>>> 6c060889
         ).atPos(pos);
     }
 
     public watchBlockNumber(): BlocksSubscription {
         return BlocksSubscription.at(
-<<<<<<< HEAD
-            new MozillaWebSocketClient(`ws://${this.baseUrl}`)
-=======
             new MozillaWebSocketClient(`ws://${this.httpClient.baseURL.host}`)
->>>>>>> 6c060889
         );
     }
 
@@ -251,11 +186,7 @@
         // this and call are the same because ETH doesn't support multi-call and they have explicit functions for this.
         // viem specific
         const inspectClause = await InspectClauses.of(request).askTo(
-<<<<<<< HEAD
-            this.httpClientFactory(this.baseUrl)
-=======
-            this.httpClient
->>>>>>> 6c060889
+            this.httpClient
         );
         const clause = inspectClause.response;
         return clause;
@@ -267,11 +198,7 @@
     ): Promise<ExecuteCodesResponse> {
         // viem specific
         const inspectClause = await InspectClauses.of(request).askTo(
-<<<<<<< HEAD
-            this.httpClientFactory(this.baseUrl)
-=======
-            this.httpClient
->>>>>>> 6c060889
+            this.httpClient
         );
         const clause = inspectClause.response;
         return clause;
@@ -282,11 +209,7 @@
     ): Promise<GetFeesHistoryResponse> {
         // viem specific
         const data = await RetrieveHistoricalFeeData.of(blockCount).askTo(
-<<<<<<< HEAD
-            this.httpClientFactory(this.baseUrl)
-=======
-            this.httpClient
->>>>>>> 6c060889
+            this.httpClient
         );
         return data.response;
     }
@@ -294,11 +217,7 @@
     public async getGasPrice(): Promise<bigint[]> {
         // viem specific
         const lastBlock = await RetrieveHistoricalFeeData.of(1).askTo(
-<<<<<<< HEAD
-            this.httpClientFactory(this.baseUrl)
-=======
-            this.httpClient
->>>>>>> 6c060889
+            this.httpClient
         );
         const lastBaseFeePerGas = lastBlock.response.baseFeePerGas;
         return lastBaseFeePerGas;
@@ -307,11 +226,7 @@
     public async estimateFeePerGas(): Promise<bigint | undefined> {
         // viem specific
         const lastRevision = await RetrieveRegularBlock.of(Revision.BEST).askTo(
-<<<<<<< HEAD
-            this.httpClientFactory(this.baseUrl)
-=======
-            this.httpClient
->>>>>>> 6c060889
+            this.httpClient
         );
         const lastBaseFeePerGas = lastRevision?.response?.baseFeePerGas;
         return lastBaseFeePerGas;
@@ -322,11 +237,7 @@
     ): Promise<ExecuteCodesResponse> {
         // viem specific
         const inspectClause = await InspectClauses.of(request).askTo(
-<<<<<<< HEAD
-            this.httpClientFactory(this.baseUrl)
-=======
-            this.httpClient
->>>>>>> 6c060889
+            this.httpClient
         );
         const gasUsedArray = inspectClause.response;
         return gasUsedArray;
@@ -334,23 +245,13 @@
 
     public async estimateMaxPriorityFeePerGas(): Promise<GetFeesPriorityResponse> {
         // viem specific
-<<<<<<< HEAD
-        const data = await SuggestPriorityFee.of().askTo(
-            this.httpClientFactory(this.baseUrl)
-        );
-=======
         const data = await SuggestPriorityFee.of().askTo(this.httpClient);
->>>>>>> 6c060889
         return data.response;
     }
 
     public async getChainId(): Promise<bigint> {
         const data = await RetrieveRegularBlock.of(Revision.of(0)).askTo(
-<<<<<<< HEAD
-            this.httpClientFactory(this.baseUrl)
-=======
-            this.httpClient
->>>>>>> 6c060889
+            this.httpClient
         );
         const res = data?.response?.id;
         if (res == null) {
@@ -382,11 +283,7 @@
 
         // Create WebSocket client
         const webSocketClient = new MozillaWebSocketClient(
-<<<<<<< HEAD
-            `ws://${this.baseUrl}`
-=======
             `ws://${this.httpClient.baseURL.host}`
->>>>>>> 6c060889
         );
 
         // Create subscription
@@ -481,11 +378,7 @@
 
         // Query for logs
         const response = await QuerySmartContractEvents.of(request).askTo(
-<<<<<<< HEAD
-            this.httpClientFactory(this.baseUrl)
-=======
-            this.httpClient
->>>>>>> 6c060889
+            this.httpClient
         );
 
         return response.response;
@@ -556,11 +449,7 @@
         // Use the stored filter request to query for logs
         const response = await QuerySmartContractEvents.of(
             filter.request
-<<<<<<< HEAD
-        ).askTo(FetchHttpClient.at(this.baseUrl));
-=======
         ).askTo(this.httpClient);
->>>>>>> 6c060889
 
         return response.response;
     }
@@ -656,11 +545,7 @@
 
             if (txFilter.subscription == null) {
                 const webSocketClient = new MozillaWebSocketClient(
-<<<<<<< HEAD
-                    `ws://${this.baseUrl}`
-=======
                     `ws://${this.httpClient.baseURL.host}`
->>>>>>> 6c060889
                 );
 
                 const subscription =
@@ -708,4 +593,9 @@
     }
 }
 
-export { PublicClient, createPublicClient, BlockReponseType };+export {
+    PublicClient,
+    type PublicClientConfig,
+    createPublicClient,
+    BlockReponseType
+};