import {
    type Address,
<<<<<<< HEAD
=======
    type BlockId,
    type BeatsSubscription,
>>>>>>> 84f368ca
    BlocksSubscription,
    type ExecuteCodesResponse,
    type ExpandedBlockResponse,
    EventsSubscription,
    FetchHttpClient,
    type GetFeesHistoryResponse,
    type GetFeesPriorityResponse,
    type Hex,
    InspectClauses,
    NewTransactionSubscription,
    QuerySmartContractEvents,
    type RawTx,
    type RegularBlockResponse,
    RetrieveAccountDetails,
    RetrieveExpandedBlock,
    RetrieveHistoricalFeeData,
    RetrieveRawBlock,
    RetrieveRegularBlock,
    Revision,
    SuggestPriorityFee,
    type SubscriptionEventResponse,
    type ThorId,
    type ThorNetworks,
    type TransfersSubscription,
    type EventLogResponse,
    type TXID
} from '@index';
import { type ExecuteCodesRequestJSON } from '@json';
import { type EventLogFilterRequestJSON } from '@thor/logs/json';
import { MozillaWebSocketClient, type WebSocketListener } from '@ws';
import {
    handleAddressFilter,
    handleEventArgs,
    prepareBlockRange
} from '@utils/filter-utils';

/**
 * Filter types for viem compatibility.
 */
type Filter = EventFilter | BlockFilter | PendingTransactionFilter;

interface PendingTransactionFilter {
    type: 'transaction';
    subscription?: NewTransactionSubscription;
    txQueue?: string[];
}

/**
 * Event filter type for viem compatibility.
 */
interface EventFilter {
    /** Unique identifier for the filter */
    id: string;
    /** Type of filter */
    type: 'event';
    /** The filter request to be used with QuerySmartContractEvents */
    request: EventLogFilterRequestJSON;
}

/**
 * Block filter type for viem compatibility.
 */
interface BlockFilter {
    /** Unique identifier for the filter */
    id: string;
    /** Type of filter */
    type: 'block';
    /** The last processed block number */
    lastBlockProcessed?: number;
    /** Subscription instance */
    subscription?: BlocksSubscription;
}

/**
 * Pending transaction filter type for viem compatibility.
 */
interface PendingTransactionFilter {
    /** Unique identifier for the filter */
    id: string;
    /** Type of filter */
    type: 'transaction';
    /** List of processed transaction IDs */
    processedTxIds: Set<string>;
    /** Subscription instance */
    subscription?: NewTransactionSubscription;
}

interface PublicClientConfig {
    chain: ThorNetworks;
}

enum BlockReponseType {
    raw = 'raw', // vechain specific
    expanded = 'expanded', // vechain specific
    regular = 'regular' // vechain specific
}

// Revision type for viem
type BlockRevision = bigint | number | string | Uint8Array | Hex;

function createPublicClient(params: PublicClientConfig): PublicClient {
    return new PublicClient(params.chain);
}

class PublicClient {
    readonly httpClient: ThorNetworks;

    constructor(httpClient: ThorNetworks) {
        this.httpClient = httpClient; // viem specific
    }

    public async getBalance(address: Address): Promise<bigint> {
        const accountDetails = await RetrieveAccountDetails.of(address).askTo(
            FetchHttpClient.at(this.httpClient)
        );
        const balance = accountDetails.response.balance;
        return balance;
    }

    public async getBlock(
        revision: BlockRevision = 'best', // viem specific
        type: BlockReponseType = BlockReponseType.regular // vechain specific
    ): Promise<ExpandedBlockResponse | RawTx | RegularBlockResponse | null> {
        if (type === BlockReponseType.expanded) {
            const data = await RetrieveExpandedBlock.of(
                Revision.of(revision)
            ).askTo(FetchHttpClient.at(this.httpClient));
            return data.response;
        } else if (type === BlockReponseType.raw) {
            const data = await RetrieveRawBlock.of(Revision.of(revision)).askTo(
                FetchHttpClient.at(this.httpClient)
            );
            return data.response;
        } else {
            const data = await RetrieveRegularBlock.of(
                Revision.of(revision)
            ).askTo(FetchHttpClient.at(this.httpClient));
            return data.response;
        }
    }

    public async getBlockNumber(
        revision: BlockRevision = 'best' // viem specific
    ): Promise<number | undefined> {
        const selectedBlock = await RetrieveRegularBlock.of(
            Revision.of(revision)
        ).askTo(FetchHttpClient.at(this.httpClient));
        const blockNumber = selectedBlock?.response?.number;
        return blockNumber;
    }

    public async getBlockTransactionCount(
        revision: BlockRevision = 'best' // viem specific
    ): Promise<number | undefined> {
        const selectedBlock = await RetrieveRegularBlock.of(
            Revision.of(revision)
        ).askTo(FetchHttpClient.at(this.httpClient));
        const trxCount = selectedBlock?.response?.transactions.length;

        return trxCount;
    }

    public watchBlocks(pos: Hex): BlocksSubscription {
        return BlocksSubscription.at(
            new MozillaWebSocketClient(
                `ws://${FetchHttpClient.at(this.httpClient).baseURL}`
            )
        ).atPos(pos);
    }

    public watchBlockNumber(): BlocksSubscription {
        return BlocksSubscription.at(
            new MozillaWebSocketClient(
                `ws://${FetchHttpClient.at(this.httpClient).baseURL}`
            )
        );
    }

    public async simulateCalls(
        request: ExecuteCodesRequestJSON
    ): Promise<ExecuteCodesResponse> {
        // this and call are the same because ETH doesn't support multi-call and they have explicit functions for this.
        // viem specific
        const inspectClause = await InspectClauses.of(request).askTo(
            FetchHttpClient.at(this.httpClient)
        );
        const clause = inspectClause.response;
        return clause;
    }

    // eslint-disable-next-line sonarjs/no-identical-functions
    public async call(
        request: ExecuteCodesRequestJSON
    ): Promise<ExecuteCodesResponse> {
        // viem specific
        const inspectClause = await InspectClauses.of(request).askTo(
            FetchHttpClient.at(this.httpClient)
        );
        const clause = inspectClause.response;
        return clause;
    }

    public async getFeeHistory(
        blockCount: number
    ): Promise<GetFeesHistoryResponse> {
        // viem specific
        const data = await RetrieveHistoricalFeeData.of(blockCount).askTo(
            FetchHttpClient.at(this.httpClient)
        );
        return data.response;
    }

    public async getGasPrice(): Promise<bigint[]> {
        // viem specific
        const lastBlock = await RetrieveHistoricalFeeData.of(1).askTo(
            FetchHttpClient.at(this.httpClient)
        );
        const lastBaseFeePerGas = lastBlock.response.baseFeePerGas;
        return lastBaseFeePerGas;
    }

    public async estimateFeePerGas(): Promise<bigint | undefined> {
        // viem specific
        const lastRevision = await RetrieveRegularBlock.of(Revision.BEST).askTo(
            FetchHttpClient.at(this.httpClient)
        );
        const lastBaseFeePerGas = lastRevision?.response?.baseFeePerGas;
        return lastBaseFeePerGas;
    }

    public async estimateGas(
        request: ExecuteCodesRequestJSON
    ): Promise<ExecuteCodesResponse> {
        // viem specific
        const inspectClause = await InspectClauses.of(request).askTo(
            FetchHttpClient.at(this.httpClient)
        );
        const gasUsedArray = inspectClause.response;
        return gasUsedArray;
    }

    public async estimateMaxPriorityFeePerGas(): Promise<GetFeesPriorityResponse> {
        // viem specific
        const data = await SuggestPriorityFee.of().askTo(
            FetchHttpClient.at(this.httpClient)
        );
        return data.response;
    }

    public async getChainId(): Promise<bigint> {
        const data = await RetrieveRegularBlock.of(Revision.of(0)).askTo(
            FetchHttpClient.at(this.httpClient)
        );
        const res = data?.response?.id;
        if (res == null) {
            throw new Error('Chain ID could not be retrieved');
        }
        return res.bi;
    }

    public uninstallFilter(
        subscription:
            | BeatsSubscription
            | BlocksSubscription
            | EventsSubscription
            | NewTransactionSubscription
            | TransfersSubscription
    ): void {
        subscription.close();
    }

    public watchEvent(params: {
        onLogs: (logs: SubscriptionEventResponse[]) => void;
        onError?: (error: Error) => void;
        address?: Address;
        event?: ThorId; // t0 - event signature
        args?: ThorId[]; // t1, t2, t3 - indexed parameters
        fromBlock?: BlockId; // pos - starting block position
    }): () => void {
        const { onLogs, onError, address, event, args, fromBlock } = params;

        // Create WebSocket client
        const webSocketClient = new MozillaWebSocketClient(
            `ws://${FetchHttpClient.at(this.httpClient).baseURL}`
        );

        // Create subscription
        let subscription = EventsSubscription.at(webSocketClient);

        // Apply filters if provided
        if (address !== undefined) {
            subscription = subscription.withContractAddress(address);
        }

        if (fromBlock !== undefined) {
            subscription = subscription.atPos(fromBlock);
        }

        if (event !== undefined || (args !== undefined && args.length > 0)) {
            subscription = subscription.withFilters(
                event, // t0 - event signature
                args?.[0], // t1 - first indexed param
                args?.[1], // t2 - second indexed param
                args?.[2] // t3 - third indexed param
            );
        }

        // Create listener to map onMessage to onLogs
        const listener: WebSocketListener<SubscriptionEventResponse> = {
            onMessage: (event: MessageEvent<SubscriptionEventResponse>) => {
                if (event.data !== undefined) {
                    // Map onMessage to onLogs by wrapping the response in an array
                    // as viem's API expects an array of logs
                    onLogs([event.data]);
                }
            },
            onError: (event: Event) => {
                if (onError !== undefined && event instanceof Error) {
                    onError(event);
                } else if (onError !== undefined) {
                    onError(new Error('Unknown WebSocket error'));
                }
            },
            onClose: () => {},
            onOpen: () => {}
        };

        // Add listener and open connection
        subscription.addListener(listener).open();

        // Return unsubscribe function
        return () => {
            this.uninstallFilter(subscription);
        };
    }

    public async getLogs(params: {
        address?: Address | Address[];
        topics?: Array<ThorId | null>;
        fromBlock?: BlockRevision;
        toBlock?: BlockRevision;
    }): Promise<EventLogResponse[]> {
        const { address, topics, fromBlock, toBlock } = params;

        // Prepare filter criteria
        const criteria: Record<string, string> = {};

        // Handle address (single or array)
        const addressFilter = handleAddressFilter(address);
        if (addressFilter != null) {
            criteria.address = addressFilter;
        }

        // Handle topics (map to VeChain's topic0, topic1, etc.)
        if (topics !== undefined && topics.length > 0) {
            // Map topics to VeChain topic format (topic0, topic1, etc.)
            topics.forEach((topic, index) => {
                if (topic !== null) {
                    const topicKey = `topic${index}`;
                    criteria[topicKey] = String(topic);
                }
            });
        }

        const range = prepareBlockRange(fromBlock, toBlock);

        // Construct the filter request
        const request: EventLogFilterRequestJSON = {
            criteriaSet: [criteria]
        };

        // Add range if specified
        if (Object.keys(range).length > 0) {
            request.range = range;
        }

        // Query for logs
        const response = await QuerySmartContractEvents.of(request).askTo(
            FetchHttpClient.at(this.httpClient ?? '')
        );

        return response.response;
    }

    public createEventFilter(params?: {
        address?: Address | Address[];
        event?: ThorId;
        args?: ThorId[];
        fromBlock?: BlockRevision;
        toBlock?: BlockRevision;
    }): EventFilter {
        const { address, event, args, fromBlock, toBlock } = params ?? {};

        // Create a unique ID for this filter using timestamp to avoid Math.random security issues
        const filterId = `0x${(Date.now() % 0xffffffff).toString(16).padStart(8, '0')}`;

        // Prepare filter criteria
        const criteria: Record<string, string> = {};

        // Handle address (single or array)
        const addressFilter = handleAddressFilter(address);
        if (addressFilter != null) {
            criteria.address = addressFilter;
        }

        // Handle event signature (topic0)
        if (event !== undefined) {
            criteria.topic0 = String(event);
        }

        // Handle indexed parameters (topic1, topic2, topic3)
        const topicValues = handleEventArgs(args);
        Object.assign(criteria, topicValues);

        // Prepare range filter if fromBlock or toBlock is provided
        const range = prepareBlockRange(fromBlock, toBlock);

        // Construct the filter request
        const filterRequest: EventLogFilterRequestJSON = {
            criteriaSet: [criteria]
        };

        // Add range if specified
        if (Object.keys(range).length > 0) {
            filterRequest.range = range;
        }

        // Store the filter so it can be used later by getFilterLogs
        const filter: EventFilter = {
            id: filterId,
            type: 'event',
            request: filterRequest
        };

        return filter;
    }

    public async getFilterLogs(params: {
        filter: Filter;
    }): Promise<EventLogResponse[]> {
        const { filter } = params;

        if (filter.type !== 'event') {
            throw new Error('Invalid filter type. Expected "event" filter.');
        }

        // Use the stored filter request to query for logs
        const response = await QuerySmartContractEvents.of(
            filter.request
        ).askTo(FetchHttpClient.at(this.httpClient ?? ''));

        return response.response;
    }

    public async createBlockFilter(): Promise<BlockFilter> {
        // Create a unique ID for this filter using timestamp to avoid Math.random security issues
        const filterId = `0x${(Date.now() % 0xffffffff).toString(16).padStart(8, '0')}`;

        // Get the current block number to track which blocks have been seen
        const currentBlock = await this.getBlockNumber();

        // Create and return the filter
        const filter: BlockFilter = {
            id: filterId,
            type: 'block',
            lastBlockProcessed: currentBlock ?? 0
        };

        return filter;
    }

    public createPendingTransactionFilter(): PendingTransactionFilter {
        // Create a unique ID for this filter using timestamp to avoid Math.random security issues
        const filterId = `0x${(Date.now() % 0xffffffff).toString(16).padStart(8, '0')}`;

        // Create and return the filter
        const filter: PendingTransactionFilter = {
            id: filterId,
            type: 'transaction',
            processedTxIds: new Set<string>()
        };

        return filter;
    }

    public async getFilterChanges(params: {
        filter: Filter;
    }): Promise<Array<EventLogResponse | string>> {
        const { filter } = params;

        // For event filters, we just delegate to getLogs
        if (filter.type === 'event') {
            return await this.getFilterLogs({ filter });
        }

        // For block filters, we get new blocks since the last processed block
        else if (filter.type === 'block') {
            const blockFilter = filter;
            const lastProcessed = blockFilter.lastBlockProcessed;

            // Get the current block number
            const currentBlock = await this.getBlockNumber();

            if (
                lastProcessed === undefined ||
                currentBlock === undefined ||
                lastProcessed >= currentBlock
            ) {
                return [];
            }

            // Get block hashes for all new blocks
            const blockHashes: string[] = [];
            
            // Get all blocks from lastProcessed+1 to currentBlock
            for (let blockNum = lastProcessed + 1; blockNum <= currentBlock; blockNum++) {
                const block = await this.getBlock(blockNum);
                if (
                    block !== null &&
                    block !== undefined &&
                    'id' in block &&
                    block.id !== undefined
                ) {
                    blockHashes.push(String(block.id));
                }
            }

            // Update the last processed block
            blockFilter.lastBlockProcessed = currentBlock;

            return blockHashes;
        }
        // For pending transaction filters, we subscribe to new transactions if not already subscribed
        else if (filter.type === 'transaction') {
            const txFilter = filter as PendingTransactionFilter & {
                subscription?: NewTransactionSubscription;
                txQueue?: string[];
            };

            if (txFilter.subscription == null) {
                const webSocketClient = new MozillaWebSocketClient(
                    `ws://${FetchHttpClient.at(this.httpClient ?? '').baseURL}`
                );

                const subscription =
                    NewTransactionSubscription.at(webSocketClient).open();

                txFilter.txQueue = [];

                const listener: WebSocketListener<TXID> = {
                    onMessage: (event: MessageEvent<TXID>) => {
                        const data = event.data;
                        let txHash: string | undefined;

                        if (typeof data === 'string') {
                            txHash = data;
                        } else if (Buffer.isBuffer(data)) {
                            txHash = data.toString('hex'); // Convert Buffer to hex string
                        }

                        if (txHash != null) {
                            if (txFilter.txQueue == null) {
                                txFilter.txQueue = [];
                            }
                            txFilter.txQueue.push(txHash);
                        }
                    },
                    onOpen: () => {},
                    onClose: () => {},
                    onError: () => {}
                };

                subscription.addListener(listener);
                txFilter.subscription = subscription;

                return [];
            }

            const txs = txFilter.txQueue ?? [];
            txFilter.txQueue = [];
            return txs;
        }

        throw new Error(
            `Unknown filter type: ${(filter as { type: string }).type}`
        );
    }
}

export { PublicClient, createPublicClient };<|MERGE_RESOLUTION|>--- conflicted
+++ resolved
@@ -1,10 +1,5 @@
 import {
     type Address,
-<<<<<<< HEAD
-=======
-    type BlockId,
-    type BeatsSubscription,
->>>>>>> 84f368ca
     BlocksSubscription,
     type ExecuteCodesResponse,
     type ExpandedBlockResponse,
@@ -26,7 +21,6 @@
     Revision,
     SuggestPriorityFee,
     type SubscriptionEventResponse,
-    type ThorId,
     type ThorNetworks,
     type TransfersSubscription,
     type EventLogResponse,
@@ -518,7 +512,7 @@
 
             // Get block hashes for all new blocks
             const blockHashes: string[] = [];
-            
+
             // Get all blocks from lastProcessed+1 to currentBlock
             for (let blockNum = lastProcessed + 1; blockNum <= currentBlock; blockNum++) {
                 const block = await this.getBlock(blockNum);
