--- conflicted
+++ resolved
@@ -42,11 +42,7 @@
         global: {
             branches: 40,
             functions: 45,
-<<<<<<< HEAD
-            lines: 80,
-=======
             lines: 82,
->>>>>>> 6c060889
             statements: 65
         }
     }
