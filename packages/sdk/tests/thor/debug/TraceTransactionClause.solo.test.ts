--- conflicted
+++ resolved
@@ -6,17 +6,12 @@
     type PostDebugTracerRequestJSON,
     ThorError,
     ThorNetworks,
-    toURL,
     TraceTransactionClause
 } from '@thor';
 import { expect } from '@jest/globals';
 
 describe('TraceTransactionClause SOLO tests', () => {
-<<<<<<< HEAD
-    const httpClient = FetchHttpClient.at(toURL(ThorNetworks.SOLONET), {});
-=======
     const httpClient = FetchHttpClient.at(new URL(ThorNetworks.SOLONET));
->>>>>>> 84f368ca
 
     test('err <- not implemented in solo', async () => {
         const status = 500;
