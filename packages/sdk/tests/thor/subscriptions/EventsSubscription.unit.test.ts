--- conflicted
+++ resolved
@@ -9,13 +9,8 @@
 import {
     mockWebSocketInstance,
     mockWebSocketConstructor
-<<<<<<< HEAD
-} from '../../utils/MockWSClient';
-import { type LogMetaJSON } from '@json';
-=======
 } from '../../MockWSClient';
 import { LogMetaJSON } from '@json';
->>>>>>> 84f368ca
 
 const mockLogMeta = {
     blockID:
