--- conflicted
+++ resolved
@@ -6,19 +6,14 @@
     RetrieveHistoricalFeeData,
     RetrieveRegularBlock,
     ThorError,
-    ThorNetworks,
-    toURL
+    ThorNetworks
 } from '@thor';
 
 /**
  * @group integration/fees
  */
 describe('RetrieveHistoricalFeeData SOLO tests', () => {
-<<<<<<< HEAD
-    const httpClient = FetchHttpClient.at(toURL(ThorNetworks.SOLONET), {});
-=======
     const httpClient = FetchHttpClient.at(new URL(ThorNetworks.SOLONET));
->>>>>>> 84f368ca
 
     test('err <- of(not integer)', async () => {
         const status = 400;
