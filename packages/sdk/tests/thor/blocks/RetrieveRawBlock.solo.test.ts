import { Revision } from '@vcdm';
import { FetchHttpClient } from '@http';
import { RawTx, RetrieveRawBlock, ThorError, ThorNetworks, toURL } from '@thor';
import { expect } from '@jest/globals';
import { type RawTxJSON } from '@thor/json';

class InvalidRevision extends Revision {
    constructor() {
        super('invalid');
    }
}

/**
 * @group integration/blocks
 */
describe('RetrieveRawBlock SOLO tests', () => {
<<<<<<< HEAD
    const httpClient = FetchHttpClient.at(toURL(ThorNetworks.SOLONET), {});
=======
    const httpClient = FetchHttpClient.at(new URL(ThorNetworks.SOLONET));
>>>>>>> 84f368ca

    test('err: <- bad revision', async () => {
        const status = 400;
        try {
            await RetrieveRawBlock.of(new InvalidRevision()).askTo(httpClient);
            // noinspection ExceptionCaughtLocallyJS
            throw new Error('Should not reach here.');
        } catch (error) {
            expect(error).toBeInstanceOf(ThorError);
            expect((error as ThorError).status).toBe(status);
        }
    });

    test('ok <- block 0', async () => {
        const expected = {
            raw: '0xf8a5a0ffffffff00000000000000000000000000000000000000000000000000000000845afb0400839896809400000000000000000000000000000000000000008080a045b0cfc220ceec5b7c1c62c4d4193d38e4eba48e8815729ce75f9c0ab0e4c1c0a093de0ffb1f33bc0af053abc2a87c4af44594f5dcb1cb879dd823686a15d68550a045b0cfc220ceec5b7c1c62c4d4193d38e4eba48e8815729ce75f9c0ab0e4c1c080'
        } satisfies RawTxJSON;
        const actual = (
            await RetrieveRawBlock.of(Revision.of(0)).askTo(httpClient)
        ).response;
        expect(actual).toBeDefined();
        expect(actual).toBeInstanceOf(RawTx);
        expect(actual?.toJSON()).toEqual(expected);
    });

    test('ok <- block 1', async () => {
        const actual = (
            await RetrieveRawBlock.of(Revision.of(1)).askTo(httpClient)
        ).response;
        expect(actual).toBeDefined();
        expect(actual).toBeInstanceOf(RawTx);
    });

    test('ok <- block BEST', async () => {
        const actual = (
            await RetrieveRawBlock.of(Revision.BEST).askTo(httpClient)
        ).response;
        expect(actual).toBeDefined();
        expect(actual).toBeInstanceOf(RawTx);
    });

    test('ok <- block FINALIZED', async () => {
        const expected = {
            raw: '0xf8a5a0ffffffff00000000000000000000000000000000000000000000000000000000845afb0400839896809400000000000000000000000000000000000000008080a045b0cfc220ceec5b7c1c62c4d4193d38e4eba48e8815729ce75f9c0ab0e4c1c0a093de0ffb1f33bc0af053abc2a87c4af44594f5dcb1cb879dd823686a15d68550a045b0cfc220ceec5b7c1c62c4d4193d38e4eba48e8815729ce75f9c0ab0e4c1c080'
        } satisfies RawTxJSON;
        const actual = (
            await RetrieveRawBlock.of(Revision.FINALIZED).askTo(httpClient)
        ).response;
        expect(actual).toBeDefined();
        expect(actual).toBeInstanceOf(RawTx);
        expect(actual).toEqual(new RawTx(expected));
    });

    test('null <- block not found', async () => {
        const response = (
            await RetrieveRawBlock.of(
                Revision.of(Math.pow(2, 32) - 1) // Max block address value.
            ).askTo(httpClient)
        ).response;
        expect(response).toBeNull();
    });
});<|MERGE_RESOLUTION|>--- conflicted
+++ resolved
@@ -1,6 +1,6 @@
 import { Revision } from '@vcdm';
 import { FetchHttpClient } from '@http';
-import { RawTx, RetrieveRawBlock, ThorError, ThorNetworks, toURL } from '@thor';
+import { RawTx, RetrieveRawBlock, ThorError, ThorNetworks } from '@thor';
 import { expect } from '@jest/globals';
 import { type RawTxJSON } from '@thor/json';
 
@@ -14,11 +14,7 @@
  * @group integration/blocks
  */
 describe('RetrieveRawBlock SOLO tests', () => {
-<<<<<<< HEAD
-    const httpClient = FetchHttpClient.at(toURL(ThorNetworks.SOLONET), {});
-=======
     const httpClient = FetchHttpClient.at(new URL(ThorNetworks.SOLONET));
->>>>>>> 84f368ca
 
     test('err: <- bad revision', async () => {
         const status = 400;
