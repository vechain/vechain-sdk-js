--- conflicted
+++ resolved
@@ -5,7 +5,7 @@
     RegularBlockResponse,
     RetrieveRegularBlock,
     ThorError,
-    ThorNetworks, toURL
+    ThorNetworks
 } from '@thor';
 import { type RegularBlockResponseJSON } from '@thor/json';
 
@@ -19,11 +19,7 @@
  * @group integration/blocks
  */
 describe('RetrieveRegularBlock SOLO tests', () => {
-<<<<<<< HEAD
-    const httpClient = FetchHttpClient.at(toURL(ThorNetworks.SOLONET), {});
-=======
     const httpClient = FetchHttpClient.at(new URL(ThorNetworks.SOLONET));
->>>>>>> 84f368ca
 
     test('err: <- bad revision', async () => {
         const status = 400;
