--- conflicted
+++ resolved
@@ -15,56 +15,6 @@
  * @group solo
  */
 describe('ClauseBuilder transferVTHO SOLO tests', () => {
-<<<<<<< HEAD
-    test(
-        'builds clause to VTHO contract and sends transfer on solo network',
-        async () => {
-            const sender = Address.of(
-                soloConfig.DEFAULT_SOLO_ACCOUNT_ADDRESSES[0]
-            );
-            const senderPrivateKey = Hex.of(
-                soloConfig.DEFAULT_SOLO_ACCOUNT_PRIVATE_KEYS[0]
-            );
-            const senderSigner = new PrivateKeySigner(senderPrivateKey.bytes);
-            const receiver = Address.of(
-                soloConfig.DEFAULT_SOLO_ACCOUNT_ADDRESSES[1]
-            );
-
-            const clause = ClauseBuilder.transferVTHO(receiver, 1n);
-
-            expect(clause.to?.toString()).toEqual(
-                Address.of(VTHO_ADDRESS).toString()
-            );
-            expect(clause.value).toBe(0n);
-            expect(clause.data).not.toBeNull();
-
-            const txRequest = await TransactionBuilder.create(thorClient)
-                .withClauses([clause])
-                .withDynFeeTxDefaults()
-                .withEstimatedGas(sender, {
-                    revision: Revision.BEST
-                })
-                .build();
-
-            const signedTxRequest = senderSigner.sign(txRequest);
-            const txId =
-                await thorClient.transactions.sendTransaction(
-                    signedTxRequest
-                );
-
-            expect(txId).toBeDefined();
-
-            const receipt =
-                await thorClient.transactions.waitForTransactionReceipt(txId);
-
-            expect(receipt).not.toBeNull();
-            expect(receipt?.reverted).toBe(false);
-        },
-        30000
-    );
-});
-
-=======
     test('builds clause to VTHO contract and sends transfer on solo network', async () => {
         const sender = Address.of(soloConfig.DEFAULT_SOLO_ACCOUNT_ADDRESSES[0]);
         const senderPrivateKey = Hex.of(
@@ -104,4 +54,4 @@
         expect(receipt?.reverted).toBe(false);
     }, 30000);
 });
->>>>>>> f737bfaf
+
