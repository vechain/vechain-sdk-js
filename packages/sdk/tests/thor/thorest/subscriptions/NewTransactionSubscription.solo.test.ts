--- conflicted
+++ resolved
@@ -1,24 +1,17 @@
-import { afterEach, beforeEach, describe, test } from '@jest/globals';
+import { Address, BlockRef, HexUInt, Revision } from '@common/vcdm';
+import { FetchHttpClient } from '@common/http';
 import { MozillaWebSocketClient, type WebSocketListener } from '@thor/ws';
 import { NewTransactionSubscription } from '@thor/thorest/subscriptions';
-<<<<<<< HEAD
-import { RetrieveExpandedBlock, ThorNetworks, type TXID } from '@thor/thorest';
-=======
+import { ThorClient } from '@thor/thor-client/ThorClient';
+import { afterEach, beforeEach, describe, test } from '@jest/globals';
+import { fastJsonStableStringify } from 'fast-json-stable-stringify';
+import { log } from 'loglevel';
 import {
+    ClauseBuilder,
     RetrieveExpandedBlock,
     ThorNetworks,
-    Transaction,
     type TXID
 } from '@thor/thorest';
-import { ClauseBuilder } from '@thor/thor-client/transactions';
->>>>>>> 287d95fa
-import { FetchHttpClient } from '@common/http';
-import { Address, BlockRef, HexUInt, Revision } from '@common/vcdm';
-import { ThorClient } from '@thor/thor-client/ThorClient';
-import log from 'loglevel';
-import fastJsonStableStringify from 'fast-json-stable-stringify';
-import { ClauseBuilder, TransactionRequest } from '@thor/thor-client';
-import { PrivateKeySigner } from '@thor';
 
 /**
  * VeChain beats subscription - solo
@@ -58,9 +51,9 @@
                     void (async () => {
                         const transferClause =
                             ClauseBuilder.getTransferVetClause(
-                            Address.of(toAddress),
-                            1n // minimal amount
-                        );
+                                Address.of(toAddress),
+                                1n // minimal amount
+                            );
 
                         const latestBlock = (
                             await RetrieveExpandedBlock.of(Revision.BEST).askTo(
