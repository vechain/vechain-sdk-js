--- conflicted
+++ resolved
@@ -12,16 +12,12 @@
     ClauseBuilder
 } from '@thor/thorest';
 import { Address, BlockRef, HexUInt, Revision } from '@common/vcdm';
-<<<<<<< HEAD
-import { Transaction, type TransactionBody } from '@thor/thorest/model';
 import { ThorClient } from '@thor/thor-client/ThorClient';
-=======
 import {
     Transaction,
     type TransactionBody
 } from '@thor/thorest/transactions/model';
-import { SOLO_NETWORK } from '@thor/utils';
->>>>>>> 48e9e815
+
 import { expect, test } from '@jest/globals';
 
 /**
