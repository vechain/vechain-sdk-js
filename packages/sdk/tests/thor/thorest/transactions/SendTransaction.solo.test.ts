--- conflicted
+++ resolved
@@ -8,20 +8,9 @@
     SendTransaction,
     ThorNetworks,
     TXID
-<<<<<<< HEAD
-} from '@thor/thorest';
-import { ClauseBuilder } from '@thor/thor-client/transactions';
-import { Address, BlockRef, HexUInt, Revision } from '@common/vcdm';
-import { ThorClient } from '@thor/thor-client/ThorClient';
-import {
-    Transaction,
-    type TransactionBody
-} from '@thor/thorest/transactions/model';
-=======
 } from '@thor';
 import { TEST_ACCOUNTS } from '../../../fixture';
 import { log } from '@common/logging';
->>>>>>> d022b45b
 
 const { TRANSACTION_SENDER, TRANSACTION_RECEIVER } = TEST_ACCOUNTS.TRANSACTION;
 
@@ -80,12 +69,6 @@
         log.debug({ message: `${tx?.toJSON()}` });
     });
 
-<<<<<<< HEAD
-    test('ok <- transfer VET', async () => {
-        const transferClause = ClauseBuilder.getTransferVetClause(
-            Address.of(toAddress),
-            10n ** 18n
-=======
     test('ok <- dynamic fee, signed then sponsored', async () => {
         const latestBlock = (
             await RetrieveExpandedBlock.of(Revision.BEST).askTo(httpClient)
@@ -111,7 +94,6 @@
         // Sign as Sender. Partial signature.
         const originSigner = new PrivateKeySigner(
             HexUInt.of(TRANSACTION_SENDER.privateKey).bytes
->>>>>>> d022b45b
         );
         const txRequestSaS = originSigner.sign(txRequest);
         // Sign as Gas Payer. Finalized signature.
