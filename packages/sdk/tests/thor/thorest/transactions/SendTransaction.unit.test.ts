import {
    RetrieveExpandedBlock,
    SendTransaction,
    TXID,
    ClauseBuilder
} from '@thor/thorest';
import {
    type RegularBlockResponseJSON,
    type TXIDJSON
} from '@thor/thorest/json';
import { Address, BlockRef, HexUInt, Revision } from '@common/vcdm';
<<<<<<< HEAD
import { Transaction, type TransactionBody } from '@thor/thorest/model';
=======
import { Transaction, type TransactionBody } from '@thor/thorest';
import { SOLO_NETWORK } from '@thor/utils';
>>>>>>> 48e9e815
import { TEST_ACCOUNTS } from '../../../fixture';
import { expect } from '@jest/globals';
import { mockHttpClient } from '../../../MockHttpClient';

const { TRANSACTION_SENDER, TRANSACTION_RECEIVER } = TEST_ACCOUNTS.TRANSACTION;

const OneVET = 10n ** 18n;

/**
 * @group unit/thor/transactions
 */
describe('RetrieveTransactionReceipt UNIT tests', () => {
    test('ok <- transfer VET', async () => {
        const expectedBlock = {
            number: 88,
            id: '0x00000058f9f240032e073f4a078c5f0f3e04ae7272e4550de41f10723d6f8b2e',
            size: 364,
            parentID:
                '0x000000577127e6426fbe5a303755ba64c167f173bb4e9b60156a62bced1551d8',
            timestamp: 1749224420,
            gasLimit: '150000000',
            beneficiary: '0xf077b491b355e64048ce21e3a6fc4751eeea77fa',
            gasUsed: '0',
            totalScore: 88,
            txsRoot:
                '0x45b0cfc220ceec5b7c1c62c4d4193d38e4eba48e8815729ce75f9c0ab0e4c1c0',
            txsFeatures: 1,
            stateRoot:
                '0xe030c534b66bd1c1b156ada9508bd639cdcbeb7ea1e932f4fd998857b3c4f30a',
            receiptsRoot:
                '0x45b0cfc220ceec5b7c1c62c4d4193d38e4eba48e8815729ce75f9c0ab0e4c1c0',
            com: false,
            signer: '0xf077b491b355e64048ce21e3a6fc4751eeea77fa',
            isTrunk: true,
            isFinalized: false,
            baseFeePerGas: '0x9184e72a000',
            transactions: []
        } satisfies RegularBlockResponseJSON;
        const expectedTXID = {
            id: '0x6a4ba19bd4ff9e7c4a9d6a5ba81908d649757aecd39f346e5e342fd82994d53c'
        } satisfies TXIDJSON;
        const latestBlock = (
            await RetrieveExpandedBlock.of(Revision.BEST).askTo(
                mockHttpClient(expectedBlock, 'get', true, 200)
            )
        ).response;
        expect(latestBlock).toBeDefined();
        const transferClause = ClauseBuilder.transferVET(
            Address.of(TRANSACTION_RECEIVER.address),
            OneVET
        );
        const expectedTxBody: TransactionBody = {
            chainTag: 179, // Mock chainTag for unit test
            blockRef:
                latestBlock !== null
                    ? BlockRef.of(latestBlock.id).toString()
                    : '0x0',
            expiration: 32,
            clauses: [transferClause],
            gasPriceCoef: 0,
            gas: 100000,
            dependsOn: null,
            nonce: 8
        };
        const signedTx = Transaction.of(expectedTxBody).sign(
            HexUInt.of(TRANSACTION_SENDER.privateKey).bytes
        );
        const actualTXID = (
            await SendTransaction.of(signedTx.encoded).askTo(
                mockHttpClient(expectedTXID, 'post', true, 200)
            )
        ).response;
        expect(actualTXID).toBeDefined();
        expect(actualTXID).toBeInstanceOf(TXID);
        expect(actualTXID.toJSON()).toEqual(expectedTXID);
    });
});<|MERGE_RESOLUTION|>--- conflicted
+++ resolved
@@ -9,12 +9,7 @@
     type TXIDJSON
 } from '@thor/thorest/json';
 import { Address, BlockRef, HexUInt, Revision } from '@common/vcdm';
-<<<<<<< HEAD
-import { Transaction, type TransactionBody } from '@thor/thorest/model';
-=======
 import { Transaction, type TransactionBody } from '@thor/thorest';
-import { SOLO_NETWORK } from '@thor/utils';
->>>>>>> 48e9e815
 import { TEST_ACCOUNTS } from '../../../fixture';
 import { expect } from '@jest/globals';
 import { mockHttpClient } from '../../../MockHttpClient';
