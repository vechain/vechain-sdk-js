--- conflicted
+++ resolved
@@ -16,11 +16,7 @@
                 HexUInt32.of(
                     '0x0000000000000000000000000000000000000000000000000000000000000001'
                 )
-<<<<<<< HEAD
-            ).askTo(FetchHttpClient.at(toURL(ThorNetworks.SOLONET), {}))
-=======
             ).askTo(FetchHttpClient.at(new URL(ThorNetworks.SOLONET)))
->>>>>>> 84f368ca
         ).response;
 
         expect(response.value.toString()).toBe(
