--- conflicted
+++ resolved
@@ -1,5 +1,5 @@
 import { describe, expect, test } from '@jest/globals';
-import { RetrieveAccountDetails, ThorNetworks, toURL } from '@thor';
+import { RetrieveAccountDetails, ThorNetworks } from '@thor';
 import { FetchHttpClient } from '@http';
 import { Address, Hex } from '@vcdm';
 
@@ -13,11 +13,7 @@
         const response = (
             await RetrieveAccountDetails.of(
                 Address.of('0x0000000000000000000000000000456E65726779')
-<<<<<<< HEAD
-            ).askTo(FetchHttpClient.at(toURL(ThorNetworks.SOLONET), {}))
-=======
             ).askTo(FetchHttpClient.at(new URL(ThorNetworks.SOLONET)))
->>>>>>> 84f368ca
         ).response;
         expect(Hex.of(response.energy).toString()).toBe('0x00');
         expect(response.hasCode).toBe(true);
