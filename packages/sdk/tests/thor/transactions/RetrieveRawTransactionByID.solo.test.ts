--- conflicted
+++ resolved
@@ -7,8 +7,7 @@
     type RegularBlockResponse,
     RetrieveRegularBlock,
     RetrieveRawTransactionByID,
-    ThorNetworks,
-    toURL
+    ThorNetworks
 } from '@thor';
 import { FetchHttpClient } from '@http';
 import { beforeAll, expect } from '@jest/globals';
@@ -17,11 +16,7 @@
  * @group integration/transactions
  */
 describe('RetrieveRawTransactionByID SOLO tests', () => {
-<<<<<<< HEAD
-    const httpClient = FetchHttpClient.at(toURL(ThorNetworks.SOLONET), {});
-=======
     const httpClient = FetchHttpClient.at(new URL(ThorNetworks.SOLONET));
->>>>>>> 84f368ca
 
     let block: RegularBlockResponse | null;
 
