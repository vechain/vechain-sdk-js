--- conflicted
+++ resolved
@@ -7,7 +7,7 @@
     type RegularBlockResponse,
     RetrieveRegularBlock,
     RetrieveTransactionByID,
-    ThorNetworks, toURL
+    ThorNetworks
 } from '@thor';
 import { FetchHttpClient } from '@http';
 import { beforeAll, expect } from '@jest/globals';
@@ -16,11 +16,7 @@
  * @group integration/transactions
  */
 describe('RetrieveTransactionByID SOLO tests', () => {
-<<<<<<< HEAD
-    const httpClient = FetchHttpClient.at(toURL(ThorNetworks.SOLONET), {});
-=======
     const httpClient = FetchHttpClient.at(new URL(ThorNetworks.SOLONET));
->>>>>>> 84f368ca
 
     let block: RegularBlockResponse | null;
 
