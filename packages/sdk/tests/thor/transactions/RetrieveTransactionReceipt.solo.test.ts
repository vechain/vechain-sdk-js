--- conflicted
+++ resolved
@@ -6,19 +6,14 @@
     type RegularBlockResponse,
     RetrieveRegularBlock,
     RetrieveTransactionReceipt,
-    ThorNetworks,
-    toURL
+    ThorNetworks
 } from '@thor';
 
 /**
  * @group integration/transactions
  */
 describe('RetrieveTransactionReceipt SOLO tests', () => {
-<<<<<<< HEAD
-    const httpClient = FetchHttpClient.at(toURL(ThorNetworks.SOLONET), {});
-=======
     const httpClient = FetchHttpClient.at(new URL(ThorNetworks.SOLONET));
->>>>>>> 84f368ca
 
     let block: RegularBlockResponse | null;
 
