import { jest } from '@jest/globals';
import { type HttpClient } from '@http';
import fastJsonStableStringify from 'fast-json-stable-stringify';

const mockHttpClient = <T>(
    response: T,
    httpMethod: 'get' | 'post',
    ok: boolean = true,
    status: number = 200
): HttpClient => {
    return {
        [httpMethod]: jest.fn().mockImplementation(async () => {
            // noinspection ES6RedundantAwait
            return await Promise.resolve({
                ok,
                status,
                statusText: ok ? 'OK' : 'Bad Request',
                url: 'https://mock-url',
                json: async () => await Promise.resolve(response satisfies T),
                text: async () =>
                    await Promise.resolve(JSON.stringify(response))
            });
        })
    } as unknown as HttpClient;
};

const mockHttpClientWithError = (
    error: string,
    httpMethod: 'get' | 'post'
): HttpClient => {
<<<<<<< HEAD
=======
    // noinspection ES6RedundantAwait
>>>>>>> 02002920
    return {
        [httpMethod]: jest.fn(
            async () =>
                await Promise.resolve(
                    new Response(fastJsonStableStringify(error), {
                        status: 400
                    })
                )
        )
    } as unknown as HttpClient;
};

export { mockHttpClient, mockHttpClientWithError };<|MERGE_RESOLUTION|>--- conflicted
+++ resolved
@@ -28,10 +28,7 @@
     error: string,
     httpMethod: 'get' | 'post'
 ): HttpClient => {
-<<<<<<< HEAD
-=======
     // noinspection ES6RedundantAwait
->>>>>>> 02002920
     return {
         [httpMethod]: jest.fn(
             async () =>
