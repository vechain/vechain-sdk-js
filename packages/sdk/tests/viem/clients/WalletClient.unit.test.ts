import { describe, expect, test } from '@jest/globals';
import type { ThorSoloAccount } from '@vechain/sdk-solo-setup';
import { Address, Hex, HexUInt } from '@common';
import { Clause, TransactionRequest } from '@thor/thor-client';
import { PrivateKeySigner } from '../../../src/thor/signer';
import { privateKeyToAccount } from '../../../src/viem/accounts';
import { WalletClient } from '@viem';
import { mockHttpClient } from '../../MockHttpClient';

const MOCK_URL = new URL('https://mock-url');

/**
 * @group unit/clients
 */
describe('WalletClient UNIT tests', () => {
    const mockSenderAccount = {
        privateKey:
            '7f9290cc44c5fd2b95fe21d6ad6fe5fa9c177e1cd6f3b4c96a97b13e09eaa158',
        address: '0x3db469a79593dcc67f07DE1869d6682fC1eaf535'
    } satisfies ThorSoloAccount;
    const mockReceiverAccount = {
        privateKey:
            '62183dac319418f40e47dec7b60f104d0d6a9e248860b005e8b6d36cf9e8f11a',
        address: '0x9E4E0efb170070e35A6b76b683aEE91dd77805B3'
    } satisfies ThorSoloAccount;

    const mockBlockRef = HexUInt.of('0x000000b7b1994856');
    const mockChainTag = 246;
    const mockExpiration = 32;
    const mockGas = 25000n;
    const mockGasPriceCoef = 128n; // 123n
    const mockMaxFeePerGas = 10027000000000n; // 20 Gwei
    const mockMaxPriorityFeePerGas = 27000000000n; // 5 Gwei
    const mockNonce = 3n;
    const mockValue = 10n ** 15n; // .001 VET

    describe('signTransaction', () => {
        test('ok <- dynamic fee - no sponsored', async () => {
            const txRequest = new TransactionRequest({
                blockRef: mockBlockRef,
                chainTag: mockChainTag,
                clauses: [
                    new Clause(
                        Address.of(mockReceiverAccount.address),
                        mockValue
                    )
                ],
                dependsOn: null,
                expiration: mockExpiration,
                gas: mockGas,
                maxFeePerGas: mockMaxFeePerGas,
                maxPriorityFeePerGas: mockMaxPriorityFeePerGas,
                nonce: mockNonce
            });
            // Sign as Sender. Finalized signature.
            const originSigner = new PrivateKeySigner(
                HexUInt.of(mockSenderAccount.privateKey).bytes
            );
            const originWallet = new WalletClient(
                MOCK_URL,
                mockHttpClient({}, 'post'),
                privateKeyToAccount(Hex.of(mockSenderAccount.privateKey))
            );
            const expected = originSigner.sign(txRequest).encoded;
            const actual = (await originWallet.signTransaction(txRequest))
                .bytes;
            expect(actual).toEqual(expected.bytes);
        });

        test('ok <- dynamic fee - signed then sponsored', async () => {
            const txRequest = new TransactionRequest({
                blockRef: mockBlockRef,
                chainTag: mockChainTag,
                clauses: [
                    new Clause(
                        Address.of(mockReceiverAccount.address),
                        mockValue
                    )
                ],
                dependsOn: null,
                expiration: mockExpiration,
                gas: mockGas,
                maxFeePerGas: mockMaxFeePerGas,
                maxPriorityFeePerGas: mockMaxPriorityFeePerGas,
                nonce: mockNonce
            });
            // Sign as Sender. Partial signature.
            const originSigner = new PrivateKeySigner(
                HexUInt.of(mockSenderAccount.privateKey).bytes
            );
            const txRequestSaS = originSigner.sign(txRequest);
            const originWallet = new WalletClient(
                MOCK_URL,
                mockHttpClient({}, 'post'),
                privateKeyToAccount(Hex.of(mockSenderAccount.privateKey))
            );
            const encodedSaS = (await originWallet.signTransaction(txRequest))
                .bytes;
            expect(encodedSaS).toEqual(txRequestSaS.encoded.bytes);
            // Sign as Gas Payer. Finalized signature.
            const gasPayerSigner = new PrivateKeySigner(
                HexUInt.of(mockReceiverAccount.privateKey).bytes
            );
            const txRequestSaGP = gasPayerSigner.sign(txRequestSaS);
            const gasPayerWallet = new WalletClient(
                MOCK_URL,
                mockHttpClient({}, 'post'),
                privateKeyToAccount(Hex.of(mockReceiverAccount.privateKey))
            );
            const encodedSaGP = (
                await gasPayerWallet.signTransaction(
                    TransactionRequest.decode(HexUInt.of(encodedSaS))
                )
            ).bytes;
            expect(encodedSaGP).toEqual(txRequestSaGP.encoded.bytes);
        });

        test('ok <- dynamic fee - sponsored than signed', async () => {
            const txRequest = new TransactionRequest({
                blockRef: mockBlockRef,
                chainTag: mockChainTag,
                clauses: [
                    new Clause(
                        Address.of(mockReceiverAccount.address),
                        mockValue
                    )
                ],
                dependsOn: null,
                expiration: mockExpiration,
                gas: mockGas,
                maxFeePerGas: mockMaxFeePerGas,
                maxPriorityFeePerGas: mockMaxPriorityFeePerGas,
                nonce: mockNonce,
                reserved: {
                    features: 1,
                    unused: []
                }
            });
            // Objective is to compare transaction signatures
            // signed by the thor private key signer and the viem wallet client
            // STEP 1: Sign the tx request as gas payer with thor private key signer
            const gasPayerSigner = new PrivateKeySigner(
                HexUInt.of(mockReceiverAccount.privateKey).bytes
            );
            const txRequestThorSigned = gasPayerSigner.sign(
                txRequest,
                Address.of(mockReceiverAccount.address)
            );
            // STEP 2: Sign as gas payer with viem wallet client
            const gasPayerViemWallet = new WalletClient(
                MOCK_URL,
                mockHttpClient({}, 'post'),
                privateKeyToAccount(Hex.of(mockReceiverAccount.privateKey))
            );
            const txRequestViemSignedEncoded =
                await gasPayerViemWallet.signTransaction(
                    txRequest,
                    Address.of(mockReceiverAccount.address)
                );
            const txRequestViemSigned = TransactionRequest.decode(
                txRequestViemSignedEncoded
            );
            // compare signatures
            const txRequestThorSignedSignature =
                txRequestThorSigned.signature ?? new Uint8Array();
            const txRequestViemSignedSignature =
                txRequestViemSigned.signature ?? new Uint8Array();
            expect(txRequestThorSignedSignature).toStrictEqual(
                txRequestViemSignedSignature
            );

            // Now sign the tx request as sender with thor private key signer
            // and same with viem wallet client
            // compare the final signatures
            // STEP 1: Sign the tx request as sender with thor private key signer
            const originSigner = new PrivateKeySigner(
                HexUInt.of(mockSenderAccount.privateKey).bytes
            );
            const txRequestThorFullySigned =
                originSigner.sign(txRequestThorSigned);
            const originWallet = new WalletClient(
                MOCK_URL,
                mockHttpClient({}, 'post'),
                privateKeyToAccount(Hex.of(mockSenderAccount.privateKey))
            );
            const txRequestViemFullySignedEncoded =
                await originWallet.signTransaction(txRequestViemSigned);
            const txRequestViemFullySigned = TransactionRequest.decode(
                txRequestViemFullySignedEncoded
            );
            const txRequestThorFullySignedSignature =
                txRequestThorFullySigned.signature ?? new Uint8Array();
            const txRequestViemFullySignedSignature =
                txRequestViemFullySigned.signature ?? new Uint8Array();
            expect(txRequestThorFullySignedSignature).toStrictEqual(
                txRequestViemFullySignedSignature
            );
        });

        test('ok <- legacy - no sponsored', async () => {
            const txRequest = new TransactionRequest({
                blockRef: mockBlockRef,
                chainTag: mockChainTag,
                clauses: [
                    new Clause(
                        Address.of(mockReceiverAccount.address),
                        mockValue
                    )
                ],
                dependsOn: null,
                expiration: mockExpiration,
                gas: mockGas,
                gasPriceCoef: mockGasPriceCoef,
                nonce: mockNonce
            });
            // Sign as Sender. Finalized signature.
            const originSigner = new PrivateKeySigner(
                HexUInt.of(mockSenderAccount.privateKey).bytes
            );
            const originWallet = new WalletClient(
                MOCK_URL,
                mockHttpClient({}, 'post'),
                privateKeyToAccount(Hex.of(mockSenderAccount.privateKey))
            );
            const expected = originSigner.sign(txRequest).encoded;
            const actual = await originWallet.signTransaction(txRequest);
            expect(actual).toStrictEqual(expected);
        });

        test('ok <- legacy - signed then sponsored', async () => {
            const txRequest = new TransactionRequest({
                blockRef: mockBlockRef,
                chainTag: mockChainTag,
                clauses: [
                    new Clause(
                        Address.of(mockReceiverAccount.address),
                        mockValue
                    )
                ],
                dependsOn: null,
                expiration: mockExpiration,
                gas: mockGas,
                gasPriceCoef: mockGasPriceCoef,
                nonce: mockNonce,
                reserved: {
                    features: 1,
                    unused: []
                }
            });
            // Sign as Sender. Partial signature.
            const originSigner = new PrivateKeySigner(
                HexUInt.of(mockSenderAccount.privateKey).bytes
            );
            const txRequestSaS = originSigner.sign(txRequest);
            const originWallet = new WalletClient(
                MOCK_URL,
                mockHttpClient({}, 'post'),
                privateKeyToAccount(Hex.of(mockSenderAccount.privateKey))
            );
            const encodedSaS = (await originWallet.signTransaction(txRequest))
                .bytes;
            expect(encodedSaS).toEqual(txRequestSaS.encoded.bytes);
            // Sign as Gas Payer. Finalized signature.
            const gasPayerSigner = new PrivateKeySigner(
                HexUInt.of(mockReceiverAccount.privateKey).bytes
            );
            const txRequestSaGP = gasPayerSigner.sign(
                txRequestSaS,
                Address.of(mockSenderAccount.address)
            );
            const gasPayerWallet = new WalletClient(
                MOCK_URL,
                mockHttpClient({}, 'post'),
                privateKeyToAccount(Hex.of(mockReceiverAccount.privateKey))
            );
            const encodedSaGP = await gasPayerWallet.signTransaction(
                txRequestSaS,
                Address.of(mockSenderAccount.address)
            );
<<<<<<< HEAD
            console.log('HERE');
=======
            
>>>>>>> d4e061f5
            expect(encodedSaGP.bytes).toStrictEqual(
                txRequestSaGP.encoded.bytes
            );
        });

        test('ok <- legacy - sponsored then signed', async () => {
            const txRequest = new TransactionRequest({
                blockRef: mockBlockRef,
                chainTag: mockChainTag,
                clauses: [
                    new Clause(
                        Address.of(mockReceiverAccount.address),
                        mockValue
                    )
                ],
                dependsOn: null,
                expiration: mockExpiration,
                gas: mockGas,
                gasPriceCoef: mockGasPriceCoef,
                nonce: mockNonce,
                reserved: {
                    features: 1,
                    unused: []
                }
            });
            // Sign as gas payer. Partial signature.
            const gasPayerSigner = new PrivateKeySigner(
                HexUInt.of(mockReceiverAccount.privateKey).bytes
            );
            const txRequestSaGP = gasPayerSigner.sign(txRequest);
            const gasPayerWallet = new WalletClient(
                MOCK_URL,
                mockHttpClient({}, 'post'),
                privateKeyToAccount(Hex.of(mockReceiverAccount.privateKey))
            );
            const encodedSaGP = (
                await gasPayerWallet.signTransaction(txRequest)
            ).bytes;
            expect(encodedSaGP).toEqual(txRequestSaGP.encoded.bytes);
            // Sign as Sender. Finalized signature.
            const originSigner = new PrivateKeySigner(
                HexUInt.of(mockSenderAccount.privateKey).bytes
            );
            const txRequestSaS = originSigner.sign(txRequestSaGP);
            const originWallet = new WalletClient(
                MOCK_URL,
                mockHttpClient({}, 'post'),
                privateKeyToAccount(Hex.of(mockSenderAccount.privateKey))
            );
            const encodedSaS = (
                await originWallet.signTransaction(
                    TransactionRequest.decode(HexUInt.of(encodedSaGP))
                )
            ).bytes;
            expect(encodedSaS).toEqual(txRequestSaS.encoded.bytes);
        });

        test('ok <- no need to decode for gas payer signature', async () => {
            const txRequest = new TransactionRequest({
                blockRef: mockBlockRef,
                chainTag: mockChainTag,
                clauses: [
                    new Clause(
                        Address.of(mockReceiverAccount.address),
                        mockValue
                    )
                ],
                dependsOn: null,
                expiration: mockExpiration,
                gas: mockGas,
                maxFeePerGas: mockMaxFeePerGas,
                maxPriorityFeePerGas: mockMaxPriorityFeePerGas,
                nonce: mockNonce
            });
            // Sign as Sender. Partial signature.
            const originSigner = new PrivateKeySigner(
                HexUInt.of(mockSenderAccount.privateKey).bytes
            );
            const txRequestSaS = originSigner.sign(txRequest);
            const originWallet = new WalletClient(
                MOCK_URL,
                mockHttpClient({}, 'post'),
                privateKeyToAccount(Hex.of(mockSenderAccount.privateKey))
            );
            const encodedSaS = (await originWallet.signTransaction(txRequest))
                .bytes;
            expect(encodedSaS).toEqual(txRequestSaS.encoded.bytes);
            // Sign as Gas Payer. Finalized signature.
            const gasPayerSigner = new PrivateKeySigner(
                HexUInt.of(mockReceiverAccount.privateKey).bytes
            );
            const txRequestSaGP = gasPayerSigner.sign(txRequestSaS);
            const gasPayerWallet = new WalletClient(
                MOCK_URL,
                mockHttpClient({}, 'post'),
                privateKeyToAccount(Hex.of(mockReceiverAccount.privateKey))
            );
            const encodedSaGP = (
                await gasPayerWallet.signTransaction(Hex.of(encodedSaS))
            ).bytes;
            expect(encodedSaGP).toEqual(txRequestSaGP.encoded.bytes);
        });
    });
});<|MERGE_RESOLUTION|>--- conflicted
+++ resolved
@@ -277,11 +277,7 @@
                 txRequestSaS,
                 Address.of(mockSenderAccount.address)
             );
-<<<<<<< HEAD
-            console.log('HERE');
-=======
-            
->>>>>>> d4e061f5
+
             expect(encodedSaGP.bytes).toStrictEqual(
                 txRequestSaGP.encoded.bytes
             );
