import { describe, expect, test } from '@jest/globals';
import {
    RetrieveExpandedBlock,
<<<<<<< HEAD
    SendTransaction,
    ThorNetworks,
    type TransactionBody
} from '@thor/thorest';
import { ClauseBuilder } from '@thor/thor-client/transactions';
import { Address, BlockRef, Hex, Revision } from '@common/vcdm';
import { FetchHttpClient } from '@common/http';
import { ThorClient } from '../../../src/thor/thor-client/ThorClient';
=======
    RetrieveTransactionByID,
    ThorClient,
    ThorNetworks
} from '@thor';
import { Address, BlockRef, FetchHttpClient, Revision } from '@common';
import { TEST_ACCOUNTS } from '../../fixture';
import { Clause, TransactionRequest } from '@thor/thor-client';
import { createWalletClient } from '@viem/clients';
>>>>>>> d022b45b
import { privateKeyToAccount } from 'viem/accounts';
import { log } from '@common/logging';
import { randomNonce } from '@thor/utils';

const { TRANSACTION_SENDER, TRANSACTION_RECEIVER } = TEST_ACCOUNTS.TRANSACTION;

/**
 * @group solo/viem/clients
 */
describe('WalletClient SOLO tests', () => {
    const mockExpiration = 32;
    const mockGas = 25000n;
    const mockGasPriceCoef = 128n;
    const mockMaxFeePerGas = 10027000000000n; // 20 Gwei
    const mockMaxPriorityFeePerGas = 27000000000n; // 5 Gwei
    const mockValue = 10n ** 15n; // 0.001 VET

    const httpClient = FetchHttpClient.at(new URL(ThorNetworks.SOLONET));
    const thorClient = ThorClient.at(httpClient);

    describe('sendTransaction', () => {
        test('ok <- dynamic fee - no sponsored', async () => {
            const latestBlock = (
                await RetrieveExpandedBlock.of(Revision.BEST).askTo(httpClient)
            ).response;
<<<<<<< HEAD

            if (latestBlock === undefined || latestBlock === null)
                throw new Error(
                    'Failed to retrieve latest block from Thor network.'
                );

            const transferClause = ClauseBuilder.getTransferVetClause(
                Address.of(toAddress),
                10n ** 18n
            );
=======
            if (latestBlock === null || latestBlock === undefined) {
                throw new Error('Failed to retrieve latest block');
            }
>>>>>>> d022b45b
            const chainTag = await thorClient.nodes.getChainTag();
            const txRequest = new TransactionRequest({
                blockRef: BlockRef.of(latestBlock.id),
                chainTag,
                clauses: [
                    new Clause(
                        Address.of(TRANSACTION_RECEIVER.address),
                        mockValue
                    )
                ],
                dependsOn: null,
                expiration: mockExpiration,
                gas: mockGas,
                maxFeePerGas: mockMaxFeePerGas,
                maxPriorityFeePerGas: mockMaxPriorityFeePerGas,
                nonce: randomNonce()
            });
            // Sign as Sender. Finalized signature.
            const originWallet = createWalletClient({
                network: httpClient.baseURL,
                account: privateKeyToAccount(
                    `0x${TRANSACTION_SENDER.privateKey}`
                )
            });
            const txid = await originWallet.sendTransaction(txRequest);
            expect(txid).toBeDefined();
            await new Promise((resolve) => setTimeout(resolve, 3000));
            const tx = (
                await RetrieveTransactionByID.of(txid).askTo(httpClient)
            ).response;
            expect(tx).not.toBeNull();
            log.debug({ message: `${tx?.toJSON()}` });
        });

        test('ok <- dynamic fee, signed then sponsored', async () => {
            const latestBlock = (
                await RetrieveExpandedBlock.of(Revision.BEST).askTo(httpClient)
            ).response;
            if (latestBlock === null || latestBlock === undefined) {
                throw new Error('Failed to retrieve latest block');
            }
            const chainTag = await thorClient.nodes.getChainTag();
            const txRequest = new TransactionRequest({
                beggar: Address.of(TRANSACTION_SENDER.address),
                blockRef: BlockRef.of(latestBlock.id),
                chainTag,
                clauses: [
                    new Clause(
                        Address.of(TRANSACTION_RECEIVER.address),
                        mockValue
                    )
                ],
                dependsOn: null,
                expiration: mockExpiration,
                gas: mockGas,
                maxFeePerGas: mockMaxFeePerGas,
                maxPriorityFeePerGas: mockMaxPriorityFeePerGas,
                nonce: randomNonce()
            });
            // Sign as Sender. Partial signature.
            const originWallet = createWalletClient({
                network: httpClient.baseURL,
                account: privateKeyToAccount(
                    `0x${TRANSACTION_SENDER.privateKey}`
                )
            });
            const encodedSaS = (await originWallet.signTransaction(txRequest))
                .bytes;
            const gasPayerWallet = createWalletClient({
                network: httpClient.baseURL,
                account: privateKeyToAccount(
                    `0x${TRANSACTION_RECEIVER.privateKey}`
                )
            });
            const txid = await gasPayerWallet.sendTransaction(
                TransactionRequest.decode(encodedSaS)
            );
            expect(txid).toBeDefined();
            await new Promise((resolve) => setTimeout(resolve, 3000));
            const tx = (
                await RetrieveTransactionByID.of(txid).askTo(httpClient)
            ).response;
            expect(tx).not.toBeNull();
            log.debug({ message: `${tx?.toJSON()}` });
        });

        test('ok <- dynamic fee - sponsored than signed', async () => {
            const latestBlock = (
                await RetrieveExpandedBlock.of(Revision.BEST).askTo(httpClient)
            ).response;
            if (latestBlock === null || latestBlock === undefined) {
                throw new Error('Failed to retrieve latest block');
            }
            const chainTag = await thorClient.nodes.getChainTag();
            const txRequest = new TransactionRequest({
                beggar: Address.of(TRANSACTION_SENDER.address),
                blockRef: BlockRef.of(latestBlock.id),
                chainTag,
                clauses: [
                    new Clause(
                        Address.of(TRANSACTION_RECEIVER.address),
                        mockValue
                    )
                ],
                dependsOn: null,
                expiration: mockExpiration,
                gas: mockGas,
                maxFeePerGas: mockMaxFeePerGas,
                maxPriorityFeePerGas: mockMaxPriorityFeePerGas,
                nonce: randomNonce()
            });
            // Sign as Gas Payer. Partial signature.
            const gasPayerWallet = createWalletClient({
                network: httpClient.baseURL,
                account: privateKeyToAccount(
                    `0x${TRANSACTION_RECEIVER.privateKey}`
                )
            });
            const encodedSaGP = (
                await gasPayerWallet.signTransaction(txRequest)
            ).bytes;
            // Sign as Sender. Finalized signature.
            const originWallet = createWalletClient({
                network: httpClient.baseURL,
                account: privateKeyToAccount(
                    `0x${TRANSACTION_SENDER.privateKey}`
                )
            });
            const txid = await originWallet.sendTransaction(
                TransactionRequest.decode(encodedSaGP)
            );
            expect(txid).toBeDefined();
            await new Promise((resolve) => setTimeout(resolve, 3000));
            const tx = (
                await RetrieveTransactionByID.of(txid).askTo(httpClient)
            ).response;
            expect(tx).not.toBeNull();
            log.debug({ message: `${tx?.toJSON()}` });
        });

        test('ok <- legacy - no sponsored', async () => {
            const latestBlock = (
                await RetrieveExpandedBlock.of(Revision.BEST).askTo(httpClient)
            ).response;
            if (latestBlock === null || latestBlock === undefined) {
                throw new Error('Failed to retrieve latest block');
            }
            const chainTag = await thorClient.nodes.getChainTag();
            const txRequest = new TransactionRequest({
                blockRef: BlockRef.of(latestBlock.id),
                chainTag,
                clauses: [
                    new Clause(
                        Address.of(TRANSACTION_RECEIVER.address),
                        mockValue
                    )
                ],
                dependsOn: null,
                expiration: mockExpiration,
                gas: mockGas,
                gasPriceCoef: mockGasPriceCoef,
                nonce: randomNonce()
            });
            // Sign as Sender. Finalized signature.
            const originWallet = createWalletClient({
                network: httpClient.baseURL,
                account: privateKeyToAccount(
                    `0x${TRANSACTION_SENDER.privateKey}`
                )
            });
            const txid = await originWallet.sendTransaction(txRequest);
            expect(txid).toBeDefined();
            await new Promise((resolve) => setTimeout(resolve, 3000));
            const tx = (
                await RetrieveTransactionByID.of(txid).askTo(httpClient)
            ).response;
            expect(tx).not.toBeNull();
            log.debug({ message: `${tx?.toJSON()}` });
        });

        test('ok <- legacy - signed then sponsored', async () => {
            const latestBlock = (
                await RetrieveExpandedBlock.of(Revision.BEST).askTo(httpClient)
            ).response;
            if (latestBlock === null || latestBlock === undefined) {
                throw new Error('Failed to retrieve latest block');
            }
            const chainTag = await thorClient.nodes.getChainTag();
            const txRequest = new TransactionRequest({
                beggar: Address.of(TRANSACTION_SENDER.address),
                blockRef: BlockRef.of(latestBlock.id),
                chainTag,
                clauses: [
                    new Clause(
                        Address.of(TRANSACTION_RECEIVER.address),
                        mockValue
                    )
                ],
                dependsOn: null,
                expiration: mockExpiration,
                gas: mockGas,
                gasPriceCoef: mockGasPriceCoef,
                nonce: randomNonce()
            });
            // Sign as Sender. Partial signature.
            const originWallet = createWalletClient({
                network: httpClient.baseURL,
                account: privateKeyToAccount(
                    `0x${TRANSACTION_SENDER.privateKey}`
                )
            });
            const encodedSaS = (await originWallet.signTransaction(txRequest))
                .bytes;
            const gasPayerWallet = createWalletClient({
                network: httpClient.baseURL,
                account: privateKeyToAccount(
                    `0x${TRANSACTION_RECEIVER.privateKey}`
                )
            });
            const txid = await gasPayerWallet.sendTransaction(
                TransactionRequest.decode(encodedSaS)
            );
            expect(txid).toBeDefined();
            await new Promise((resolve) => setTimeout(resolve, 3000));
            const tx = (
                await RetrieveTransactionByID.of(txid).askTo(httpClient)
            ).response;
            expect(tx).not.toBeNull();
            log.debug({ message: `${tx?.toJSON()}` });
        });

        test('ok <- legacy - sponsored then signed', async () => {
            const latestBlock = (
                await RetrieveExpandedBlock.of(Revision.BEST).askTo(httpClient)
            ).response;
            if (latestBlock === null || latestBlock === undefined) {
                throw new Error('Failed to retrieve latest block');
            }
            const chainTag = await thorClient.nodes.getChainTag();
            const txRequest = new TransactionRequest({
                beggar: Address.of(TRANSACTION_SENDER.address),
                blockRef: BlockRef.of(latestBlock.id),
                chainTag,
                clauses: [
                    new Clause(
                        Address.of(TRANSACTION_RECEIVER.address),
                        mockValue
                    )
                ],
                dependsOn: null,
                expiration: mockExpiration,
                gas: mockGas,
                gasPriceCoef: mockGasPriceCoef,
                nonce: randomNonce()
            });
            // Sign as Gas Payer. Partial signature.
            const gasPayerWallet = createWalletClient({
                network: httpClient.baseURL,
                account: privateKeyToAccount(
                    `0x${TRANSACTION_RECEIVER.privateKey}`
                )
            });
            const encodedSaGP = (
                await gasPayerWallet.signTransaction(txRequest)
            ).bytes;
            // Sign as Sender. Finalized signature.
            const originWallet = createWalletClient({
                network: httpClient.baseURL,
                account: privateKeyToAccount(
                    `0x${TRANSACTION_SENDER.privateKey}`
                )
            });
            const txid = await originWallet.sendTransaction(
                TransactionRequest.decode(encodedSaGP)
            );
            expect(txid).toBeDefined();
            await new Promise((resolve) => setTimeout(resolve, 3000));
            const tx = (
                await RetrieveTransactionByID.of(txid).askTo(httpClient)
            ).response;
            expect(tx).not.toBeNull();
            log.debug({ message: `${tx?.toJSON()}` });
        });
    });
});<|MERGE_RESOLUTION|>--- conflicted
+++ resolved
@@ -1,16 +1,6 @@
 import { describe, expect, test } from '@jest/globals';
 import {
     RetrieveExpandedBlock,
-<<<<<<< HEAD
-    SendTransaction,
-    ThorNetworks,
-    type TransactionBody
-} from '@thor/thorest';
-import { ClauseBuilder } from '@thor/thor-client/transactions';
-import { Address, BlockRef, Hex, Revision } from '@common/vcdm';
-import { FetchHttpClient } from '@common/http';
-import { ThorClient } from '../../../src/thor/thor-client/ThorClient';
-=======
     RetrieveTransactionByID,
     ThorClient,
     ThorNetworks
@@ -19,7 +9,6 @@
 import { TEST_ACCOUNTS } from '../../fixture';
 import { Clause, TransactionRequest } from '@thor/thor-client';
 import { createWalletClient } from '@viem/clients';
->>>>>>> d022b45b
 import { privateKeyToAccount } from 'viem/accounts';
 import { log } from '@common/logging';
 import { randomNonce } from '@thor/utils';
@@ -45,22 +34,9 @@
             const latestBlock = (
                 await RetrieveExpandedBlock.of(Revision.BEST).askTo(httpClient)
             ).response;
-<<<<<<< HEAD
-
-            if (latestBlock === undefined || latestBlock === null)
-                throw new Error(
-                    'Failed to retrieve latest block from Thor network.'
-                );
-
-            const transferClause = ClauseBuilder.getTransferVetClause(
-                Address.of(toAddress),
-                10n ** 18n
-            );
-=======
-            if (latestBlock === null || latestBlock === undefined) {
-                throw new Error('Failed to retrieve latest block');
-            }
->>>>>>> d022b45b
+            if (latestBlock === null || latestBlock === undefined) {
+                throw new Error('Failed to retrieve latest block');
+            }
             const chainTag = await thorClient.nodes.getChainTag();
             const txRequest = new TransactionRequest({
                 blockRef: BlockRef.of(latestBlock.id),
