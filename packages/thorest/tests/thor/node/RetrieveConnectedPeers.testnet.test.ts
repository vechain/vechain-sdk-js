import { describe, test } from '@jest/globals';
import {
    FetchHttpClient,
    RetrieveConnectedPeers,
    ThorNetworks
} from '../../../src';
import log from 'loglevel';
import fastJsonStableStringify from 'fast-json-stable-stringify';
<<<<<<< HEAD

const logger = log.getLogger(
    'TEST:UNIT!packages/thorest/tests/thor/node/RetrieveConnectedPeers.testnet.test.ts'
);
=======
>>>>>>> 247c01eb

describe('RetrieveConnectedPeers testnet tests', () => {
    test('ok <- askTo', async () => {
        const r = await new RetrieveConnectedPeers().askTo(
            FetchHttpClient.at(ThorNetworks.TESTNET)
        );
<<<<<<< HEAD
        logger.debug(fastJsonStableStringify(r));
=======
        log.debug(fastJsonStableStringify(r));
>>>>>>> 247c01eb
    });
});<|MERGE_RESOLUTION|>--- conflicted
+++ resolved
@@ -6,23 +6,12 @@
 } from '../../../src';
 import log from 'loglevel';
 import fastJsonStableStringify from 'fast-json-stable-stringify';
-<<<<<<< HEAD
-
-const logger = log.getLogger(
-    'TEST:UNIT!packages/thorest/tests/thor/node/RetrieveConnectedPeers.testnet.test.ts'
-);
-=======
->>>>>>> 247c01eb
 
 describe('RetrieveConnectedPeers testnet tests', () => {
     test('ok <- askTo', async () => {
         const r = await new RetrieveConnectedPeers().askTo(
             FetchHttpClient.at(ThorNetworks.TESTNET)
         );
-<<<<<<< HEAD
-        logger.debug(fastJsonStableStringify(r));
-=======
         log.debug(fastJsonStableStringify(r));
->>>>>>> 247c01eb
     });
 });