import { describe, test } from '@jest/globals';

import {
    type EventLogFilterRequestJSON,
    QuerySmartContractEvents
} from '../../../src/thor/logs';
import { FetchHttpClient, ThorNetworks } from '../../../src';
import log from 'loglevel';
import fastJsonStableStringify from 'fast-json-stable-stringify';
<<<<<<< HEAD

const logger = log.getLogger(
    'TEST:UNIT!packages/thorest/tests/thor/logs/QuerySmartContractEvents.testnet.test.ts'
);
=======
>>>>>>> 247c01eb

describe('QuerySmartContractEvents testnet tests', () => {
    test('ok <- askTo', async () => {
        const request = {
            range: {
                unit: 'block',
                from: 17240365,
                to: 17289864
            },
            options: {
                offset: 0,
                limit: 100
            },
            criteriaSet: [
                {
                    address: '0x0000000000000000000000000000456E65726779',
                    topic0: '0xddf252ad1be2c89b69c2b068fc378daa952ba7f163c4a11628f55a4df523b3ef',
                    topic1: '0x0000000000000000000000006d95e6dca01d109882fe1726a2fb9865fa41e7aa'
                }
            ],
            order: 'asc'
        } satisfies EventLogFilterRequestJSON;
        const r = await QuerySmartContractEvents.of(request).askTo(
            FetchHttpClient.at(ThorNetworks.TESTNET)
        );
<<<<<<< HEAD
        logger.debug(fastJsonStableStringify(r));
=======
        log.debug(fastJsonStableStringify(r));
>>>>>>> 247c01eb
    });
});<|MERGE_RESOLUTION|>--- conflicted
+++ resolved
@@ -7,13 +7,6 @@
 import { FetchHttpClient, ThorNetworks } from '../../../src';
 import log from 'loglevel';
 import fastJsonStableStringify from 'fast-json-stable-stringify';
-<<<<<<< HEAD
-
-const logger = log.getLogger(
-    'TEST:UNIT!packages/thorest/tests/thor/logs/QuerySmartContractEvents.testnet.test.ts'
-);
-=======
->>>>>>> 247c01eb
 
 describe('QuerySmartContractEvents testnet tests', () => {
     test('ok <- askTo', async () => {
@@ -39,10 +32,6 @@
         const r = await QuerySmartContractEvents.of(request).askTo(
             FetchHttpClient.at(ThorNetworks.TESTNET)
         );
-<<<<<<< HEAD
-        logger.debug(fastJsonStableStringify(r));
-=======
         log.debug(fastJsonStableStringify(r));
->>>>>>> 247c01eb
     });
 });