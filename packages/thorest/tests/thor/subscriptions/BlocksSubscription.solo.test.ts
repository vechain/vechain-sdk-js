--- conflicted
+++ resolved
@@ -9,13 +9,6 @@
 } from '../../../src/thor/subscriptions';
 import log from 'loglevel';
 import fastJsonStableStringify from 'fast-json-stable-stringify';
-<<<<<<< HEAD
-
-const logger = log.getLogger(
-    'TEST:UNIT!packages/thorest/tests/thor/subscriptions/BlocksSubscription.solo.test.ts'
-);
-=======
->>>>>>> 247c01eb
 
 describe('BlocksSubscription solo tests', () => {
     let subscription: BlocksSubscription;
@@ -30,21 +23,13 @@
             .addListener({
                 onMessage: (message) => {
                     const data = message.data;
-<<<<<<< HEAD
-                    logger.debug(fastJsonStableStringify(data));
-=======
                     log.debug(fastJsonStableStringify(data));
->>>>>>> 247c01eb
                     done();
                 },
                 onOpen: () => {},
                 onClose: () => {},
                 onError: (error) => {
-<<<<<<< HEAD
-                    logger.error('WebSocket error:', error);
-=======
                     log.error('WebSocket error:', error);
->>>>>>> 247c01eb
                 }
             } satisfies WebSocketListener<SubscriptionBlockResponse>)
             .open();
