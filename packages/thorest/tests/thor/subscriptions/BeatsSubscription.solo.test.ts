--- conflicted
+++ resolved
@@ -9,13 +9,6 @@
 } from '../../../src/thor/subscriptions';
 import log from 'loglevel';
 import fastJsonStableStringify from 'fast-json-stable-stringify';
-<<<<<<< HEAD
-
-const logger = log.getLogger(
-    'TEST:UNIT!packages/thorest/tests/thor/subscriptions/BeatsSubscription.solo.test.ts'
-);
-=======
->>>>>>> 247c01eb
 
 describe('BlocksSubscription solo tests', () => {
     let subscription: BeatsSubscription;
@@ -30,19 +23,6 @@
             .addListener({
                 onMessage: (message) => {
                     const data = message.data;
-<<<<<<< HEAD
-                    logger.debug(fastJsonStableStringify(data));
-                    done();
-                },
-                onOpen: () => {
-                    logger.debug('WebSocket connection opened');
-                },
-                onClose: () => {
-                    logger.debug(`WebSocket connection closed`);
-                },
-                onError: (error) => {
-                    logger.error('WebSocket encountered an error:', error);
-=======
                     log.debug(fastJsonStableStringify(data));
                     done();
                 },
@@ -54,7 +34,6 @@
                 },
                 onError: (error) => {
                     log.error('WebSocket encountered an error:', error);
->>>>>>> 247c01eb
                 }
             } satisfies WebSocketListener<SubscriptionBeat2Response>)
             .open();
