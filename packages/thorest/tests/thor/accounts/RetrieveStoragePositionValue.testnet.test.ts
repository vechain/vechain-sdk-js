--- conflicted
+++ resolved
@@ -7,13 +7,6 @@
 } from '../../../src';
 import log from 'loglevel';
 import fastJsonStableStringify from 'fast-json-stable-stringify';
-<<<<<<< HEAD
-
-const logger = log.getLogger(
-    'TEST:UNIT!packages/thorest/tests/thor/accounts/RetrieveStoragePositionValue.testnet.test.ts'
-);
-=======
->>>>>>> 247c01eb
 
 describe('RetrieveStoragePositionValue testnet tests', () => {
     test('ok <- askTo', async () => {
@@ -23,10 +16,6 @@
                 '0x0000000000000000000000000000000000000000000000000000000000000001'
             )
         ).askTo(FetchHttpClient.at(ThorNetworks.TESTNET));
-<<<<<<< HEAD
-        logger.debug(fastJsonStableStringify(r));
-=======
         log.debug(fastJsonStableStringify(r));
->>>>>>> 247c01eb
     });
 });