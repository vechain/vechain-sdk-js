import { Clause, type ClauseJSON } from '@thor';
import {
    Address,
    BlockRef,
    IllegalArgumentError,
    UInt
} from '@vechain/sdk-core';
import { ExecuteCodesRequestJSON } from './ExecuteCodesRequestJSON';

/**
 * Full-Qualified Path
 */
const FQP = 'packages/thorest/src/thor/accounts/ExecuteCodesRequest.ts!';

/**
 * Execute Codes Request
 *
 * Represents a request for executing codes.
 * 
 * [ExecuteCodesRequest](http://localhost:8669/doc/stoplight-ui/#/schemas/ExecuteCodesRequest)
 */
class ExecuteCodesRequest {
    /**
     * The proved work of the request.
     */
    readonly provedWork: string | null;

    /**
     * The gas payer of the request.
     */
    readonly gasPayer: Address | null;

    /**
     * The expiration of the request.
     */
    readonly expiration: UInt | null;

    /**
     * The block reference of the request.
     */
    readonly blockRef: BlockRef | null;

    /**
     * The clauses of the request.
     */
    readonly clauses: Clause[] | null;

    /**
     * The gas of the request.
     */
    readonly gas: bigint | null;

    /**
     * The gas price of the request.
     */
    readonly gasPrice: bigint | null;

    /**
     * The caller of the request.
     */
    readonly caller: Address | null;

    /**
     * Constructs a new instance of the class by parsing the provided JSON object.
     *
     * @param {ExecuteCodesRequestJSON} json - The JSON object containing execute codes request data.
     * @throws {IllegalArgumentError} If the parsing of the JSON object fails.
     */
    constructor(json: ExecuteCodesRequestJSON) {
<<<<<<< HEAD
        this.provedWork = json.provedWork;
        this.gasPayer =
            json.gasPayer === undefined ? undefined : Address.of(json.gasPayer);
        this.expiration =
            json.expiration === undefined
                ? undefined
                : UInt.of(json.expiration);
        this.blockRef =
            json.blockRef === undefined
                ? undefined
                : BlockRef.of(json.blockRef);
        this.clauses =
            json.clauses === undefined
                ? undefined
                : json.clauses.map(
                      (clauseJSON: ClauseJSON): Clause => new Clause(clauseJSON)
                  );
        this.gas = json.gas === undefined ? undefined : Gas.of(json.gas);
        this.gasPrice =
            json.gasPrice === undefined
                ? undefined
                : VTHO.of(json.gasPrice, Units.wei);
        this.caller =
            json.caller === undefined ? undefined : Address.of(json.caller);
=======
        try {
            this.provedWork = json.provedWork ? json.provedWork : null;
            this.gasPayer = json.gasPayer ? Address.of(json.gasPayer) : null;
            this.expiration = json.expiration ? UInt.of(json.expiration) : null;
            this.blockRef = json.blockRef ? BlockRef.of(json.blockRef) : null;
            this.clauses = json.clauses
                ? json.clauses.map(
                      (clauseJSON: ClauseJSON): Clause => new Clause(clauseJSON)
                  )
                : null;
            this.gas = json.gas ? BigInt(json.gas) : null;
            this.gasPrice = json.gasPrice ? BigInt(json.gasPrice) : null;
            this.caller = json.caller ? Address.of(json.caller) : null;
        } catch (error) {
            throw new IllegalArgumentError(
                `${FQP}constructor(json: ExecuteCodesRequestJSON)`,
                'Bad parse',
                { json },
                error instanceof Error ? error : undefined
            );
        }
>>>>>>> 54b7b9f9
    }

    /**
     * Converts the current execute codes request data into a JSON representation.
     *
     * @returns {ExecuteCodesRequestJSON} A JSON object containing the execute codes request data.
     */
    toJSON(): ExecuteCodesRequestJSON {
        return {
            provedWork: this.provedWork || undefined,
            gasPayer: this.gasPayer?.toString(),
            expiration: this.expiration?.valueOf(),
            blockRef: this.blockRef?.toString(),
            clauses: this.clauses?.map((clause: Clause) => clause.toJSON()),
            gas: this.gas ? Number(this.gas) : undefined,
            gasPrice: this.gasPrice ? this.gasPrice.toString() : undefined,
            caller: this.caller?.toString()
        } satisfies ExecuteCodesRequestJSON;
    }
}

export { ExecuteCodesRequest };<|MERGE_RESOLUTION|>--- conflicted
+++ resolved
@@ -5,7 +5,7 @@
     IllegalArgumentError,
     UInt
 } from '@vechain/sdk-core';
-import { ExecuteCodesRequestJSON } from './ExecuteCodesRequestJSON';
+import { type ExecuteCodesRequestJSON } from './ExecuteCodesRequestJSON';
 
 /**
  * Full-Qualified Path
@@ -16,7 +16,7 @@
  * Execute Codes Request
  *
  * Represents a request for executing codes.
- * 
+ *
  * [ExecuteCodesRequest](http://localhost:8669/doc/stoplight-ui/#/schemas/ExecuteCodesRequest)
  */
 class ExecuteCodesRequest {
@@ -67,45 +67,35 @@
      * @throws {IllegalArgumentError} If the parsing of the JSON object fails.
      */
     constructor(json: ExecuteCodesRequestJSON) {
-<<<<<<< HEAD
-        this.provedWork = json.provedWork;
-        this.gasPayer =
-            json.gasPayer === undefined ? undefined : Address.of(json.gasPayer);
-        this.expiration =
-            json.expiration === undefined
-                ? undefined
-                : UInt.of(json.expiration);
-        this.blockRef =
-            json.blockRef === undefined
-                ? undefined
-                : BlockRef.of(json.blockRef);
-        this.clauses =
-            json.clauses === undefined
-                ? undefined
-                : json.clauses.map(
-                      (clauseJSON: ClauseJSON): Clause => new Clause(clauseJSON)
-                  );
-        this.gas = json.gas === undefined ? undefined : Gas.of(json.gas);
-        this.gasPrice =
-            json.gasPrice === undefined
-                ? undefined
-                : VTHO.of(json.gasPrice, Units.wei);
-        this.caller =
-            json.caller === undefined ? undefined : Address.of(json.caller);
-=======
         try {
-            this.provedWork = json.provedWork ? json.provedWork : null;
-            this.gasPayer = json.gasPayer ? Address.of(json.gasPayer) : null;
-            this.expiration = json.expiration ? UInt.of(json.expiration) : null;
-            this.blockRef = json.blockRef ? BlockRef.of(json.blockRef) : null;
-            this.clauses = json.clauses
-                ? json.clauses.map(
-                      (clauseJSON: ClauseJSON): Clause => new Clause(clauseJSON)
-                  )
-                : null;
-            this.gas = json.gas ? BigInt(json.gas) : null;
-            this.gasPrice = json.gasPrice ? BigInt(json.gasPrice) : null;
-            this.caller = json.caller ? Address.of(json.caller) : null;
+            this.provedWork =
+                json.provedWork != null && json.provedWork !== ''
+                    ? json.provedWork
+                    : null;
+            this.gasPayer =
+                json.gasPayer != null && json.gasPayer !== ''
+                    ? Address.of(json.gasPayer)
+                    : null;
+            this.expiration =
+                json.expiration != null ? UInt.of(json.expiration) : null;
+            this.blockRef =
+                json.blockRef != null && json.blockRef !== ''
+                    ? BlockRef.of(json.blockRef)
+                    : null;
+            this.clauses =
+                json.clauses != null
+                    ? json.clauses.map(
+                          (clauseJSON: ClauseJSON): Clause =>
+                              new Clause(clauseJSON)
+                      )
+                    : null;
+            this.gas = json.gas != null ? BigInt(json.gas) : null;
+            this.gasPrice =
+                json.gasPrice != null ? BigInt(json.gasPrice) : null;
+            this.caller =
+                json.caller != null && json.caller !== ''
+                    ? Address.of(json.caller)
+                    : null;
         } catch (error) {
             throw new IllegalArgumentError(
                 `${FQP}constructor(json: ExecuteCodesRequestJSON)`,
@@ -114,7 +104,6 @@
                 error instanceof Error ? error : undefined
             );
         }
->>>>>>> 54b7b9f9
     }
 
     /**
@@ -124,14 +113,15 @@
      */
     toJSON(): ExecuteCodesRequestJSON {
         return {
-            provedWork: this.provedWork || undefined,
+            provedWork: this.provedWork ?? undefined,
             gasPayer: this.gasPayer?.toString(),
             expiration: this.expiration?.valueOf(),
             blockRef: this.blockRef?.toString(),
             clauses: this.clauses?.map((clause: Clause) => clause.toJSON()),
-            gas: this.gas ? Number(this.gas) : undefined,
-            gasPrice: this.gasPrice ? this.gasPrice.toString() : undefined,
-            caller: this.caller?.toString()
+            gas: this.gas != null ? Number(this.gas) : undefined,
+            gasPrice:
+                this.gasPrice != null ? this.gasPrice.toString() : undefined,
+            caller: this.caller != null ? this.caller.toString() : undefined
         } satisfies ExecuteCodesRequestJSON;
     }
 }
