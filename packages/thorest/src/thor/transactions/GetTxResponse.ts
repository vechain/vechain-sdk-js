import { Clause, type ClauseJSON } from './Clause';
import { TxMeta, type TxMetaJSON } from './TxMeta';
<<<<<<< HEAD
import {
    Address,
    BlockId,
    Nonce,
    TxId,
    UInt,
    Units,
    VTHO
} from '@vechain/sdk-core';
=======
import { Address, BlockId, Gas, Nonce, TxId, UInt } from '@vechain/sdk-core';
>>>>>>> d94f8399

class GetTxResponse {
    readonly id: TxId;
    readonly origin: Address;
    readonly delegator: Address | null;
    readonly size: UInt;
    readonly chainTag: UInt;
    readonly blockRef: BlockId;
    readonly expiration: UInt;
    readonly clauses: Clause[];
    readonly gasPriceCoef: UInt;
    readonly gas: Gas;
    readonly dependsOn?: TxId | null;
    readonly nonce: Nonce;
    readonly meta: TxMeta;

    constructor(json: GetTxResponseJSON) {
        this.id = TxId.of(json.id);
        this.origin = Address.of(json.origin);
        this.delegator =
            json.delegator !== null ? Address.of(json.delegator) : null;
        this.size = UInt.of(json.size);
        this.chainTag = UInt.of(json.chainTag);
        this.blockRef = BlockId.of(json.blockRef);
        this.expiration = UInt.of(json.expiration);
        this.clauses = json.clauses.map((clauseJSON: ClauseJSON) => {
            return new Clause(clauseJSON);
        });
        this.gasPriceCoef = UInt.of(json.gasPriceCoef);
<<<<<<< HEAD
        // Each unit of gas is equal to 10^-5 VTHO (= 10^13 wei)
        this.gas = VTHO.of(json.gas * Math.pow(10, 13), Units.wei);
=======
        this.gas = Gas.of(json.gas);
>>>>>>> d94f8399
        this.dependsOn =
            json.dependsOn !== undefined && json.dependsOn !== null
                ? TxId.of(json.dependsOn)
                : undefined;
        this.nonce = Nonce.of(json.nonce);
        this.meta = new TxMeta(json.meta);
    }

    toJSON(): GetTxResponseJSON {
        return {
            id: this.id.toString(),
            origin: this.origin.toString(),
            delegator:
                this.delegator != null ? this.delegator.toString() : null,
            size: this.size.valueOf(),
            chainTag: this.chainTag.valueOf(),
            blockRef: this.blockRef.toString(),
            expiration: this.expiration.valueOf(),
            clauses: this.clauses?.map((clause) => clause.toJSON()),
            gasPriceCoef: this.gasPriceCoef.valueOf(),
<<<<<<< HEAD
            // We convert back to gas units
            gas: Number(this.gas.n) * Math.pow(10, 5),
=======
            gas: this.gas.valueOf(),
>>>>>>> d94f8399
            dependsOn:
                this.dependsOn !== undefined && this.dependsOn !== null
                    ? this.dependsOn.toString()
                    : undefined,
            nonce: this.nonce.toString(),
            meta: this.meta.toJSON()
        } satisfies GetTxResponseJSON;
    }
}

interface GetTxResponseJSON {
    id: string;
    origin: string;
    delegator: string | null; // The end point at https://mainnet.vechain.org/doc/stoplight-ui/#/schemas/GetTxResponse specifically returns `null`.
    size: number;
    chainTag: number;
    blockRef: string;
    expiration: number;
    clauses: ClauseJSON[];
    gasPriceCoef: number;
    gas: number;
    dependsOn?: string | null;
    nonce: string;
    meta: TxMetaJSON;
}

export { GetTxResponse, type GetTxResponseJSON };<|MERGE_RESOLUTION|>--- conflicted
+++ resolved
@@ -1,18 +1,6 @@
 import { Clause, type ClauseJSON } from './Clause';
 import { TxMeta, type TxMetaJSON } from './TxMeta';
-<<<<<<< HEAD
-import {
-    Address,
-    BlockId,
-    Nonce,
-    TxId,
-    UInt,
-    Units,
-    VTHO
-} from '@vechain/sdk-core';
-=======
 import { Address, BlockId, Gas, Nonce, TxId, UInt } from '@vechain/sdk-core';
->>>>>>> d94f8399
 
 class GetTxResponse {
     readonly id: TxId;
@@ -42,12 +30,7 @@
             return new Clause(clauseJSON);
         });
         this.gasPriceCoef = UInt.of(json.gasPriceCoef);
-<<<<<<< HEAD
-        // Each unit of gas is equal to 10^-5 VTHO (= 10^13 wei)
-        this.gas = VTHO.of(json.gas * Math.pow(10, 13), Units.wei);
-=======
         this.gas = Gas.of(json.gas);
->>>>>>> d94f8399
         this.dependsOn =
             json.dependsOn !== undefined && json.dependsOn !== null
                 ? TxId.of(json.dependsOn)
@@ -68,12 +51,7 @@
             expiration: this.expiration.valueOf(),
             clauses: this.clauses?.map((clause) => clause.toJSON()),
             gasPriceCoef: this.gasPriceCoef.valueOf(),
-<<<<<<< HEAD
-            // We convert back to gas units
-            gas: Number(this.gas.n) * Math.pow(10, 5),
-=======
             gas: this.gas.valueOf(),
->>>>>>> d94f8399
             dependsOn:
                 this.dependsOn !== undefined && this.dependsOn !== null
                     ? this.dependsOn.toString()
