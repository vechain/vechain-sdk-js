import { ReceiptOutput, type ReceiptOutputJSON } from './ReceiptOutput';
import { Address, Gas, Hex, HexUInt, Units, VTHO } from '@vechain/sdk-core';

class Receipt {
    readonly gasUsed: Gas;
    readonly gasPayer: Address;
    readonly paid: VTHO;
    readonly reward: VTHO;
    readonly reverted: boolean;
    readonly outputs: ReceiptOutput[];

    constructor(json: ReceiptJSON) {
<<<<<<< HEAD
        this.gasUsed = VTHO.of(json.gasUsed * Math.pow(10, 13), Units.wei);
=======
        this.gasUsed = Gas.of(json.gasUsed);
>>>>>>> d94f8399
        this.gasPayer = Address.of(json.gasPayer);
        this.paid = VTHO.of(Hex.of(json.paid).bi, Units.wei);
        this.reward = VTHO.of(Hex.of(json.reward).bi, Units.wei);
        this.reverted = json.reverted;
        this.outputs = json.outputs.map((output) => new ReceiptOutput(output));
    }

    toJSON(): ReceiptJSON {
        return {
<<<<<<< HEAD
            gasUsed: Number(this.gasUsed.n) * Math.pow(10, 5),
=======
            gasUsed: this.gasUsed.valueOf(),
>>>>>>> d94f8399
            gasPayer: this.gasPayer.toString(),
            paid: HexUInt.of(this.paid.wei).toString(),
            reward: HexUInt.of(this.reward.wei).toString(),
            reverted: this.reverted,
            outputs: this.outputs.map((output) => output.toJSON())
        };
    }
}

interface ReceiptJSON {
    gasUsed: number;
    gasPayer: string;
    paid: string;
    reward: string;
    reverted: boolean;
    outputs: ReceiptOutputJSON[];
}

export { Receipt, type ReceiptJSON };<|MERGE_RESOLUTION|>--- conflicted
+++ resolved
@@ -10,11 +10,7 @@
     readonly outputs: ReceiptOutput[];
 
     constructor(json: ReceiptJSON) {
-<<<<<<< HEAD
-        this.gasUsed = VTHO.of(json.gasUsed * Math.pow(10, 13), Units.wei);
-=======
         this.gasUsed = Gas.of(json.gasUsed);
->>>>>>> d94f8399
         this.gasPayer = Address.of(json.gasPayer);
         this.paid = VTHO.of(Hex.of(json.paid).bi, Units.wei);
         this.reward = VTHO.of(Hex.of(json.reward).bi, Units.wei);
@@ -24,11 +20,7 @@
 
     toJSON(): ReceiptJSON {
         return {
-<<<<<<< HEAD
-            gasUsed: Number(this.gasUsed.n) * Math.pow(10, 5),
-=======
             gasUsed: this.gasUsed.valueOf(),
->>>>>>> d94f8399
             gasPayer: this.gasPayer.toString(),
             paid: HexUInt.of(this.paid.wei).toString(),
             reward: HexUInt.of(this.reward.wei).toString(),
