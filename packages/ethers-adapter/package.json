--- conflicted
+++ resolved
@@ -33,16 +33,9 @@
     "test": "rm -rf ./coverage && jest --coverage --coverageDirectory=coverage --group=integration --group=unit"
   },
   "dependencies": {
-<<<<<<< HEAD
-    "@vechain/sdk-core": "1.2.0",
-    "@vechain/sdk-errors": "1.2.0",
-    "@vechain/sdk-network": "1.2.0",
-    "ethers": "^6.14.0"
-=======
     "@vechain/sdk-core": "2.0.0",
     "@vechain/sdk-errors": "2.0.0",
     "@vechain/sdk-network": "2.0.0",
-    "ethers": "6.13.4"
->>>>>>> 64b50836
+    "ethers": "^6.14.0"
   }
 }