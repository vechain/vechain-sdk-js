--- conflicted
+++ resolved
@@ -34,14 +34,8 @@
     "test": "rm -rf ./coverage && jest --coverage --coverageDirectory=coverage --group=integration --group=unit"
   },
   "dependencies": {
-<<<<<<< HEAD
-    "@vechain/sdk-core": "1.0.0-beta.21",
-    "@vechain/sdk-network": "1.0.0-beta.21",
-    "@vechain/sdk-constant": "1.0.0-beta.21"
-=======
     "@vechain/sdk-core": "1.0.0-beta.22",
     "@vechain/sdk-network": "1.0.0-beta.22"
->>>>>>> 1d488b38
   },
   "devDependencies": {
     "@nomicfoundation/hardhat-ethers": "^3.0.6"
