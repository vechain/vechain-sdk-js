--- conflicted
+++ resolved
@@ -1,12 +1,7 @@
 {
   "name": "@vechain/sdk-ethers-adapter",
-<<<<<<< HEAD
-  "version": "1.0.0-beta.5",
-  "description": "This module serves as a crucial bridge between the standard Ethereum tooling provided by Hardhat and the unique features of theVeChain thor blockchain",
-=======
   "version": "1.0.0-beta.6",
   "description": "This module serves as a crucial bridge between the standard Ethereum tooling provided by Hardhat and the unique features of the vechain thor blockchain",
->>>>>>> a3ffeeaf
   "author": "vechain Foundation",
   "license": "MIT",
   "homepage": "https://github.com/vechain/vechain-sdk-js",
