--- conflicted
+++ resolved
@@ -20,16 +20,13 @@
     - Transactions
         - [Read a transaction and transaction receipt](./thor/get-transaction-details/)
         - [Transfer VIP-180/ERC-20 tokens without ABI](./thor/transfer-token-wo-abi/)
-<<<<<<< HEAD
         - [Request gas sponsorship from the generic delegator (VET, B3TR)](./thor/generic-delegator-tx/)
-=======
         - [Decode a raw transaction](./thor/decode-raw-transaction/)
         - [Build a transaction request](./thor/build-transaction-request/)
         - [Transfer VTHO transaction](./thor/transfer-vtho-transaction/)
     - Events & Logs
         - [Filtering VET Transfers](./thor/filter-vet-transfers/)
         - [Filtering Raw Event Logs and Decoding](./thor/filter-event-logs/)
->>>>>>> 431414ec
 
 
 - Viem
