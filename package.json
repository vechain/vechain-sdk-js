{
    "name": "vechain-sdk",
    "version": "1.0.0",
    "description": "The official JavaScript SDK for vechain",
    "repository": "https://github.com/vechain/vechain-sdk.git",
    "author": "vechain Foundation",
    "license": "MIT",
    "scripts": {
        "start-thor-solo": "echo 'Starting thor solo node ...' && docker compose up -d --wait && echo '\nThor solo node started ...'",
        "stop-thor-solo": "echo 'Stopping thor solo node ...' && docker compose down && echo 'Thor solo node stopped ...'",

        "postinstall": "husky install",

        "build": "turbo build",

        "generate:apidocs": "typedoc --options typedoc.json --logLevel Error",
        "generate:apidocs-debug": "typedoc --options typedoc.json --logLevel Verbose --plugin typedoc-plugin-missing-exports --validation.notDocumented",

        "lint": "turbo lint",
        "format": "turbo format",

        "test:unit": "turbo test:unit",

        "test:integration": "turbo test:integration",
        "test:integration:solo": "(yarn start-thor-solo && yarn test:integration && yarn stop-thor-solo) || yarn stop-thor-solo",

        "test:examples": "turbo test:examples",
        "test:examples:solo": "(yarn start-thor-solo && yarn test:examples && yarn stop-thor-solo) || yarn stop-thor-solo",

        "test": "turbo test --force && yarn merge-coverage",
        "test:solo": "(yarn start-thor-solo && yarn test && yarn stop-thor-solo) || yarn stop-thor-solo",

        "merge-coverage": "ts-node scripts/merge-coverage.ts"
    },
    "private": true,
    "workspaces": [
        "packages/*",
        "apps/*",
        "docs"
    ],
    "devDependencies": {
        "@changesets/cli": "^2.27.1",
        "@commitlint/cli": "^18.4.3",
        "@commitlint/config-conventional": "^18.4.3",
        "@jest/globals": "^29.7.0",
        "@types/fs-extra": "^11.0.4",
<<<<<<< HEAD
        "@typescript-eslint/eslint-plugin": "^6.18.1",
        "@typescript-eslint/parser": "^6.19.1",
=======
        "@typescript-eslint/eslint-plugin": "^6.19.1",
        "@typescript-eslint/parser": "^6.18.1",
>>>>>>> 0536c9fd
        "eslint": "^8.56.0",
        "eslint-config-prettier": "^9.1.0",
        "eslint-config-standard-with-typescript": "^43.0.0",
        "eslint-plugin-import": "^2.29.1",
        "eslint-plugin-n": "^16.6.2",
        "eslint-plugin-prettier": "^5.1.3",
        "eslint-plugin-promise": "^6.0.0",
        "fs-extra": "^11.2.0",
        "husky": "^8.0.3",
        "jest": "^29.7.0",
        "jest-docblock": "^29",
        "jest-junit": "^16.0.0",
        "jest-runner": "^29.7.0",
        "jest-runner-groups": "^2.2.0",
        "nyc": "^15.1.0",
        "prettier": "^3.2.4",
        "ts-jest": "^29.1.1",
        "tsup": "^8.0.1",
        "turbo": "^1.11.2",
        "typedoc": "^0.25.7",
        "typedoc-plugin-missing-exports": "^2.1.0",
        "typescript": "*"
    }
}<|MERGE_RESOLUTION|>--- conflicted
+++ resolved
@@ -44,13 +44,8 @@
         "@commitlint/config-conventional": "^18.4.3",
         "@jest/globals": "^29.7.0",
         "@types/fs-extra": "^11.0.4",
-<<<<<<< HEAD
-        "@typescript-eslint/eslint-plugin": "^6.18.1",
+        "@typescript-eslint/eslint-plugin": "^6.19.1",
         "@typescript-eslint/parser": "^6.19.1",
-=======
-        "@typescript-eslint/eslint-plugin": "^6.19.1",
-        "@typescript-eslint/parser": "^6.18.1",
->>>>>>> 0536c9fd
         "eslint": "^8.56.0",
         "eslint-config-prettier": "^9.1.0",
         "eslint-config-standard-with-typescript": "^43.0.0",
