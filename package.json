{
<<<<<<< HEAD
    "name": "vechain-sdk",
    "version": "1.0.0",
    "description": "The official JavaScript SDK for vechain",
    "repository": "https://github.com/vechainfoundation/vechain-sdk.git",
    "author": "vechain Foundation",
    "license": "MIT",
    "scripts": {
        "postinstall": "husky install",
        "build": "turbo build",
        "lint": "turbo lint",
        "test": "turbo test",
        "format": "turbo format"
    },
    "private": true,
    "workspaces": [
        "packages/*",
        "apps/*"
    ],
    "devDependencies": {
        "@commitlint/cli": "^17.7.2",
        "@commitlint/config-conventional": "^17.7.0",
        "husky": "^8.0.0",
        "turbo": "^1.10.14"
    }
=======
  "name": "vechain-sdk",
  "version": "1.0.0",
  "description": "The official JavaScript SDK for vechain",
  "repository": "https://github.com/vechainfoundation/vechain-sdk.git",
  "author": "vechain Foundation",
  "license": "MIT",
  "scripts": {
    "postinstall": "husky install",
    "build": "turbo build",
    "lint": "turbo lint",
    "test": "turbo test",
    "format": "turbo format"
  },
  "private": true,
  "workspaces": [
    "packages/*"
  ],
  "devDependencies": {
    "@commitlint/cli": "^17.7.2",
    "@commitlint/config-conventional": "^17.7.0",
    "husky": "^8.0.0",
    "turbo": "^1.10.15"
  }
>>>>>>> ddb9beb3
}<|MERGE_RESOLUTION|>--- conflicted
+++ resolved
@@ -1,5 +1,4 @@
 {
-<<<<<<< HEAD
     "name": "vechain-sdk",
     "version": "1.0.0",
     "description": "The official JavaScript SDK for vechain",
@@ -22,31 +21,6 @@
         "@commitlint/cli": "^17.7.2",
         "@commitlint/config-conventional": "^17.7.0",
         "husky": "^8.0.0",
-        "turbo": "^1.10.14"
+        "turbo": "^1.10.15"
     }
-=======
-  "name": "vechain-sdk",
-  "version": "1.0.0",
-  "description": "The official JavaScript SDK for vechain",
-  "repository": "https://github.com/vechainfoundation/vechain-sdk.git",
-  "author": "vechain Foundation",
-  "license": "MIT",
-  "scripts": {
-    "postinstall": "husky install",
-    "build": "turbo build",
-    "lint": "turbo lint",
-    "test": "turbo test",
-    "format": "turbo format"
-  },
-  "private": true,
-  "workspaces": [
-    "packages/*"
-  ],
-  "devDependencies": {
-    "@commitlint/cli": "^17.7.2",
-    "@commitlint/config-conventional": "^17.7.0",
-    "husky": "^8.0.0",
-    "turbo": "^1.10.15"
-  }
->>>>>>> ddb9beb3
 }