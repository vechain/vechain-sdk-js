--- conflicted
+++ resolved
@@ -33,11 +33,7 @@
         "@typescript-eslint/eslint-plugin": "^6.13.1",
         "@typescript-eslint/parser": "^6.14.0",
         "eslint": "^8.55.0",
-<<<<<<< HEAD
-        "eslint-config-prettier": "^9.0.0",
-=======
         "eslint-config-prettier": "^9.1.0",
->>>>>>> 3daf9f55
         "eslint-config-standard-with-typescript": "^42.0.0",
         "eslint-plugin-import": "^2.25.2",
         "eslint-plugin-n": "^16.4.0",
