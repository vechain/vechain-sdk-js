--- conflicted
+++ resolved
@@ -69,11 +69,8 @@
     HexUInt <|-- Quantity
     HexUInt <|-- Sha256
     String <|-- Txt
-<<<<<<< HEAD
+    Txt <|-- Revision
     Txt <|-- Mnemonic
-=======
-    Txt <|-- Revision
->>>>>>> dbf6996a
     VeChainDataModel <|.. Hex
     VeChainDataModel <|.. Txt
 ```