--- conflicted
+++ resolved
@@ -1,14 +1,8 @@
 ```mermaid
 classDiagram
-<<<<<<< HEAD
     class Account
-    class Address
-    class Blake2b256
-    class BloomFilter
+    class ExternallyOwnedAccount
     class Contract
-    class ExternallyOwnedAccount
-    class HDNode
-=======
     class Address {
         +string checksum(HexUInt huint)$
         +boolean isValid(string exp)$
@@ -19,7 +13,6 @@
     class Blake2b256 {
         +Blake2b256 of(bigint|string|Uint8Array|Hex exp)$
     }
->>>>>>> c13361d0
     class Hash {
         <<interface>>
     }
@@ -61,18 +54,12 @@
       +boolean isEqual(~T~ that)
       +boolean isNumber()
     }
-<<<<<<< HEAD
-    Address <|-- Account
+    Account "1" ..|> "1" Address : has
     Account <|-- ExternallyOwnedAccount
     Account <|-- Contract
-    Hash <|-- Blake2b256
-    Hash <|-- Keccak256
-    Hash <|-- Sha256
-=======
     Hash <|.. Blake2b256
     Hash <|.. Keccak256
     Hash <|.. Sha256
->>>>>>> c13361d0
     Hex <|-- HexInt
     HexInt <|-- HexUInt
     HexUInt <|-- Address
