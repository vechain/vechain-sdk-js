```mermaid
classDiagram
    class Account {
        #address: Address
        #balance: Currency
    }
<<<<<<< HEAD
    class Contract
    class Currency {
        <<interface>>
    }
=======
>>>>>>> 1fda798a
    class Address {
        +string checksum(HexUInt huint)$
        +boolean isValid(string exp)$
        +Address of(bigint|number|string|Uint8Array|HexUInt exp)$
        +Address ofPrivateKey(Uint8Array privateKey, boolean: isCompressed)$
        +Address ofPublicKey(Uint8Array privateKey)$
    }
    class Blake2b256 {
        +Blake2b256 of(bigint|string|Uint8Array|Hex exp)$
    }
    class BloomFilter {
        +number k
        +number computeBestBitsPerKey(number k)$
        +number computeBestHashFunctionsQuantity(number m)$
        +boolean contains(Hex|Uint8Array key)
        +boolean isJoinable(BloomFilter other)
        +BloomFilter join(BloomFilter other)
        +BloomFilter of(Hex[]|Uint8Array[] ...keys)$
    }
    class Contract
    class Currency {
        <<interface>>
    }
    class ExternallyOwnedAccount
    class Hash {
        <<interface>>
    }
    class Hex {
        +Hex abs
        +number sign
        +Hex alignToBytes()
        +Hex fit(number digits)
        +boolean isValid(string exp)$
        +boolean isValid0x(string exp)$
        +Hex of(bigint|number|string|Uint8Array exp)$
        +Hex random(number bytes)$
    }
    class HexInt {
        +HexInt of(bigint|number|string|Uint8Array|Hex exp)$
    }
    class HexUInt {
        +HexUInt of(bigint|number|string|Uint8Array|HexInt exp)$
    }
    class Keccak256 {
        +Keccak256 of(bigint|number|string|Uint8Array|Hex exp)$
    }
    class Mnemonic {
        +Mnemonic of(string exp)$
    }
    class Quantity {
        +Quantity of(bigint|number exp)$
    }
    class Revision {
        +boolean isValid(number|string value)$
        +Revision of(bigint|number|string|Uint8Array|Hex value)$
    }
    class Sha256 {
        +Sha256 of(bigint|number|string|Uint8Array|Hex exp)$
    }
    class String
    class Txt {
        +Txt of(bigint|number|string|Uint8Array exp)$
    }
    class VeChainDataModel{
        <<interface>>
      +bigint bi
      +Uint8Array bytes
      +number n
      +number compareTo(~T~ that)
      +boolean isEqual(~T~ that)
      +boolean isNumber()
    }
    Account "1" ..|> "1" Address : has
    Account "1" ..|> "1" Currency : has
    Account <|-- Contract
    Hash <|.. Blake2b256
    Hash <|.. Keccak256
    Hash <|.. Sha256
    Hex <|-- HexInt
    HexInt <|-- HexUInt
    HexUInt <|-- Address
    HexUInt <|-- Blake2b256
    HexUInt <|-- Keccak256
    HexUInt <|-- Quantity
    HexUInt <|-- Sha256
    String <|-- Txt
    Txt <|-- Revision
    Txt <|-- Mnemonic
    VeChainDataModel <|.. BloomFilter
    VeChainDataModel <|.. Hex
    VeChainDataModel <|.. Txt
```<|MERGE_RESOLUTION|>--- conflicted
+++ resolved
@@ -4,13 +4,6 @@
         #address: Address
         #balance: Currency
     }
-<<<<<<< HEAD
-    class Contract
-    class Currency {
-        <<interface>>
-    }
-=======
->>>>>>> 1fda798a
     class Address {
         +string checksum(HexUInt huint)$
         +boolean isValid(string exp)$
