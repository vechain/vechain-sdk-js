import {
    HttpClient,
    Poll,
    ThorClient
<<<<<<< HEAD
} from '@vechain/vechain-sdk-network';
=======
} from '@vechainfoundation/vechain-sdk-network';
import { expect } from 'expect';
>>>>>>> 3c0af9cc

// 1 - Create thor client for testnet

const _testnetUrl = 'https://testnet.vechain.org';
const testNetwork = new HttpClient(_testnetUrl);
const thorClient = new ThorClient(testNetwork);

// 2 - Init accounts

const accounts = [
    '0x2669514f9fe96bc7301177ba774d3da8a06cace4',
    '0x9e7911de289c3c856ce7f421034f66b6cde49c39'
];

// 3 - Monitor status for each account

for (const account of accounts) {
    const monitoringPoll = Poll.createEventPoll(
        async () => await thorClient.accounts.getAccount(account),
        1000
    )
        // Add listeners for start event
        .onStart((eventPoll) => {
            console.log(`Start monitoring account ${account}`, eventPoll);
        })

        // Add listeners for stop event
        .onStop((eventPoll) => {
            console.log(`Stop monitoring account ${account}`, eventPoll);
            // Destroying the Thor client
            thorClient.destroy();
        })

        // Add listeners for data event. It intercepts the account details every 1 second
        .onData((accountDetails, eventPoll) => {
            console.log(`Account details of ${account}:`, accountDetails);

            // Stop after 3 iterations - EXIT CONDITION
            if (eventPoll.getCurrentIteration === 3) eventPoll.stopListen();
        })

        // Add listeners for error event
        .onError((error) => {
            console.log('Error:', error);
        });

    monitoringPoll.startListen();

    // It seeme to be strange, BUT onData is called only after 1 second of the eventPoll.startListen() call.
    expect(monitoringPoll.getCurrentIteration).toBe(0);
}<|MERGE_RESOLUTION|>--- conflicted
+++ resolved
@@ -1,13 +1,5 @@
-import {
-    HttpClient,
-    Poll,
-    ThorClient
-<<<<<<< HEAD
-} from '@vechain/vechain-sdk-network';
-=======
-} from '@vechainfoundation/vechain-sdk-network';
+import { HttpClient, Poll, ThorClient } from '@vechain/vechain-sdk-network';
 import { expect } from 'expect';
->>>>>>> 3c0af9cc
 
 // 1 - Create thor client for testnet
 
