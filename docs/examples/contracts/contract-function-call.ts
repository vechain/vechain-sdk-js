<<<<<<< HEAD
import { networkInfo, contract } from '@vechainfoundation/vechain-sdk-core';
=======
import {
    networkInfo,
    buildCallContractTransaction
} from '@vechainfoundation/vechain-sdk-core';
>>>>>>> 4c9fa87f
import { expect } from 'expect';

// 1 - Init a simple contract ABI

const contractABI = JSON.stringify([
    {
        constant: false,
        inputs: [
            {
                name: 'value',
                type: 'uint256'
            }
        ],
        name: 'setValue',
        outputs: [],
        payable: false,
        stateMutability: 'nonpayable',
        type: 'function'
    },
    {
        constant: true,
        inputs: [],
        name: 'getValue',
        outputs: [
            {
                name: '',
                type: 'uint256'
            }
        ],
        payable: false,
        stateMutability: 'view',
        type: 'function'
    }
]);

<<<<<<< HEAD
const transaction = contract.builder.buildCallTransaction(
=======
// 2 - Create a transaction to call setValue(123)

const transaction = buildCallContractTransaction(
>>>>>>> 4c9fa87f
    '0x7567d83b7b8d80addcb281a71d54fc7b3364ffed', // just a sample deployed contract address
    contractABI,
    'setValue',
    [123]
);

// 3 - Check the parameters of the transaction

expect(transaction.body.clauses[0].to).toBe(
    '0x7567d83b7b8d80addcb281a71d54fc7b3364ffed'
);

// Some checks on the transaction body
expect(transaction.body.clauses[0].value).toBe(0);
expect(transaction.body.clauses[0].data).toBeDefined();
expect(transaction.body.nonce).toBeDefined();
expect(transaction.body.chainTag).toBe(networkInfo.mainnet.chainTag);
expect(transaction.body.blockRef).toBeDefined();
expect(transaction.body.expiration).toBeDefined();
expect(transaction.body.gasPriceCoef).toBeDefined();
expect(transaction.body.gas).toBeDefined();
expect(transaction.body.dependsOn).toBeNull();
expect(transaction.body.gas).toBeGreaterThan(0);
expect(transaction.body.gasPriceCoef).toBeDefined();<|MERGE_RESOLUTION|>--- conflicted
+++ resolved
@@ -1,15 +1,7 @@
-<<<<<<< HEAD
 import { networkInfo, contract } from '@vechainfoundation/vechain-sdk-core';
-=======
-import {
-    networkInfo,
-    buildCallContractTransaction
-} from '@vechainfoundation/vechain-sdk-core';
->>>>>>> 4c9fa87f
 import { expect } from 'expect';
 
 // 1 - Init a simple contract ABI
-
 const contractABI = JSON.stringify([
     {
         constant: false,
@@ -41,13 +33,8 @@
     }
 ]);
 
-<<<<<<< HEAD
+// 2 - Create a transaction to call setValue(123)
 const transaction = contract.builder.buildCallTransaction(
-=======
-// 2 - Create a transaction to call setValue(123)
-
-const transaction = buildCallContractTransaction(
->>>>>>> 4c9fa87f
     '0x7567d83b7b8d80addcb281a71d54fc7b3364ffed', // just a sample deployed contract address
     contractABI,
     'setValue',
