---
description: Handling of mnemonics and keystores.
---

# Accounts

Vechain SDK employs two primary classes, mnemonics and keystore, to facilitate account handling.

## Mnemonics

Mnemonics represent a standard human-readable approach to generate private keys. They consist of a set of words that are human-friendly and can be converted into entropy for generating private keys using derivation paths and various cryptography concepts. Notably, this process adheres to standards such as BIP-32, BIP-39, and BIP-44. These standards provide specifications and guidelines for mnemonic phrase generation, hierarchical deterministic wallets, and key derivation.

### BIP-39

```typescript { name=bip39, category=example }
import { mnemonic } from '@vechain/vechain-sdk-core';
import { expect } from 'expect';

// 1 - Generate BIP39 mnemonic words, default to 12 words (128bit strength)

const randomMnemonic = mnemonic.generate();

console.log('Mnemonic words', randomMnemonic);
// Mnemonic words: "w1 w2 ... w12"

// 2 - Derive private key from mnemonic words according to BIP32, using the path `m/44'/818'/0'/0`.

// Defined for VET at https://github.com/satoshilabs/slips/blob/master/slip-0044.md
const privateKey = mnemonic.derivePrivateKey(randomMnemonic);

console.log(privateKey.toString('hex'));
// ...SOME PRIVATE KEY...

// In recovery process, validation is recommended
expect(mnemonic.validate(randomMnemonic)).toBeTruthy();

```

### BIP-32

```typescript { name=bip32, category=example }
<<<<<<< HEAD
import { mnemonic, HDNode } from '@vechain/vechain-sdk-core';
=======
import { mnemonic, HDNode } from '@vechainfoundation/vechain-sdk-core';
import { expect } from 'expect';
>>>>>>> 3c0af9cc

// 1 - Generate BIP39 mnemonic words, default to 12 words (128bit strength)

const randomMnemonic = mnemonic.generate();

console.log('Mnemonic words', randomMnemonic);
// Mnemonic words: "w1 w2 ... w12"

// 2 - Create BIP32 HD node from mnemonic words

const hdnode = HDNode.fromMnemonic(randomMnemonic);

// 3 - Derive 5 child private keys

for (let i = 0; i < 5; i++) {
    const child = hdnode.derive(i);
    console.log(`children ${i}`, child.address);
    // children 0 0x...
    // children 1 0x...
    // ...
    // children 4 0x...
}

// In recovery process, validation is recommended
expect(mnemonic.validate(randomMnemonic)).toBeTruthy();

```

### From Public Key

```typescript { name=pubkey, category=example }
import { HDNode } from '@vechain/vechain-sdk-core';

// 1 - Create HD node from xpub (extended private key) and chain code

const xpub = Buffer.from(
    '04dc40b4324626eb393dbf77b6930e915dcca6297b42508adb743674a8ad5c69a046010f801a62cb945a6cb137a050cefaba0572429fc4afc57df825bfca2f219a',
    'hex'
);

const chainCode = Buffer.from(
    '105da5578eb3228655a8abe70bf4c317e525c7f7bb333634f5b7d1f70e111a33',
    'hex'
);

// 2 - Create BIP32 HD node from xpub

const hdnode = HDNode.fromPublicKey(xpub, chainCode);

// 3 - Derive 5 child public keys

for (let i = 0; i < 5; i++) {
    const child = hdnode.derive(i);

    console.log(`children ${i}`, child.address);
    // children 0 0x...
    // children 1 0x...
    // ...
    // children 4 0x...
}

```

## Keystore

On the other hand, Keystore is employed for encrypting private keys in accordance with the Ethereum standard. By using Keystore, the private keys can be securely encrypted to prevent unauthorized access or exposure.

Through the use of mnemonics and keystore, vechain SDK ensures secure and user-friendly account handling. Mnemonics allow for easy generation of private keys, while keystore provides an additional layer of protection by encrypting the private keys in a standardized manner as per Ethereum's security practices. These functionalities collectively contribute to a robust and secure approach to managing accounts within the Thor ecosystem.

```typescript { name=keystore, category=example }
import { keystore, secp256k1 } from '@vechain/vechain-sdk-core';
import { expect } from 'expect';

// 1 - Create private key using Secp256k1

const privateKey = secp256k1.generatePrivateKey();

// @NOTE you can use BIP 39 too!
// const words = mnemonic.generate()
// const privateKey = mnemonic.derivePrivateKey(words)

// ...

// 2 - Encrypt/decrypt private key using Ethereum's keystore scheme

const keyStorePassword = 'your password';
const newKeyStore = await keystore.encrypt(privateKey, keyStorePassword);

// 3 - Throw for wrong password

const recoveredPrivateKey = await keystore.decrypt(
    newKeyStore,
    keyStorePassword
);

console.log(recoveredPrivateKey.privateKey.toString());
// 0x...

// Roughly check keystore format
expect(keystore.isValid(newKeyStore)).toBeTruthy();
// Key store ok true

```
<|MERGE_RESOLUTION|>--- conflicted
+++ resolved
@@ -39,12 +39,8 @@
 ### BIP-32
 
 ```typescript { name=bip32, category=example }
-<<<<<<< HEAD
 import { mnemonic, HDNode } from '@vechain/vechain-sdk-core';
-=======
-import { mnemonic, HDNode } from '@vechainfoundation/vechain-sdk-core';
 import { expect } from 'expect';
->>>>>>> 3c0af9cc
 
 // 1 - Generate BIP39 mnemonic words, default to 12 words (128bit strength)
 
