# VeChain Contracts Interaction

The following sections provide detailed information on interacting with VeChain smart contracts using the VeChain SDK.

## Building clauses


VeChain uses clauses to interact with smart contracts. A clause is a single operation that can be executed on the blockchain. The VeChain SDK provides a `ClauseBuilder` class to create clauses for various operations.



> ⚠️ **Warning:**
> To execute the clauses, you need to build a transaction and sign it with a wallet. The signed transaction can then be sent to the blockchain. This process is covered ahead in the documentation.

### Transfer VET and VTHO clauses

The following example shows you how to build clauses to transfer the two main token of VeChain, the token VET and the energy token VTHO (the one used to pay for transaction fees)

```typescript { name=contract-clauses, category=example }
import { clauseBuilder, VTHO_ADDRESS } from '@vechain/sdk-core';

// build some example clauses

// 1. Transfer vet

const transferVetClause = clauseBuilder.transferVET(
    '0xf02f557c753edf5fcdcbfe4c1c3a448b3cc84d54',
    300n
);

// 2. Transfer VTHO

const transferVTHOClause = clauseBuilder.transferToken(
    VTHO_ADDRESS,
    '0xf02f557c753edf5fcdcbfe4c1c3a448b3cc84d54',
    300n
);

```

### Deploying a Smart Contract Clause

#### Steps:

1. **Clause Construction**: Use `clauseBuilder.deployContract` from `@vechain/sdk-core` to construct a deployment clause.
2. **Smart Contract Bytecode**: Pass the compiled contract's bytecode to deploy it.
3. **Clause Building**: create the deployment clause

```typescript { name=contract-deploy, category=example }
// 1 - Init contract bytecode to deploy

const contractBytecode =
    '0x608060405234801561000f575f80fd5b506101438061001d5f395ff3fe608060405234801561000f575f80fd5b5060043610610034575f3560e01c806360fe47b1146100385780636d4ce63c14610054575b5f80fd5b610052600480360381019061004d91906100ba565b610072565b005b61005c61007b565b60405161006991906100f4565b60405180910390f35b805f8190555050565b5f8054905090565b5f80fd5b5f819050919050565b61009981610087565b81146100a3575f80fd5b50565b5f813590506100b481610090565b92915050565b5f602082840312156100cf576100ce610083565b5b5f6100dc848285016100a6565b91505092915050565b6100ee81610087565b82525050565b5f6020820190506101075f8301846100e5565b9291505056fea2646970667358221220427ff5682ef89b62b910bb1286c1028d32283512122854159ad59f1c71fb6d8764736f6c63430008160033';

// 2 - Create a clause to deploy the contract
const clause = clauseBuilder.deployContract(contractBytecode);
```

### Calling a Contract Function Clause

### Steps:

1. **Understand the ABI**: The ABI (JSON format) defines contract functions and parameters.
2. **Clause Creation**: Use `clauseBuilder.functionInteraction` to create a clause for function calls.
3. **Clause Building**: Build the clause, e.g., calling `setValue(123)` to modify the contract state.

```typescript { name=contract-function-call, category=example }
// 1 - Init a simple contract ABI
const contractABI = [
    {
        constant: false,
        inputs: [
            {
                name: 'value',
                type: 'uint256'
            }
        ],
        name: 'setValue',
        outputs: [],
        payable: false,
        stateMutability: 'nonpayable',
        type: 'function'
    },
    {
        constant: true,
        inputs: [],
        name: 'getValue',
        outputs: [
            {
                name: '',
                type: 'uint256'
            }
        ],
        payable: false,
        stateMutability: 'view',
        type: 'function'
    }
] as const;

// 2 - Create a clause to call setValue(123)
const clause = clauseBuilder.functionInteraction(
    '0x7567d83b7b8d80addcb281a71d54fc7b3364ffed', // just a sample deployed contract address
    coder
        .createInterface(contractABI)
        .getFunction('setValue') as FunctionFragment,
    [123]
);
```


or you can load the contract using the thor client and then you can build the clause using the contract object.

```typescript { name=contract-function-call, category=example }
// 1 - Build the thor client and load the contract

const thorSoloClient = ThorClient.fromUrl(THOR_SOLO_URL);

const contract = thorSoloClient.contracts.load(
    '0x7567d83b7b8d80addcb281a71d54fc7b3364ffed',
    contractABI
);

// 2 - Create a clause to call setValue(123)
const setValueClause = contract.clause.setValue(123);
```


## Multi-Clause Contract Interaction

Now that we have seen how to build clauses, let's see how to send it to the blockchain. VeChain allows multiple clauses in a single transaction, enabling interactions with multiple contracts or operations.

### Multiple Clauses in a Single Transaction

In the following example we will see how to execute multiple read operations to get information regarding a deployed ERC20 token contract.

```typescript { name=contract-create-erc20-token, category=example }
// Reading data from multiple clauses in a single call
const multipleClausesResult =
    await thorSoloClient.contracts.executeMultipleClausesCall([
        contract.clause.totalSupply(),
        contract.clause.name(),
        contract.clause.symbol(),
        contract.clause.decimals()
    ]);

expect(multipleClausesResult[0]).toEqual([unitsUtils.parseUnits('1', 24)]);
expect(multipleClausesResult[1]).toEqual(['SampleToken']);
expect(multipleClausesResult[2]).toEqual(['ST']);
expect(multipleClausesResult[3]).toEqual([18n]);
```

> ⚠️ **Warning:**
> The example above shows a multi clause read call. It's also possible to execute multi clause transactions with the method executeMultipleClausesTransaction, but you need to build a signer first. Please refer to the signer section for more information


## Commenting Contract Invocations

Add comments to operations when using wallets, helping users understand transaction details during signing.

```typescript { name=contract-transfer-erc20-token, category=example }
// Transfer tokens to another address with a comment

await contract.transact.transfer(
    { comment: 'Transferring 100 ERC20 tokens' },
    '0x9e7911de289c3c856ce7f421034f66b6cde49c39',
    Units.parseEther('100').bi
);
```

## Specifying Revisions in Read Functions

You can specify revisions (`best` or `finalized`) for read functions, similar to adding comments.

## Delegating a Contract Call

VeChain supports delegated contract calls where fees are paid by the delegator.

```typescript { name=contract-delegation-erc20, category=example }
const thorSoloClient = ThorClient.fromUrl(THOR_SOLO_URL);
const provider = new VeChainProvider(
    thorSoloClient,
    new ProviderInternalBaseWallet([deployerAccount], {
        delegator: {
            delegatorPrivateKey: delegatorAccount.privateKey
        }
    }),
    true
);
const signer = (await provider.getSigner(
    deployerAccount.address
)) as VeChainSigner;

// Defining a function for deploying the ERC20 contract
const setupERC20Contract = async (): Promise<Contract<typeof ERC20_ABI>> => {
    const contractFactory = thorSoloClient.contracts.createContractFactory(
        ERC20_ABI,
        erc20ContractBytecode,
        signer
    );

    // Deploying the contract
    await contractFactory.startDeployment();

    // Waiting for the contract to be deployed
    return await contractFactory.waitForDeployment();
};

// Setting up the ERC20 contract and getting its address
const contract = await setupERC20Contract();

// Transferring 10000 tokens to another address with a delegated transaction
const transferResult = await contract.transact.transfer(
    '0x9e7911de289c3c856ce7f421034f66b6cde49c39',
    10000n
);

// Wait for the transfer transaction to complete and obtain its receipt
const transactionReceiptTransfer =
    (await transferResult.wait()) as TransactionReceipt;

// Asserting that the transaction has not been reverted
expect(transactionReceiptTransfer.reverted).toEqual(false);
```
<<<<<<< HEAD

## Multi-Clause Contract Interaction

### Multiple clauses read

VeChain supports the execution of multiple clauses in a single transaction, allowing developers to interact with multiple contracts or perform multiple operations within a single transaction.

Here is an example of how to interact with multiple read clauses in a single transaction:

```typescript { name=contract-create-erc20-token, category=example }
// Reading data from multiple clauses in a single call
const multipleClausesResult =
    await thorSoloClient.contracts.executeMultipleClausesCall([
        contract.clause.totalSupply(),
        contract.clause.name(),
        contract.clause.symbol(),
        contract.clause.decimals()
    ]);

expect(multipleClausesResult[0]).toEqual([expectedBalance]);
expect(multipleClausesResult[1]).toEqual(['SampleToken']);
expect(multipleClausesResult[2]).toEqual(['ST']);
expect(multipleClausesResult[3]).toEqual([18n]);
```


## Multi-Clause Event filtering

### Overview

VeChain allows developers to filter multiple events from diffent contracts in a single call, enabling efficient event monitoring and processing.

To do so, developers needs the contract address and the event signature.

Here is an example of how to filter multiple events from different contracts:

```typescript { name=contract-event-filter, category=example }
const contractEventExample = await setupEventExampleContract();

await (await contractEventExample.transact.setValue(3000n)).wait();

const transferCriteria = contractErc20.criteria.Transfer({
    to: '0x9e7911de289c3c856ce7f421034f66b6cde49c39'
});

const valueCriteria = contractEventExample.criteria.ValueSet();

const events = await thorSoloClient.logs.filterEventLogs({
    criteriaSet: [transferCriteria, valueCriteria]
});

console.log(events);

// Asserting that I'm filtering a previous transfer event and the new value set event
expect(events.map((x) => x.decodedData)).toEqual([
    [
        '0xF02f557c753edf5fcdCbfE4c1c3a448B3cC84D54',
        '0x9E7911de289c3c856ce7f421034F66b6Cde49C39',
        10000n
    ],
    ['0xF02f557c753edf5fcdCbfE4c1c3a448B3cC84D54', 3000n]
]);
```


### Grouping events by topic hash

It's possible to group events by topic hash, which can be useful for differentiating between events from different contracts or for categorizing events based on specific criteria.

In the example below, we will use the method *filterGroupedEventLogs* to distinguish the transfer criteria from the value criteria.

The results is an array composed of two arrays, one for each criteria.

```typescript { name=contract-event-filter, category=example }
const groupedEvents = await thorSoloClient.logs.filterGroupedEventLogs({
    criteriaSet: [transferCriteria, valueCriteria]
});

// Asserting that I'm filtering a previous transfer event and the new value set event
expect(groupedEvents[0].map((x) => x.decodedData)).toEqual([
    [
        '0xF02f557c753edf5fcdCbfE4c1c3a448B3cC84D54',
        '0x9E7911de289c3c856ce7f421034F66b6Cde49C39',
        10000n
    ]
]);

expect(groupedEvents[1].map((x) => x.decodedData)).toEqual([
    ['0xF02f557c753edf5fcdCbfE4c1c3a448B3cC84D54', 3000n]
]);
```
=======
>>>>>>> ed22f8ac
<|MERGE_RESOLUTION|>--- conflicted
+++ resolved
@@ -160,10 +160,12 @@
 ```typescript { name=contract-transfer-erc20-token, category=example }
 // Transfer tokens to another address with a comment
 
+const decimals = await contract.read.decimals();
+
 await contract.transact.transfer(
     { comment: 'Transferring 100 ERC20 tokens' },
     '0x9e7911de289c3c856ce7f421034f66b6cde49c39',
-    Units.parseEther('100').bi
+    unitsUtils.parseUnits('100', decimals[0] as bigint)
 );
 ```
 
@@ -221,97 +223,3 @@
 // Asserting that the transaction has not been reverted
 expect(transactionReceiptTransfer.reverted).toEqual(false);
 ```
-<<<<<<< HEAD
-
-## Multi-Clause Contract Interaction
-
-### Multiple clauses read
-
-VeChain supports the execution of multiple clauses in a single transaction, allowing developers to interact with multiple contracts or perform multiple operations within a single transaction.
-
-Here is an example of how to interact with multiple read clauses in a single transaction:
-
-```typescript { name=contract-create-erc20-token, category=example }
-// Reading data from multiple clauses in a single call
-const multipleClausesResult =
-    await thorSoloClient.contracts.executeMultipleClausesCall([
-        contract.clause.totalSupply(),
-        contract.clause.name(),
-        contract.clause.symbol(),
-        contract.clause.decimals()
-    ]);
-
-expect(multipleClausesResult[0]).toEqual([expectedBalance]);
-expect(multipleClausesResult[1]).toEqual(['SampleToken']);
-expect(multipleClausesResult[2]).toEqual(['ST']);
-expect(multipleClausesResult[3]).toEqual([18n]);
-```
-
-
-## Multi-Clause Event filtering
-
-### Overview
-
-VeChain allows developers to filter multiple events from diffent contracts in a single call, enabling efficient event monitoring and processing.
-
-To do so, developers needs the contract address and the event signature.
-
-Here is an example of how to filter multiple events from different contracts:
-
-```typescript { name=contract-event-filter, category=example }
-const contractEventExample = await setupEventExampleContract();
-
-await (await contractEventExample.transact.setValue(3000n)).wait();
-
-const transferCriteria = contractErc20.criteria.Transfer({
-    to: '0x9e7911de289c3c856ce7f421034f66b6cde49c39'
-});
-
-const valueCriteria = contractEventExample.criteria.ValueSet();
-
-const events = await thorSoloClient.logs.filterEventLogs({
-    criteriaSet: [transferCriteria, valueCriteria]
-});
-
-console.log(events);
-
-// Asserting that I'm filtering a previous transfer event and the new value set event
-expect(events.map((x) => x.decodedData)).toEqual([
-    [
-        '0xF02f557c753edf5fcdCbfE4c1c3a448B3cC84D54',
-        '0x9E7911de289c3c856ce7f421034F66b6Cde49C39',
-        10000n
-    ],
-    ['0xF02f557c753edf5fcdCbfE4c1c3a448B3cC84D54', 3000n]
-]);
-```
-
-
-### Grouping events by topic hash
-
-It's possible to group events by topic hash, which can be useful for differentiating between events from different contracts or for categorizing events based on specific criteria.
-
-In the example below, we will use the method *filterGroupedEventLogs* to distinguish the transfer criteria from the value criteria.
-
-The results is an array composed of two arrays, one for each criteria.
-
-```typescript { name=contract-event-filter, category=example }
-const groupedEvents = await thorSoloClient.logs.filterGroupedEventLogs({
-    criteriaSet: [transferCriteria, valueCriteria]
-});
-
-// Asserting that I'm filtering a previous transfer event and the new value set event
-expect(groupedEvents[0].map((x) => x.decodedData)).toEqual([
-    [
-        '0xF02f557c753edf5fcdCbfE4c1c3a448B3cC84D54',
-        '0x9E7911de289c3c856ce7f421034F66b6Cde49C39',
-        10000n
-    ]
-]);
-
-expect(groupedEvents[1].map((x) => x.decodedData)).toEqual([
-    ['0xF02f557c753edf5fcdCbfE4c1c3a448B3cC84D54', 3000n]
-]);
-```
-=======
->>>>>>> ed22f8ac
